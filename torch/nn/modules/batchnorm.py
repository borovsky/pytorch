--- conflicted
+++ resolved
@@ -1,9 +1,5 @@
 # mypy: allow-untyped-defs
-<<<<<<< HEAD
-from typing import Optional, Any
-=======
 from typing import Any, Optional
->>>>>>> d21f311a
 
 import torch
 from torch import Tensor
