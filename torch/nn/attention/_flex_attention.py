--- conflicted
+++ resolved
@@ -2,9 +2,6 @@
 # flake8: noqa C101
 """This module implements the user facing API for flex_attention in PyTorch."""
 import functools
-<<<<<<< HEAD
-from typing import Callable
-=======
 import inspect
 import itertools
 import math
@@ -12,10 +9,12 @@
 from contextlib import nullcontext
 from enum import Enum
 from typing import Callable, List, Optional, Tuple, Union
->>>>>>> 6f275ae4
 
 import torch
-from torch._higher_order_ops.flex_attention import flex_attention as flex_attention_hop
+from torch._higher_order_ops.flex_attention import (
+    flex_attention as flex_attention_hop,
+    TransformGetItemToIndex,
+)
 from torch._higher_order_ops.utils import _set_compilation_env
 from torch.fx.experimental.proxy_tensor import (
     _temp_remove_pre_dispatch_torch_function_mode,
@@ -99,13 +98,6 @@
     return score
 
 
-<<<<<<< HEAD
-def _flex_attention(
-    query: torch.Tensor,
-    key: torch.Tensor,
-    value: torch.Tensor,
-    score_mod: _score_mod_signature = _identity,
-=======
 def _no_mask(
     batch: torch.Tensor,
     head: torch.Tensor,
@@ -564,7 +556,6 @@
     score_mod: Optional[_score_mod_signature] = None,
     block_mask: Optional[BlockMask] = None,
     scale: Optional[float] = None,
->>>>>>> 6f275ae4
 ) -> torch.Tensor:
     r"""This function implements scaled dot product attention with an arbitrary attention score modification function.
 
@@ -616,9 +607,6 @@
         Read more about feature classification at: https://pytorch.org/blog/pytorch-feature-classification-changes/#prototype
 
     """
-<<<<<<< HEAD
-
-=======
     # Some basic input validation
     _validate_sdpa_input(query, key, value)
     if query.size(-2) >= 32:  # use Attention Kernel
@@ -633,18 +621,13 @@
         block_mask = _create_empty_block_mask(query, key, value)
     if scale is None:
         scale = 1.0 / math.sqrt(query.size(-1))
->>>>>>> 6f275ae4
     if torch.compiler.is_dynamo_compiling():
         # mark head_dim always to be static
         for x in [query, key, value]:
             torch._dynamo.mark_static(x, -1)
-<<<<<<< HEAD
-        out, _ = flex_attention_hop(query, key, value, score_mod)
-=======
         out, _ = flex_attention_hop(
             query, key, value, score_mod, block_mask.as_tuple(), scale=scale
         )
->>>>>>> 6f275ae4
         return out
 
     if not torch._dynamo.is_dynamo_supported():
@@ -655,11 +638,7 @@
             with _temp_remove_pre_dispatch_torch_function_mode():
                 out, _ = torch.compile(
                     flex_attention_hop, backend="eager", fullgraph=True
-<<<<<<< HEAD
-                )(query, key, value, score_mod)
-=======
                 )(query, key, value, score_mod, block_mask.as_tuple(), scale=scale)
->>>>>>> 6f275ae4
                 return out
 
 
