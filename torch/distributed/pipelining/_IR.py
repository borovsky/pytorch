--- conflicted
+++ resolved
@@ -21,6 +21,7 @@
 )
 from torch.fx.node import map_aggregate
 from torch.fx.passes.split_module import split_module
+
 from ._backward import _null_coalesce_accumulate, stage_backward
 from ._unflatten import _outline_submodules
 from ._utils import PipeInfo
@@ -519,13 +520,8 @@
 
     if modified:
         gm.recompile()
-<<<<<<< HEAD
-
-
-=======
-
-
->>>>>>> d21f311a
+
+
 class Pipe(torch.nn.Module):
     def __init__(
         self,
