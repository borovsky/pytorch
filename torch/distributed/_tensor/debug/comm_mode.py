# mypy: allow-untyped-defs
import copy
import json
import re

from collections import defaultdict
from typing import Any, Dict

import torch

import torch.nn

from torch.autograd.graph import register_multi_grad_hook
from torch.distributed._tensor.api import DTensor
from torch.nn.modules.module import (
    register_module_forward_hook,
    register_module_forward_pre_hook,
    register_module_full_backward_pre_hook,
)
from torch.utils._python_dispatch import TorchDispatchMode
from torch.utils._pytree import tree_flatten
from torch.utils.module_tracker import ModuleTracker

funcol_native = torch.ops._c10d_functional
funcol_py = torch.ops.c10d_functional
from torch._guards import detect_fake_mode

funcol_autograd = torch.ops._c10d_functional_autograd
c10d_ops = torch.ops.c10d

NATIVE_TO_PY_MAPPING = {
    funcol_native.all_gather_into_tensor: funcol_py.all_gather_into_tensor,
    funcol_native.all_gather_into_tensor_coalesced: funcol_py.all_gather_into_tensor_coalesced,
    funcol_native.all_reduce: funcol_py.all_reduce,
    funcol_native.all_reduce_coalesced: funcol_py.all_reduce_coalesced,
    funcol_native.all_to_all_single: funcol_py.all_to_all_single,
    funcol_native.broadcast: funcol_py.broadcast,
    funcol_native.reduce_scatter_tensor: funcol_py.reduce_scatter_tensor,
    funcol_native.reduce_scatter_tensor_coalesced: funcol_py.reduce_scatter_tensor_coalesced,
    # functional ops
    funcol_autograd.all_to_all_single: funcol_py.all_to_all_single,
}

c10d_collective_ops = {
    c10d_ops._allgather_base_,
    c10d_ops._reduce_scatter_base_,
    c10d_ops.allgather_,
    c10d_ops.allgather_coalesced_,
    c10d_ops.allgather_into_tensor_coalesced_,
    c10d_ops.allreduce_,
    c10d_ops.allreduce_coalesced_,
    c10d_ops.alltoall_,
    c10d_ops.alltoall_base_,
    c10d_ops.broadcast_,
    c10d_ops.gather_,
    c10d_ops.scatter_,
    c10d_ops.reduce_,
    c10d_ops.reduce_scatter_,
    c10d_ops.reduce_scatter_tensor_coalesced_,
}

trivial_ops = {
    "aten.detach.default",
    "aten.t.default",
    "aten.view.default",
    "aten._to_copy.default",
    "aten.as_strided.default",
    "aten.transpose.int",
}


class CommModeModuleTracker(ModuleTracker):
    """
    Inherits ModuleTracker and expands on its functionality to track the
    parameters and sharding information of a model at a module-level
    """

    def __init__(self):
        super().__init__()
        self.module_helper_dict = {}
        self.module_parameters_dict = {}
        self.module_parents_dict = {}
        self.register_forward_hook_handles = {}
        self.parent_dict = {}
        self.parent_list = []
        self.sharding_dict = {}
        self.activation_checkpointing = False
        self.name = ""

    def _fw_set_module_hook(self, mod, input, output):
        """
        Updates the current module after module finishes running and
        all other hooks are resolved
        """

<<<<<<< HEAD
        if self.is_bw:
            self.activation_checkpointing = True
        else:
            self.activation_checkpointing = False

        if not self.activation_checkpointing:
            # module is no longer parent of next modules
            self.parent_list.pop()

            # set current module to previous parent module
            self.name = self.parent_list[-1]
=======
        # module is no longer parent of next modules
        self.parent_list.pop()

        # set current module to previous parent module
        self.name = self.parent_list[-1]
>>>>>>> c74396e8

    def _fw_pre_hook(self, mod, input):
        """
        This function is called before the forward pass of a module. It
        collects the parameters and sharding information of a module and
        stores it in a dictionary.
        """
        if self.is_bw:
            self.activation_checkpointing = True
        else:
            self.activation_checkpointing = False

<<<<<<< HEAD
        self.name = super()._get_mod_name(mod)

=======
>>>>>>> c74396e8
        # adds current sub-module to module tracker parent class
        super()._get_append_fn(self.name, False)()

        args, _ = tree_flatten(input)
        tensors = [a for a in args if isinstance(a, torch.Tensor) and a.requires_grad]
        if tensors:
            register_multi_grad_hook(tensors, super()._get_pop_fn(self.name, True))
        
        if not self.activation_checkpointing:
            # contains information about module ordering and depth in the module tree
            if self.name not in self.module_helper_dict:
                self.module_helper_dict[self.name] = {}

            self.module_helper_dict[self.name]["module_type"] = (
                str(type(mod)).replace("<", "").replace(">", "")
            )
            self.module_helper_dict[self.name]["depth"] = len(self.parents) - 1

<<<<<<< HEAD
            for param_name, param in mod.named_parameters(recurse=False):
                if self.name not in self.module_parameters_dict:
                    self.module_parameters_dict[self.name] = {}
=======
        # contains information about module ordering and depth in the module tree
        if self.name not in self.module_helper_dict:
            self.module_helper_dict[self.name] = {}

        self.module_helper_dict[self.name]["module_type"] = (
            str(type(mod)).replace("<", "").replace(">", "")
        )
        self.module_helper_dict[self.name]["depth"] = len(self.parents) - 1

        for param_name, param in mod.named_parameters(recurse=False):
            if self.name not in self.module_parameters_dict:
                self.module_parameters_dict[self.name] = {}
>>>>>>> c74396e8

                self.module_parameters_dict[self.name][param_name] = param.data

                if isinstance(param.data, DTensor):
                    key_name = self.name + "." + param_name
                    self.sharding_dict[key_name] = param.data.placements

                    if "parameters" not in self.module_helper_dict[self.name]:
                        self.module_helper_dict[self.name]["parameters"] = {}

                    self.module_helper_dict[self.name]["parameters"][param_name] = str(
                        param.data.placements
                    )

            # used to store module's parents to ensure correctness in backward pass/checkpointing
            if self.name not in self.module_parents_dict:
                self.module_parents_dict[self.name] = copy.deepcopy(self.parents)

<<<<<<< HEAD
            # used to create parent-child module associations for json dumps
            parent = self.parent_list[-1]
            if parent not in self.parent_dict:
                self.parent_dict[parent] = []
=======
        # used to store module's parents to ensure correctness in backward pass/checkpointing
        if self.name not in self.module_parents_dict:
            self.module_parents_dict[self.name] = copy.deepcopy(self.parents)

        # used to create parent-child module associations for json dumps
        parent = self.parent_list[-1]
        if parent not in self.parent_dict:
            self.parent_dict[parent] = []
>>>>>>> c74396e8

            self.parent_dict[parent].append(self.name)
            self.parent_list.append(self.name)

            self.register_forward_hook_handles[self.name] = mod.register_forward_hook(
                self._fw_set_module_hook
            )

        self.register_forward_hook_handles[self.name] = mod.register_forward_hook(
            self._fw_set_module_hook
        )

    def _fw_post_hook(self, mod, input, output):
        """
        This function is called when the forward pass of a module is called.
        It updates the module tracker and removes the module from parent data
        """
        super()._fw_post_hook(mod, input, output)

    def _bw_hook(self, mod, output):
        """
        This function is called when the backward pass of a module is called. It
        updates the current module for backward passes
        """
        self.name = super()._get_mod_name(mod)

    def __enter__(self):
        self.activation_checkpointing = False
        self.module_parameters_dict.clear()
        self.sharding_dict.clear()
        self.parent_dict.clear()
        self.parent_list = ["Global"]
        self.module_helper_dict.clear()
        self.module_helper_dict["Global"] = {"depth": 0}
        self.module_parents_dict.clear()
        self.module_parents_dict["Global"] = set()
        self._fw_pre_handle = register_module_forward_pre_hook(self._fw_pre_hook)
        self._fw_post_handle = register_module_forward_hook(self._fw_post_hook)
        self.register_forward_hook_handles.clear()
        self._bw_handle = register_module_full_backward_pre_hook(self._bw_hook)
        self.name = "Global"

    def __exit__(self, *args):
        super().__exit__(*args)
        self._bw_handle.remove()

        for handle in self.register_forward_hook_handles.values():
            handle.remove()

    def print_paramater_info(self):
        print(self.module_parameters_dict)

    def print_sharding_info(self):
        for key, value in self.sharding_dict.items():
            print(key + ": " + str(value))


class CommDebugMode(TorchDispatchMode):
    """
    ``CommDebugMode`` is a context manager that counts the number of
    functional collectives within its context. It does this using a
    ``TorchDispatchMode``.

    NOTE: this mode only works for functional collective atm and the
    distributed_c10d collectives are not supported yet.

    Example usage

    .. code-block:: python

        mod = ...
        comm_mode = CommDebugMode()
        with comm_mode:
            mod.sum().backward()

    """

    def __init__(self):
        self.comm_counts: Dict[Any, int] = defaultdict(int)
        self.comm_module_counts = {}
        self.comm_module_operation_counts = {}
        self.comm_registry = set()
        for native_op, py_op in NATIVE_TO_PY_MAPPING.items():
            self.comm_registry.add(native_op)
            self.comm_registry.add(py_op)

        self.comm_registry.add(torch.ops._dtensor.shard_dim_alltoall)
        self.advanced_module_tracker = CommModeModuleTracker()

    def generate_json_dump(self, file_name="comm_mode_log.json", noise_level=3):
        """
        Creates json file used to build browser visual
        """

        include_ops = False
        include_trivial_ops = False

        if noise_level > 1:
            include_ops = True

        if noise_level > 2:
            include_trivial_ops = True

        # recursively builds json data
        def add_json_information(json_dict, fqn):
            json_dict["fqn"] = fqn
            json_dict["module_type"] = ""
            json_dict["parameters"] = []
            json_dict["children"] = []
            json_dict["collectives_forward"] = []
            json_dict["collectives_backward"] = []
            json_dict["operations_forward"] = []
            json_dict["operations_backward"] = []

<<<<<<< HEAD
            # adds module layer type and parameters, and their sharding
=======
>>>>>>> c74396e8
            if (
                "module_type" in self.advanced_module_tracker.module_helper_dict[fqn]
                and include_ops
            ):
                json_dict[
                    "module_type"
                ] = self.advanced_module_tracker.module_helper_dict[fqn]["module_type"]

                if "parameters" in self.advanced_module_tracker.module_helper_dict[fqn]:
                    for (
                        param_name,
                        placement,
                    ) in self.advanced_module_tracker.module_helper_dict[fqn][
                        "parameters"
                    ].items():
                        json_dict["parameters"].append((param_name, placement))

            # adds module collective information
            if fqn in self.comm_module_counts:
                for collective, count in self.comm_module_counts[fqn][
                    "forward"
                ].items():
                    json_dict["collectives_forward"].append((str(collective), count))

                for collective, count in self.comm_module_counts[fqn][
                    "backward"
                ].items():
                    json_dict["collectives_backward"].append((str(collective), count))

            # adds module operation information
            forward_operations = []
            backward_operations = []
<<<<<<< HEAD
            checkpointing_operations = []

=======
>>>>>>> c74396e8
            if include_ops:
                if fqn in self.comm_module_operation_counts:
                    forward_operations = [
                        op
                        for op in self.comm_module_operation_counts[fqn][
                            "operations_list"
                        ]
                        if not op["is_bw"]
                    ]
                    backward_operations = [
                        op
                        for op in self.comm_module_operation_counts[fqn][
                            "operations_list"
                        ]
<<<<<<< HEAD
                        if op["is_bw"] and not op["is_activation_checkpointing"]
                    ]
                    checkpointing_operations = [
                        op
                        for op in self.comm_module_operation_counts[fqn][
                            "operations_list"
                        ]
                        if op["is_activation_checkpointing"]
=======
                        if op["is_bw"]
>>>>>>> c74396e8
                    ]

            if not include_trivial_ops:
                forward_operations = [
                    op
                    for op in forward_operations
                    if str(op["name"]) not in trivial_ops
                ]
                backward_operations = [
                    op
                    for op in backward_operations
                    if str(op["name"]) not in trivial_ops
<<<<<<< HEAD
                ]
                checkpointing_operations = [
                    op
                    for op in checkpointing_operations
                    if str(op["name"]) not in trivial_ops
=======
>>>>>>> c74396e8
                ]

            # converts operation information into string format for json.dumps()
            forward_operations = copy.deepcopy(forward_operations)
            for op in forward_operations:
                op["name"] = str(op["name"])

                for i in range(len(op["input_sharding"])):
                    op["input_sharding"][i] = str(op["input_sharding"][i])
                    op["input_shape"][i] = str(op["input_shape"][i])

            backward_operations = copy.deepcopy(backward_operations)
            for op in backward_operations:
                op["name"] = str(op["name"])

                for i in range(len(op["input_sharding"])):
                    op["input_sharding"][i] = str(op["input_sharding"][i])
                    op["input_shape"][i] = str(op["input_shape"][i])

            checkpointing_operations = copy.deepcopy(checkpointing_operations)
            for op in checkpointing_operations:
                op["name"] = str(op["name"])

                for i in range(len(op["input_sharding"])):
                    op["input_sharding"][i] = str(op["input_sharding"][i])
                    op["input_shape"][i] = str(op["input_shape"][i])

            json_dict["operations_forward"] = forward_operations
            json_dict["operations_backward"] = backward_operations
<<<<<<< HEAD
            json_dict["operations_checkpointing"] = checkpointing_operations
=======
>>>>>>> c74396e8

            if fqn not in self.advanced_module_tracker.parent_dict:
                return json_dict

            # recursively adds module's children
            for ele in self.advanced_module_tracker.parent_dict[fqn]:
                json_dict["children"].append(add_json_information({}, ele))

            return json_dict

        json_dict: Dict[str, Any] = {}
        add_json_information(json_dict, "Global")

        # converts dictonary into json file
        with open(file_name, "w") as json_file:
            json.dump(json_dict, json_file, indent=4)

    def generate_comm_debug_tracing_table(self, noise_level=3):
<<<<<<< HEAD
        """
        Generates detailed table displaying operations and collective tracing information
        on a module level. Amount of information is dependent on noise_level

        1. prints module-level collective counts
        2. prints operations not included in trivial operations
        3. prints all operations
        """
        include_ops = False
        include_trivial_ops = False

        if noise_level > 1:
            include_ops = True

=======
        """
        Generates detailed table displaying operations and collective tracing information
        on a module level. Amount of information is dependent on noise_level

        1. prints module-level collective counts
        2. prints operations not included in trivial operations
        3. prints all operations
        """
        include_ops = False
        include_trivial_ops = False

        if noise_level > 1:
            include_ops = True

>>>>>>> c74396e8
        if noise_level > 2:
            include_trivial_ops = True

        table = ""
        for fqn in self.advanced_module_tracker.module_helper_dict:
            # setting up indentations for table formatting
            indent = "  " * (
                2 * self.advanced_module_tracker.module_helper_dict[fqn]["depth"]
            )
            table += f"{indent}{fqn}\n"

            if include_ops:
                if (
                    "module_type"
                    in self.advanced_module_tracker.module_helper_dict[fqn]
                ):
                    module_type = self.advanced_module_tracker.module_helper_dict[fqn][
                        "module_type"
                    ]
                    table += f"{indent}*module type: {module_type}\n"

                if "parameters" in self.advanced_module_tracker.module_helper_dict[fqn]:
                    table += f"{indent}*Parameter List\n"
                    for (
                        param_name,
                        placement,
                    ) in self.advanced_module_tracker.module_helper_dict[fqn][
                        "parameters"
                    ].items():
                        table += f"{indent} *{param_name}: {placement}\n"

            indent += "  "
            collective_indent = "  " * (
                2 * self.advanced_module_tracker.module_helper_dict[fqn]["depth"] + 2
            )
            operation_indent = "  " * (
                2 * self.advanced_module_tracker.module_helper_dict[fqn]["depth"] + 3
            )

            # separate the module's collective and operations by forward and backward
            forward_collectives = {}
            backward_collectives = {}
            if fqn in self.comm_module_counts:
                forward_collectives = self.comm_module_counts[fqn]["forward"]
                backward_collectives = self.comm_module_counts[fqn]["backward"]

            forward_operations = []
            backward_operations = []
<<<<<<< HEAD
            checkpointing_operations = []

=======
>>>>>>> c74396e8
            if include_ops:
                if fqn in self.comm_module_operation_counts:
                    forward_operations = [
                        op
                        for op in self.comm_module_operation_counts[fqn][
                            "operations_list"
                        ]
                        if not op["is_bw"]
                    ]
                    backward_operations = [
                        op
                        for op in self.comm_module_operation_counts[fqn][
                            "operations_list"
                        ]
<<<<<<< HEAD
                        if op["is_bw"] and not op["is_activation_checkpointing"]
                    ]
                    checkpointing_operations = [
                        op
                        for op in self.comm_module_operation_counts[fqn][
                            "operations_list"
                        ]
                        if op["is_activation_checkpointing"]
=======
                        if op["is_bw"]
>>>>>>> c74396e8
                    ]

            # adds tracing information for module's forward or backward
            def add_tracing_information(table, collectives_dict, operation_list):
                for collective, count in collectives_dict.items():
                    table += (
                        f"\033[1;33m{collective_indent}*{collective}: {count}\033[0m\n"
                    )

                for operation in operation_list:
                    operation_name = str(operation["name"])

                    if operation_name not in trivial_ops or include_trivial_ops:
                        table += (
                            f"\033[1;33m{collective_indent}**{operation_name}\033[0m\n"
                        )

                        if len(operation["input_shape"]):
                            operation_shape = operation["input_shape"]
                            operation_sharding = operation["input_sharding"]
                            operation_device_mesh = operation["device_mesh"]

                            table += f"\033[1;31m{operation_indent}shape: {operation_shape}\033[0m\n"
                            table += f"\033[1;31m{operation_indent}sharding: {operation_sharding}\033[0m\n"
                            table += f"\033[1;31m{operation_indent}device mesh: {operation_device_mesh}\033[0m\n"

                return table

            if len(forward_collectives) or len(forward_operations):
                table += f"{indent}FORWARD PASS\n"
                table = add_tracing_information(
                    table, forward_collectives, forward_operations
                )

            if len(backward_collectives) or len(backward_operations):
                table += f"{indent}BACKWARD PASS\n"
                table = add_tracing_information(
                    table, backward_collectives, backward_operations
                )

            if len(checkpointing_operations):
                table += f"{indent}ACTIVE CHECKPOINTING\n"
                table = add_tracing_information(
                    table, {}, checkpointing_operations
                )

        return table

    def get_total_counts(self) -> int:
        return sum(self.comm_counts.values())

    def get_comm_counts(self) -> Dict[Any, int]:
        """Returns the communication counts as a dictionary.

        Returns:
            Dict[Any, int]: The communication counts as a dictionary.
        """
        return self.comm_counts

    def get_comm_module_counts(self) -> Dict[str, Dict[Any, int]]:
        """
        Returns the communication counts at a module level as a dictionary.
        """
        return self.comm_module_counts

    def get_parameter_info(self) -> Dict[str, Dict[str, Any]]:
        return self.advanced_module_tracker.module_parameters_dict

    def get_sharding_info(self) -> Dict[str, Dict[str, Any]]:
        return self.advanced_module_tracker.sharding_dict

    def __enter__(self):
        self.comm_counts.clear()
        self.comm_module_counts.clear()
        self.comm_module_counts["Global"] = {}
        self.comm_module_counts["Global"]["forward"] = defaultdict(int)
        self.comm_module_counts["Global"]["backward"] = defaultdict(int)

        self.comm_module_operation_counts.clear()

        super().__enter__()
        self.advanced_module_tracker.__enter__()
        return self

    def __exit__(self, *args):
        self.advanced_module_tracker.__exit__()
        super().__exit__(*args)

    def log_comm_debug_tracing_table_to_file(
        self, file_name="comm_mode_log.txt", noise_level=3
    ):
        """
        Alternative to console CommDebugMode output, writes to file specified by the user
        """
        ansi_escape = re.compile(r"\x1B\[[0-?]*[ -/]*[@-~]")
        table = ansi_escape.sub("", self.generate_comm_debug_tracing_table(noise_level))

        with open(file_name, "w") as log_file:
            log_file.write(table)

    def print_paramater_info(self):
        self.advanced_module_tracker.print_paramater_info()

    def print_sharding_info(self):
        self.advanced_module_tracker.print_sharding_info()

    def __torch_dispatch__(self, func, types, args=(), kwargs=None):
        # When running this mode with DTensor, ordinarily all modes will
        # run **before** subclasses get a chance to run.
        # Returning NotImplemented here gives us a chance to let DTensor
        # run and desugar into comms ops, before CommDebugMode sees them.

        # sets up operation-level collective count
        if self.advanced_module_tracker.name not in self.comm_module_operation_counts:
            # dictionary should hold module input and output shape, operations list and collective counter
            self.comm_module_operation_counts[self.advanced_module_tracker.name] = {
                "operations_list": []
            }
        operation_dict = {}
        operation_dict["name"] = func

        operation_dict["input_shape"] = []
        operation_dict["input_sharding"] = []
        operation_dict["device_mesh"] = ""

        # tracks if the operation is part of the backward pass
        operation_dict["is_bw"] = self.advanced_module_tracker.is_bw

        # tracks if the operation is part of activation checkpointing
        operation_dict["is_activation_checkpointing"] = self.advanced_module_tracker.activation_checkpointing

        if any(t == DTensor for t in types):
            for ele in args:
                if isinstance(ele, DTensor):
                    # saves shapes and placements of all DTensor args
                    operation_dict["input_shape"].append(ele.shape)
                    operation_dict["input_sharding"].append(ele.placements)
                    operation_dict["device_mesh"] = str(ele.device_mesh)

            self.comm_module_operation_counts[self.advanced_module_tracker.name][
                "operations_list"
            ].append(operation_dict)

            return NotImplemented

        kwargs = kwargs if kwargs else {}
        out = func(*args, **kwargs)
        func_packet = func._overloadpacket

        # We have many tests that use CommDebugMode to verify the occurrence of
        # collectives. These tests do so by querying comm_counts with legacy
        # funcol ops as key. For the purpose of native funcol migration, we
        # need these tests to work for both legacy and native funcol. To avoid
        # the need to modify all tests to accommodate the two implementations,
        # we make CommDebugMode translate native funcol ops into legacy funcol
        # ops until the migration finishes.

        if func_packet in self.comm_registry or func_packet in c10d_collective_ops:
            if func_packet in NATIVE_TO_PY_MAPPING:
                func_packet = NATIVE_TO_PY_MAPPING[func_packet]
            self.comm_counts[func_packet] += 1

            key = "forward"
            if self.advanced_module_tracker.is_bw:
                key = "backward"

            # adds collective count to current module
            if self.advanced_module_tracker.name not in self.comm_module_counts:
                self.comm_module_counts[self.advanced_module_tracker.name] = {}
                self.comm_module_counts[self.advanced_module_tracker.name][
                    "forward"
                ] = defaultdict(int)
                self.comm_module_counts[self.advanced_module_tracker.name][
                    "backward"
                ] = defaultdict(int)
            self.comm_module_counts[self.advanced_module_tracker.name][key][
                func_packet
            ] += 1

            # adds collective count to parent modules
            for par in self.advanced_module_tracker.module_parents_dict[
                self.advanced_module_tracker.name
            ]:
                # makes sure we aren't double counting when current sub-module hasn't been removed from parents
                if par != self.advanced_module_tracker.name:
                    if par not in self.comm_module_counts:
                        self.comm_module_counts[par] = {}
                        self.comm_module_counts[par]["forward"] = defaultdict(int)
                        self.comm_module_counts[par]["backward"] = defaultdict(int)
                    self.comm_module_counts[par][key][func_packet] += 1

        # if tensor op uses fake tensors, return
        if detect_fake_mode(args):
            return out

        # add tensor operation to module operation list
        self.comm_module_operation_counts[self.advanced_module_tracker.name][
            "operations_list"
        ].append(operation_dict)

        return out<|MERGE_RESOLUTION|>--- conflicted
+++ resolved
@@ -2,6 +2,7 @@
 import copy
 import json
 import re
+import weakref
 
 from collections import defaultdict
 from typing import Any, Dict
@@ -12,6 +13,8 @@
 
 from torch.autograd.graph import register_multi_grad_hook
 from torch.distributed._tensor.api import DTensor
+from torch.distributed._tools.mod_tracker import ModTracker
+
 from torch.nn.modules.module import (
     register_module_forward_hook,
     register_module_forward_pre_hook,
@@ -19,7 +22,6 @@
 )
 from torch.utils._python_dispatch import TorchDispatchMode
 from torch.utils._pytree import tree_flatten
-from torch.utils.module_tracker import ModuleTracker
 
 funcol_native = torch.ops._c10d_functional
 funcol_py = torch.ops.c10d_functional
@@ -69,7 +71,7 @@
 }
 
 
-class CommModeModuleTracker(ModuleTracker):
+class CommModeModuleTracker(ModTracker):
     """
     Inherits ModuleTracker and expands on its functionality to track the
     parameters and sharding information of a model at a module-level
@@ -93,7 +95,6 @@
         all other hooks are resolved
         """
 
-<<<<<<< HEAD
         if self.is_bw:
             self.activation_checkpointing = True
         else:
@@ -105,13 +106,6 @@
 
             # set current module to previous parent module
             self.name = self.parent_list[-1]
-=======
-        # module is no longer parent of next modules
-        self.parent_list.pop()
-
-        # set current module to previous parent module
-        self.name = self.parent_list[-1]
->>>>>>> c74396e8
 
     def _fw_pre_hook(self, mod, input):
         """
@@ -124,19 +118,19 @@
         else:
             self.activation_checkpointing = False
 
-<<<<<<< HEAD
         self.name = super()._get_mod_name(mod)
-
-=======
->>>>>>> c74396e8
+        w_mod = weakref.ref(mod)
+
         # adds current sub-module to module tracker parent class
-        super()._get_append_fn(self.name, False)()
+        super()._get_append_fn(w_mod, self.name, False)()
 
         args, _ = tree_flatten(input)
         tensors = [a for a in args if isinstance(a, torch.Tensor) and a.requires_grad]
-        if tensors:
-            register_multi_grad_hook(tensors, super()._get_pop_fn(self.name, True))
-        
+        if not self.is_bw and tensors:
+            register_multi_grad_hook(
+                tensors, super()._get_pop_fn(w_mod, self.name, True)
+            )
+
         if not self.activation_checkpointing:
             # contains information about module ordering and depth in the module tree
             if self.name not in self.module_helper_dict:
@@ -147,24 +141,9 @@
             )
             self.module_helper_dict[self.name]["depth"] = len(self.parents) - 1
 
-<<<<<<< HEAD
             for param_name, param in mod.named_parameters(recurse=False):
                 if self.name not in self.module_parameters_dict:
                     self.module_parameters_dict[self.name] = {}
-=======
-        # contains information about module ordering and depth in the module tree
-        if self.name not in self.module_helper_dict:
-            self.module_helper_dict[self.name] = {}
-
-        self.module_helper_dict[self.name]["module_type"] = (
-            str(type(mod)).replace("<", "").replace(">", "")
-        )
-        self.module_helper_dict[self.name]["depth"] = len(self.parents) - 1
-
-        for param_name, param in mod.named_parameters(recurse=False):
-            if self.name not in self.module_parameters_dict:
-                self.module_parameters_dict[self.name] = {}
->>>>>>> c74396e8
 
                 self.module_parameters_dict[self.name][param_name] = param.data
 
@@ -183,21 +162,10 @@
             if self.name not in self.module_parents_dict:
                 self.module_parents_dict[self.name] = copy.deepcopy(self.parents)
 
-<<<<<<< HEAD
             # used to create parent-child module associations for json dumps
             parent = self.parent_list[-1]
             if parent not in self.parent_dict:
                 self.parent_dict[parent] = []
-=======
-        # used to store module's parents to ensure correctness in backward pass/checkpointing
-        if self.name not in self.module_parents_dict:
-            self.module_parents_dict[self.name] = copy.deepcopy(self.parents)
-
-        # used to create parent-child module associations for json dumps
-        parent = self.parent_list[-1]
-        if parent not in self.parent_dict:
-            self.parent_dict[parent] = []
->>>>>>> c74396e8
 
             self.parent_dict[parent].append(self.name)
             self.parent_list.append(self.name)
@@ -206,15 +174,12 @@
                 self._fw_set_module_hook
             )
 
-        self.register_forward_hook_handles[self.name] = mod.register_forward_hook(
-            self._fw_set_module_hook
-        )
-
     def _fw_post_hook(self, mod, input, output):
         """
         This function is called when the forward pass of a module is called.
         It updates the module tracker and removes the module from parent data
         """
+
         super()._fw_post_hook(mod, input, output)
 
     def _bw_hook(self, mod, output):
@@ -222,6 +187,7 @@
         This function is called when the backward pass of a module is called. It
         updates the current module for backward passes
         """
+        self.activation_checkpointing = False
         self.name = super()._get_mod_name(mod)
 
     def __enter__(self):
@@ -312,10 +278,7 @@
             json_dict["operations_forward"] = []
             json_dict["operations_backward"] = []
 
-<<<<<<< HEAD
             # adds module layer type and parameters, and their sharding
-=======
->>>>>>> c74396e8
             if (
                 "module_type" in self.advanced_module_tracker.module_helper_dict[fqn]
                 and include_ops
@@ -348,11 +311,8 @@
             # adds module operation information
             forward_operations = []
             backward_operations = []
-<<<<<<< HEAD
             checkpointing_operations = []
 
-=======
->>>>>>> c74396e8
             if include_ops:
                 if fqn in self.comm_module_operation_counts:
                     forward_operations = [
@@ -367,7 +327,6 @@
                         for op in self.comm_module_operation_counts[fqn][
                             "operations_list"
                         ]
-<<<<<<< HEAD
                         if op["is_bw"] and not op["is_activation_checkpointing"]
                     ]
                     checkpointing_operations = [
@@ -376,9 +335,6 @@
                             "operations_list"
                         ]
                         if op["is_activation_checkpointing"]
-=======
-                        if op["is_bw"]
->>>>>>> c74396e8
                     ]
 
             if not include_trivial_ops:
@@ -391,14 +347,11 @@
                     op
                     for op in backward_operations
                     if str(op["name"]) not in trivial_ops
-<<<<<<< HEAD
                 ]
                 checkpointing_operations = [
                     op
                     for op in checkpointing_operations
                     if str(op["name"]) not in trivial_ops
-=======
->>>>>>> c74396e8
                 ]
 
             # converts operation information into string format for json.dumps()
@@ -428,10 +381,7 @@
 
             json_dict["operations_forward"] = forward_operations
             json_dict["operations_backward"] = backward_operations
-<<<<<<< HEAD
             json_dict["operations_checkpointing"] = checkpointing_operations
-=======
->>>>>>> c74396e8
 
             if fqn not in self.advanced_module_tracker.parent_dict:
                 return json_dict
@@ -450,7 +400,6 @@
             json.dump(json_dict, json_file, indent=4)
 
     def generate_comm_debug_tracing_table(self, noise_level=3):
-<<<<<<< HEAD
         """
         Generates detailed table displaying operations and collective tracing information
         on a module level. Amount of information is dependent on noise_level
@@ -465,22 +414,6 @@
         if noise_level > 1:
             include_ops = True
 
-=======
-        """
-        Generates detailed table displaying operations and collective tracing information
-        on a module level. Amount of information is dependent on noise_level
-
-        1. prints module-level collective counts
-        2. prints operations not included in trivial operations
-        3. prints all operations
-        """
-        include_ops = False
-        include_trivial_ops = False
-
-        if noise_level > 1:
-            include_ops = True
-
->>>>>>> c74396e8
         if noise_level > 2:
             include_trivial_ops = True
 
@@ -529,11 +462,8 @@
 
             forward_operations = []
             backward_operations = []
-<<<<<<< HEAD
             checkpointing_operations = []
 
-=======
->>>>>>> c74396e8
             if include_ops:
                 if fqn in self.comm_module_operation_counts:
                     forward_operations = [
@@ -548,7 +478,6 @@
                         for op in self.comm_module_operation_counts[fqn][
                             "operations_list"
                         ]
-<<<<<<< HEAD
                         if op["is_bw"] and not op["is_activation_checkpointing"]
                     ]
                     checkpointing_operations = [
@@ -557,9 +486,6 @@
                             "operations_list"
                         ]
                         if op["is_activation_checkpointing"]
-=======
-                        if op["is_bw"]
->>>>>>> c74396e8
                     ]
 
             # adds tracing information for module's forward or backward
@@ -601,10 +527,8 @@
                 )
 
             if len(checkpointing_operations):
-                table += f"{indent}ACTIVE CHECKPOINTING\n"
-                table = add_tracing_information(
-                    table, {}, checkpointing_operations
-                )
+                table += f"{indent}ACTIVATION CHECKPOINTING\n"
+                table = add_tracing_information(table, {}, checkpointing_operations)
 
         return table
 
@@ -689,7 +613,9 @@
         operation_dict["is_bw"] = self.advanced_module_tracker.is_bw
 
         # tracks if the operation is part of activation checkpointing
-        operation_dict["is_activation_checkpointing"] = self.advanced_module_tracker.activation_checkpointing
+        operation_dict[
+            "is_activation_checkpointing"
+        ] = self.advanced_module_tracker.activation_checkpointing
 
         if any(t == DTensor for t in types):
             for ele in args:
