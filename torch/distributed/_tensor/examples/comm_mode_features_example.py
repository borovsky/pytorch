import os

from typing import Callable, Dict

import torch
from torch.distributed._tensor import DeviceMesh
from torch.distributed._tensor.debug import CommDebugMode
from torch.distributed._tensor.examples.comm_mode_features_example_argparser import args

from torch.distributed.tensor.parallel import (
    ColwiseParallel,
    parallelize_module,
    RowwiseParallel,
)
from torch.testing._internal.distributed._tensor.common_dtensor import (
    MLPModule,
    MLPStacked,
    ModelArgs,
    NUM_DEVICES,
    Transformer,
)


def get_device_type() -> str:
    return (
        "cuda"
        if torch.cuda.is_available() and torch.cuda.device_count() >= 4
        else "cpu"
    )


c10d_functional = torch.ops.c10d_functional

aten = torch.ops.aten
supported_ops = [aten.view.default, aten._to_copy.default]


class CommDebugModeExample:
    """
    Checks if the set of keys in ground truth dictionary and the set
    produced in advanced_module_tracker are in the same order
    """

    def __init__(self, world_size: int, rank: int) -> None:
        self.world_size = world_size
        self.rank = rank
        self.device_type = get_device_type()

<<<<<<< HEAD
    def test_MLP_distributed_sharding_display(self) -> None:
=======
    def _MLP_model_setup(
        self, model_type: type, parallelize_plan: Union[None, dict] = None
    ) -> tuple[nn.Module, torch.Tensor]:
        """
        Creates MLP or MLPStacked model for examples
        """

        if parallelize_plan is None:
            parallelize_plan = {
                "net1": ColwiseParallel(),
                "net2": RowwiseParallel(),
            }

        device_mesh = DeviceMesh(
            self.device_type,
            torch.arange(0, NUM_DEVICES),
        )

        inp_size = [8, 10]
        inp = torch.rand(*inp_size, device=self.device_type)

        model = model_type(self.device_type)
        model = parallelize_module(model, device_mesh, parallelize_plan)
        return model, inp

    def _transformer_model_setup(
        self, is_seq_parallel: bool = False
    ) -> tuple[nn.Module, torch.Tensor]:
        """
        Creates transformer model for examples
        """
        device_mesh = DeviceMesh(
            self.device_type,
            torch.arange(0, NUM_DEVICES),
        )

        model_args = ModelArgs()
        model = Transformer(model_args).to(device=self.device_type)
        model = Transformer.parallelize(model, device_mesh, is_seq_parallel)
        inp_size = [8, 8]

        inp = torch.randint(model_args.vocab_size, inp_size, device=self.device_type)

        return model, inp

    def example_MLP_distributed_sharding_display(self) -> None:
>>>>>>> 6f275ae4
        """
        Example of obtaining all module's FQN and parameters for a given distributed model and printing the sharding info

        Expected output:
        MLPModule.net1.weight: (Shard(dim=0),)
        MLPModule.net1.bias: (Shard(dim=0),)
        MLPModule.net2.weight: (Shard(dim=1),)
        MLPModule.net2.bias: (Replicate(),)
        """
        device_mesh = DeviceMesh(
            self.device_type,
            torch.arange(0, NUM_DEVICES),
        )
        inp_size = [8, 10]
        rng_seed = 0
        torch.manual_seed(rng_seed)
        inp = torch.rand(*inp_size, device=self.device_type)
        model = MLPModule(self.device_type)

        LR = 0.25

        parallelize_plan = {
            "net1": ColwiseParallel(),
            "net2": RowwiseParallel(),
        }

        model = parallelize_module(model, device_mesh, parallelize_plan)

        comm_mode = CommDebugMode()

        with comm_mode:
            output_tp = model(inp)
            output_tp.sum().backward()

        comm_mode.print_sharding_info()

    def example_MLPStacked_distributed_sharding_display(self) -> None:
        """
        Example of obtaining all module's FQN and parameters for a given
        distributed model with nested modules and printing the sharding info

        Expected output:
        MLPStacked.layers.0.net1.weight: (Shard(dim=0),)
        MLPStacked.layers.0.net1.bias: (Shard(dim=0),)
        MLPStacked.layers.0.net2.weight: (Shard(dim=1),)
        MLPStacked.layers.0.net2.bias: (Replicate(),)
        MLPStacked.layers.1.net1.weight: (Shard(dim=0),)
        MLPStacked.layers.1.net1.bias: (Shard(dim=0),)
        MLPStacked.layers.1.net2.weight: (Shard(dim=1),)
        MLPStacked.layers.1.net2.bias: (Replicate(),)
        """
        device_mesh = DeviceMesh(
            self.device_type,
            torch.arange(0, NUM_DEVICES),
        )
        inp_size = [8, 10]
        rng_seed = 0
        torch.manual_seed(rng_seed)
        inp = torch.rand(*inp_size, device=self.device_type)
        model = MLPStacked(self.device_type)

        LR = 0.25

        parallelize_plan = {
            "MLPStacked.layers.0.net1": ColwiseParallel(),
            "MLPStacked.layers.0.net2": RowwiseParallel(),
            "MLPStacked.layers.1.net1": ColwiseParallel(),
            "MLPStacked.layers.1.net2": RowwiseParallel(),
        }

        model = parallelize_module(model, device_mesh, parallelize_plan)

        comm_mode = CommDebugMode()

        with comm_mode:
            output_tp = model(inp)
            output_tp.sum().backward()

        comm_mode.print_sharding_info()

    def example_MLP_module_tracing(self) -> None:
        """
        Example code to demonstrate CommModeDebug's module level tracing using a MLP model.
        Prints a table of module level collective tracing information and logs table to output.txt

        Expected Output
        Global
        *c10d_functional.all_reduce: 1
        MLPModule
            *c10d_functional.all_reduce: 1
            MLPModule.net1
            MLPModule.relu
            MLPModule.net2
            *c10d_functional.all_reduce: 1
        """

        device_mesh = DeviceMesh(
            self.device_type,
            torch.arange(0, NUM_DEVICES),
        )
        inp_size = [8, 10]
        rng_seed = 0
        torch.manual_seed(rng_seed)
        inp = torch.rand(*inp_size, device=self.device_type)
        model = MLPModule(self.device_type)

        LR = 0.25

        parallelize_plan = {
            "net1": ColwiseParallel(),
            "net2": RowwiseParallel(),
        }

        model = parallelize_module(model, device_mesh, parallelize_plan)

        comm_mode = CommDebugMode()

        with comm_mode:
            output_tp = model(inp)
            output_tp.sum().backward()

        # print the module level collective tracing information
        print(comm_mode.generate_module_tracing_table())
        comm_mode.log_module_tracing_table_to_file()

<<<<<<< HEAD
    def test_transformer_module_tracing(self, is_seq_parallel: bool = False) -> None:
=======
    def example_transformer_module_tracing(self) -> None:
>>>>>>> 6f275ae4
        """
        Example code to demonstrate CommModeDebug's module level tracing using a distributed Transformer model.
        Prints a table of module level collective tracing information and logs table to output.txt

        Expected output:
        Global
        *c10d_functional.all_reduce: 6
        *c10d_functional.all_gather_into_tensor: 1
        Transformer
            *c10d_functional.all_reduce: 6
            *c10d_functional.all_gather_into_tensor: 1
<<<<<<< HEAD
            Transformer.tok_embeddings
            *c10d_functional.all_reduce: 1
            Transformer.pos_embeddings
            *c10d_functional.all_reduce: 1
            Transformer.dropout
            Transformer.layers.0
            *c10d_functional.all_reduce: 2
            Transformer.layers.0.attention_norm
            Transformer.layers.0.attention
                *c10d_functional.all_reduce: 1
                Transformer.layers.0.attention.wq
                Transformer.layers.0.attention.wk
                Transformer.layers.0.attention.wv
                Transformer.layers.0.attention.wo
                *c10d_functional.all_reduce: 1
                Transformer.layers.0.attention.resid_dropout
            Transformer.layers.0.ffn_norm
            Transformer.layers.0.feed_forward
                *c10d_functional.all_reduce: 1
                Transformer.layers.0.feed_forward.w1
                Transformer.layers.0.feed_forward.gelu
                Transformer.layers.0.feed_forward.w2
                *c10d_functional.all_reduce: 1
                Transformer.layers.0.feed_forward.resid_dropout
            Transformer.layers.1
            *c10d_functional.all_reduce: 2
            Transformer.layers.1.attention_norm
            Transformer.layers.1.attention
                *c10d_functional.all_reduce: 1
                Transformer.layers.1.attention.wq
                Transformer.layers.1.attention.wk
                Transformer.layers.1.attention.wv
                Transformer.layers.1.attention.wo
                *c10d_functional.all_reduce: 1
                Transformer.layers.1.attention.resid_dropout
            Transformer.layers.1.ffn_norm
            Transformer.layers.1.feed_forward
                *c10d_functional.all_reduce: 1
                Transformer.layers.1.feed_forward.w1
                Transformer.layers.1.feed_forward.gelu
                Transformer.layers.1.feed_forward.w2
                *c10d_functional.all_reduce: 1
                Transformer.layers.1.feed_forward.resid_dropout
            Transformer.norm
            Transformer.output
            *c10d_functional.all_gather_into_tensor: 1
=======
            Transformer
              FORWARD PASS
                *c10d_functional.all_reduce: 6
                *c10d_functional.all_gather_into_tensor: 1
                Transformer.tok_embeddings
                  FORWARD PASS
                    *c10d_functional.all_reduce: 1
                Transformer.pos_embeddings
                  FORWARD PASS
                    *c10d_functional.all_reduce: 1
                Transformer.dropout
                Transformer.layers.0
                  FORWARD PASS
                    *c10d_functional.all_reduce: 2
                    Transformer.layers.0.attention_norm
                    Transformer.layers.0.attention
                      FORWARD PASS
                        *c10d_functional.all_reduce: 1
                        Transformer.layers.0.attention.wq
                        Transformer.layers.0.attention.wk
                        Transformer.layers.0.attention.wv
                        Transformer.layers.0.attention.wo
                          FORWARD PASS
                            *c10d_functional.all_reduce: 1
                        Transformer.layers.0.attention.resid_dropout
                    Transformer.layers.0.ffn_norm
                    Transformer.layers.0.feed_forward
                      FORWARD PASS
                        *c10d_functional.all_reduce: 1
                        Transformer.layers.0.feed_forward.w1
                        Transformer.layers.0.feed_forward.gelu
                        Transformer.layers.0.feed_forward.w2
                          FORWARD PASS
                            *c10d_functional.all_reduce: 1
                        Transformer.layers.0.feed_forward.resid_dropout
                Transformer.layers.1
                  FORWARD PASS
                    *c10d_functional.all_reduce: 2
                    Transformer.layers.1.attention_norm
                    Transformer.layers.1.attention
                      FORWARD PASS
                        *c10d_functional.all_reduce: 1
                        Transformer.layers.1.attention.wq
                        Transformer.layers.1.attention.wk
                        Transformer.layers.1.attention.wv
                        Transformer.layers.1.attention.wo
                          FORWARD PASS
                            *c10d_functional.all_reduce: 1
                        Transformer.layers.1.attention.resid_dropout
                    Transformer.layers.1.ffn_norm
                    Transformer.layers.1.feed_forward
                      FORWARD PASS
                        *c10d_functional.all_reduce: 1
                        Transformer.layers.1.feed_forward.w1
                        Transformer.layers.1.feed_forward.gelu
                        Transformer.layers.1.feed_forward.w2
                          FORWARD PASS
                            *c10d_functional.all_reduce: 1
                        Transformer.layers.1.feed_forward.resid_dropout
                Transformer.norm
                Transformer.output
                  FORWARD PASS
                    *c10d_functional.all_gather_into_tensor: 1

        """

        torch.manual_seed(0)

        model, inp = self._transformer_model_setup()

        comm_mode = CommDebugMode()
        with comm_mode:
            output = model(inp)

        # print the module level collective tracing information
        print(comm_mode.generate_module_tracing_table())
        comm_mode.log_module_tracing_table_to_file()

    def example_MLP_operation_tracing(self) -> None:
        """
        Example code to demonstrate CommModeDebug's module operation level tracing using a distributed MLP model.
        Prints a table of module opoeration level collective tracing information and logs table to output.txt

        Expected output:
        Global
          FORWARD PASS
            *c10d_functional.all_reduce: 1
            MLPModule
            *module type: class 'torch.testing._internal.distributed._tensor.common_dtensor.MLPModule'
              FORWARD PASS
                *c10d_functional.all_reduce: 1
                MLPModule.net1
                *module type: class 'torch.nn.modules.linear.Linear'
                *Parameter List
                *weight: (Shard(dim=0),)
                *bias: (Shard(dim=0),)
                  FORWARD PASS
                    **aten.detach.default
                      shape: [torch.Size([16, 10])]
                      sharding: [(Shard(dim=0),)]
                      device mesh: DeviceMesh([0, 1, 2, 3])
                    **aten.detach.default
                    **aten.detach.default
                    **aten.detach.default
                      shape: [torch.Size([16, 10])]
                      sharding: [(Shard(dim=0),)]
                      device mesh: DeviceMesh([0, 1, 2, 3])
                    **aten.detach.default
                    **aten.detach.default
                    **aten.detach.default
                      shape: [torch.Size([16, 10])]
                      sharding: [(Shard(dim=0),)]
                      device mesh: DeviceMesh([0, 1, 2, 3])
                    **aten.detach.default
                    **aten.detach.default
                    **aten.detach.default
                      shape: [torch.Size([16, 10])]
                      sharding: [(Shard(dim=0),)]
                      device mesh: DeviceMesh([0, 1, 2, 3])
                    **aten.detach.default
                    **aten.detach.default
                    **aten.detach.default
                      shape: [torch.Size([16])]
                      sharding: [(Shard(dim=0),)]
                      device mesh: DeviceMesh([0, 1, 2, 3])
                    **aten.detach.default
                    **aten.detach.default
                    **aten.detach.default
                      shape: [torch.Size([16])]
                      sharding: [(Shard(dim=0),)]
                      device mesh: DeviceMesh([0, 1, 2, 3])
                    **aten.detach.default
                    **aten.detach.default
                    **aten.detach.default
                      shape: [torch.Size([16])]
                      sharding: [(Shard(dim=0),)]
                      device mesh: DeviceMesh([0, 1, 2, 3])
                    **aten.detach.default
                    **aten.detach.default
                    **aten.detach.default
                      shape: [torch.Size([16])]
                      sharding: [(Shard(dim=0),)]
                      device mesh: DeviceMesh([0, 1, 2, 3])
                    **aten.detach.default
                    **aten.detach.default
                    **aten.view.default
                    **aten.t.default
                      shape: [torch.Size([16, 10])]
                      sharding: [(Shard(dim=0),)]
                      device mesh: DeviceMesh([0, 1, 2, 3])
                    **aten.t.default
                    **aten.addmm.default
                      shape: [torch.Size([16]), torch.Size([8, 10]), torch.Size([10, 16])]
                      sharding: [(Shard(dim=0),), (Replicate(),), (Shard(dim=1),)]
                      device mesh: DeviceMesh([0, 1, 2, 3])
                    **aten.addmm.default
                    **aten.view.default
                MLPModule.relu
                *module type: class 'torch.nn.modules.activation.ReLU'
                  FORWARD PASS
                    **aten.relu.default
                    **aten.detach.default
                MLPModule.net2
                *module type: class 'torch.nn.modules.linear.Linear'
                *Parameter List
                *weight: (Shard(dim=1),)
                *bias: (Replicate(),)
                  FORWARD PASS
                    *c10d_functional.all_reduce: 1
                    **aten.detach.default
                      shape: [torch.Size([10, 16])]
                      sharding: [(Shard(dim=1),)]
                      device mesh: DeviceMesh([0, 1, 2, 3])
                    **aten.detach.default
                    **aten.detach.default
                    **aten.detach.default
                      shape: [torch.Size([10, 16])]
                      sharding: [(Shard(dim=1),)]
                      device mesh: DeviceMesh([0, 1, 2, 3])
                    **aten.detach.default
                    **aten.detach.default
                    **aten.detach.default
                      shape: [torch.Size([10, 16])]
                      sharding: [(Shard(dim=1),)]
                      device mesh: DeviceMesh([0, 1, 2, 3])
                    **aten.detach.default
                    **aten.detach.default
                    **aten.detach.default
                      shape: [torch.Size([10, 16])]
                      sharding: [(Shard(dim=1),)]
                      device mesh: DeviceMesh([0, 1, 2, 3])
                    **aten.detach.default
                    **aten.detach.default
                    **aten.detach.default
                      shape: [torch.Size([10])]
                      sharding: [(Replicate(),)]
                      device mesh: DeviceMesh([0, 1, 2, 3])
                    **aten.detach.default
                    **aten.detach.default
                    **aten.detach.default
                      shape: [torch.Size([10])]
                      sharding: [(Replicate(),)]
                      device mesh: DeviceMesh([0, 1, 2, 3])
                    **aten.detach.default
                    **aten.detach.default
                    **aten.detach.default
                      shape: [torch.Size([10])]
                      sharding: [(Replicate(),)]
                      device mesh: DeviceMesh([0, 1, 2, 3])
                    **aten.detach.default
                    **aten.detach.default
                    **aten.detach.default
                      shape: [torch.Size([10])]
                      sharding: [(Replicate(),)]
                      device mesh: DeviceMesh([0, 1, 2, 3])
                    **aten.detach.default
                    **aten.detach.default
                    **aten.view.default
                    **aten.t.default
                      shape: [torch.Size([10, 16])]
                      sharding: [(Shard(dim=1),)]
                      device mesh: DeviceMesh([0, 1, 2, 3])
                    **aten.t.default
                    **aten.addmm.default
                      shape: [torch.Size([10]), torch.Size([8, 16]), torch.Size([16, 10])]
                      sharding: [(Replicate(),), (Shard(dim=1),), (Shard(dim=0),)]
                      device mesh: DeviceMesh([0, 1, 2, 3])
                    **aten.div.Tensor
                    **aten.addmm.default
                    **_c10d_functional.all_reduce.default
                    **aten.view.default
                    **aten.sum.default
                    **aten.ones_like.default
                  BACKWARD PASS
                    **aten.expand.default
                    **aten.t.default
                      shape: [torch.Size([16, 10])]
                      sharding: [(Shard(dim=0),)]
                      device mesh: DeviceMesh([0, 1, 2, 3])
                    **aten.t.default
                    **aten.mm.default
                      shape: [torch.Size([8, 10]), torch.Size([10, 16])]
                      sharding: [(Replicate(),), (Shard(dim=1),)]
                      device mesh: DeviceMesh([0, 1, 2, 3])
                    **aten.mm.default
                    **aten.t.default
                      shape: [torch.Size([8, 10])]
                      sharding: [(Replicate(),)]
                      device mesh: DeviceMesh([0, 1, 2, 3])
                    **aten.t.default
                    **aten.mm.default
                      shape: [torch.Size([10, 8]), torch.Size([8, 16])]
                      sharding: [(Replicate(),), (Shard(dim=1),)]
                      device mesh: DeviceMesh([0, 1, 2, 3])
                    **aten.mm.default
                    **aten.t.default
                      shape: [torch.Size([10, 16])]
                      sharding: [(Shard(dim=1),)]
                      device mesh: DeviceMesh([0, 1, 2, 3])
                    **aten.t.default
                    **aten.sum.dim_IntList
                      shape: [torch.Size([8, 10])]
                      sharding: [(Replicate(),)]
                      device mesh: DeviceMesh([0, 1, 2, 3])
                    **aten.sum.dim_IntList
                    **aten.view.default
                      shape: [torch.Size([1, 10])]
                      sharding: [(Replicate(),)]
                      device mesh: DeviceMesh([0, 1, 2, 3])
                    **aten.view.default
                    **aten.detach.default
                      shape: [torch.Size([10])]
                      sharding: [(Replicate(),)]
                      device mesh: DeviceMesh([0, 1, 2, 3])
                    **aten.detach.default
                    **aten.detach.default
                      shape: [torch.Size([10])]
                      sharding: [(Replicate(),)]
                      device mesh: DeviceMesh([0, 1, 2, 3])
                    **aten.detach.default
                    **aten.detach.default
                    **aten.t.default
                      shape: [torch.Size([16, 10])]
                      sharding: [(Shard(dim=0),)]
                      device mesh: DeviceMesh([0, 1, 2, 3])
                    **aten.t.default
                    **aten.detach.default
                      shape: [torch.Size([10, 16])]
                      sharding: [(Shard(dim=1),)]
                      device mesh: DeviceMesh([0, 1, 2, 3])
                    **aten.detach.default
                    **aten.detach.default
                      shape: [torch.Size([10, 16])]
                      sharding: [(Shard(dim=1),)]
                      device mesh: DeviceMesh([0, 1, 2, 3])
                    **aten.detach.default
                    **aten.detach.default
                    **aten.detach.default
                    **aten.threshold_backward.default
                    **aten.t.default
                      shape: [torch.Size([8, 16])]
                      sharding: [(Shard(dim=1),)]
                      device mesh: DeviceMesh([0, 1, 2, 3])
                    **aten.t.default
                    **aten.mm.default
                      shape: [torch.Size([16, 8]), torch.Size([8, 10])]
                      sharding: [(Shard(dim=0),), (Replicate(),)]
                      device mesh: DeviceMesh([0, 1, 2, 3])
                    **aten.mm.default
                    **aten.t.default
                      shape: [torch.Size([16, 10])]
                      sharding: [(Shard(dim=0),)]
                      device mesh: DeviceMesh([0, 1, 2, 3])
                    **aten.t.default
                    **aten.sum.dim_IntList
                      shape: [torch.Size([8, 16])]
                      sharding: [(Shard(dim=1),)]
                      device mesh: DeviceMesh([0, 1, 2, 3])
                    **aten.sum.dim_IntList
                    **aten.view.default
                      shape: [torch.Size([1, 16])]
                      sharding: [(Shard(dim=1),)]
                      device mesh: DeviceMesh([0, 1, 2, 3])
                    **aten.view.default
                    **aten.detach.default
                      shape: [torch.Size([16])]
                      sharding: [(Shard(dim=0),)]
                      device mesh: DeviceMesh([0, 1, 2, 3])
                    **aten.detach.default
                    **aten.detach.default
                      shape: [torch.Size([16])]
                      sharding: [(Shard(dim=0),)]
                      device mesh: DeviceMesh([0, 1, 2, 3])
                    **aten.detach.default
                    **aten.detach.default
                    **aten.t.default
                      shape: [torch.Size([10, 16])]
                      sharding: [(Shard(dim=1),)]
                      device mesh: DeviceMesh([0, 1, 2, 3])
                    **aten.t.default
                    **aten.detach.default
                      shape: [torch.Size([16, 10])]
                      sharding: [(Shard(dim=0),)]
                      device mesh: DeviceMesh([0, 1, 2, 3])
                    **aten.detach.default
                    **aten.detach.default
                      shape: [torch.Size([16, 10])]
                      sharding: [(Shard(dim=0),)]
                      device mesh: DeviceMesh([0, 1, 2, 3])
                    **aten.detach.default
                    **aten.detach.default

        """
        torch.manual_seed(0)

        model, inp = self._MLP_model_setup(model_type=MLPModule)

        comm_mode = CommDebugMode()
>>>>>>> 6f275ae4

        """
        device_mesh = DeviceMesh(
            self.device_type,
            torch.arange(0, NUM_DEVICES),
        )

        model_args = ModelArgs()
        model = Transformer(model_args).to(device=self.device_type)
        model = Transformer.parallelize(model, device_mesh, is_seq_parallel)

<<<<<<< HEAD
        LR = 0.25
        inp_size = [8, 8]
=======
    def example_transformer_operation_tracing(
        self, is_seq_parallel: bool = False
    ) -> None:
        """
        Example code to demonstrate CommModeDebug's module operation level tracing using a distributed transformer model.
        Prints a table of module opoeration level collective tracing information and logs table to output.txt
        """
>>>>>>> 6f275ae4

        torch.manual_seed(0)
        inp = torch.randint(model_args.vocab_size, inp_size, device=self.device_type)

        comm_mode = CommDebugMode()
        with comm_mode:
            output = model(inp)

        # print the module level collective tracing information
        print(comm_mode.generate_module_tracing_table())
        comm_mode.log_module_tracing_table_to_file()

    def example_MLP_json_dump(self) -> None:
        """
        Example code to demonstrate CommModeDebug's json dump using a MLP model. Sends the information to default
        comm_mode_log.json file
        """
        torch.manual_seed(0)

        model, inp = self._MLP_model_setup(model_type=MLPModule)

        comm_mode = CommDebugMode()
        with comm_mode:
            output_tp = model(inp)
            output_tp.sum().backward()

        comm_mode.generate_json_dump()

    def example_transformer_json_dump(self, is_seq_parallel: bool = False) -> None:
        """
        Example code to demonstrate CommModeDebug's json dump using a transformer model. Sends the information to
        user-passed transformer_log.json file
        """

        torch.manual_seed(0)

        model, inp = self._transformer_model_setup()

        comm_mode = CommDebugMode()
        with comm_mode:
            output = model(inp)

        comm_mode.generate_json_dump(file_name="transformer_log.json")


def run_example(world_size: int, rank: int, example_name: str) -> None:
    # set manual seed
    torch.manual_seed(0)
    # intializing class with all of the functions
    instantiated_example = CommDebugModeExample(world_size, rank)
    # dict that stores example code function names
    name_to_example_code: Dict[str, Callable[[], None]] = {
<<<<<<< HEAD
        "MLP_distributed_sharding_display": instantiated_test.test_MLP_distributed_sharding_display,
        "MLPStacked_distributed_sharding_display": instantiated_test.test_MLPStacked_distributed_sharding_display,
        "MLP_module_tracing": instantiated_test.test_MLP_module_tracing,
        "transformer_module_tracing": instantiated_test.test_transformer_module_tracing,
=======
        "MLP_distributed_sharding_display": instantiated_example.example_MLP_distributed_sharding_display,
        "MLPStacked_distributed_sharding_display": instantiated_example.example_MLPStacked_distributed_sharding_display,
        "MLP_module_tracing": instantiated_example.example_MLP_module_tracing,
        "transformer_module_tracing": instantiated_example.example_transformer_module_tracing,
        "MLP_operation_tracing": instantiated_example.example_MLP_operation_tracing,
        "transformer_operation_tracing": instantiated_example.example_transformer_operation_tracing,
        "MLP_json_dump": instantiated_example.example_MLP_json_dump,
        "transformer_json_dump": instantiated_example.example_transformer_json_dump,
>>>>>>> 6f275ae4
    }

    name_to_example_code[example_name]()


if __name__ == "__main__":
    # this script is launched via torchrun which automatically manages ProcessGroup
    rank = int(os.environ["RANK"])
    world_size = int(os.environ["WORLD_SIZE"])
    assert world_size == 4  # our example uses 4 worker ranks

    run_example(world_size, rank, args())<|MERGE_RESOLUTION|>--- conflicted
+++ resolved
@@ -1,8 +1,10 @@
 import os
 
-from typing import Callable, Dict
+from typing import Callable, Dict, Union
 
 import torch
+import torch.nn as nn
+
 from torch.distributed._tensor import DeviceMesh
 from torch.distributed._tensor.debug import CommDebugMode
 from torch.distributed._tensor.examples.comm_mode_features_example_argparser import args
@@ -46,9 +48,6 @@
         self.rank = rank
         self.device_type = get_device_type()
 
-<<<<<<< HEAD
-    def test_MLP_distributed_sharding_display(self) -> None:
-=======
     def _MLP_model_setup(
         self, model_type: type, parallelize_plan: Union[None, dict] = None
     ) -> tuple[nn.Module, torch.Tensor]:
@@ -95,7 +94,6 @@
         return model, inp
 
     def example_MLP_distributed_sharding_display(self) -> None:
->>>>>>> 6f275ae4
         """
         Example of obtaining all module's FQN and parameters for a given distributed model and printing the sharding info
 
@@ -105,24 +103,9 @@
         MLPModule.net2.weight: (Shard(dim=1),)
         MLPModule.net2.bias: (Replicate(),)
         """
-        device_mesh = DeviceMesh(
-            self.device_type,
-            torch.arange(0, NUM_DEVICES),
-        )
-        inp_size = [8, 10]
-        rng_seed = 0
-        torch.manual_seed(rng_seed)
-        inp = torch.rand(*inp_size, device=self.device_type)
-        model = MLPModule(self.device_type)
-
-        LR = 0.25
-
-        parallelize_plan = {
-            "net1": ColwiseParallel(),
-            "net2": RowwiseParallel(),
-        }
-
-        model = parallelize_module(model, device_mesh, parallelize_plan)
+
+        torch.manual_seed(0)
+        model, inp = self._MLP_model_setup(model_type=MLPModule)
 
         comm_mode = CommDebugMode()
 
@@ -147,17 +130,8 @@
         MLPStacked.layers.1.net2.weight: (Shard(dim=1),)
         MLPStacked.layers.1.net2.bias: (Replicate(),)
         """
-        device_mesh = DeviceMesh(
-            self.device_type,
-            torch.arange(0, NUM_DEVICES),
-        )
-        inp_size = [8, 10]
-        rng_seed = 0
-        torch.manual_seed(rng_seed)
-        inp = torch.rand(*inp_size, device=self.device_type)
-        model = MLPStacked(self.device_type)
-
-        LR = 0.25
+
+        torch.manual_seed(0)
 
         parallelize_plan = {
             "MLPStacked.layers.0.net1": ColwiseParallel(),
@@ -166,7 +140,9 @@
             "MLPStacked.layers.1.net2": RowwiseParallel(),
         }
 
-        model = parallelize_module(model, device_mesh, parallelize_plan)
+        model, inp = self._MLP_model_setup(
+            model_type=MLPStacked, parallelize_plan=parallelize_plan
+        )
 
         comm_mode = CommDebugMode()
 
@@ -181,35 +157,23 @@
         Example code to demonstrate CommModeDebug's module level tracing using a MLP model.
         Prints a table of module level collective tracing information and logs table to output.txt
 
-        Expected Output
+        Expected Output:
         Global
-        *c10d_functional.all_reduce: 1
-        MLPModule
+          FORWARD PASS
             *c10d_functional.all_reduce: 1
-            MLPModule.net1
-            MLPModule.relu
-            MLPModule.net2
-            *c10d_functional.all_reduce: 1
-        """
-
-        device_mesh = DeviceMesh(
-            self.device_type,
-            torch.arange(0, NUM_DEVICES),
-        )
-        inp_size = [8, 10]
-        rng_seed = 0
-        torch.manual_seed(rng_seed)
-        inp = torch.rand(*inp_size, device=self.device_type)
-        model = MLPModule(self.device_type)
-
-        LR = 0.25
-
-        parallelize_plan = {
-            "net1": ColwiseParallel(),
-            "net2": RowwiseParallel(),
-        }
-
-        model = parallelize_module(model, device_mesh, parallelize_plan)
+            MLPModule
+              FORWARD PASS
+                *c10d_functional.all_reduce: 1
+                MLPModule.net1
+                MLPModule.relu
+                MLPModule.net2
+                  FORWARD PASS
+                    *c10d_functional.all_reduce: 1
+        """
+
+        torch.manual_seed(0)
+
+        model, inp = self._MLP_model_setup(model_type=MLPModule)
 
         comm_mode = CommDebugMode()
 
@@ -221,70 +185,16 @@
         print(comm_mode.generate_module_tracing_table())
         comm_mode.log_module_tracing_table_to_file()
 
-<<<<<<< HEAD
-    def test_transformer_module_tracing(self, is_seq_parallel: bool = False) -> None:
-=======
     def example_transformer_module_tracing(self) -> None:
->>>>>>> 6f275ae4
         """
         Example code to demonstrate CommModeDebug's module level tracing using a distributed Transformer model.
         Prints a table of module level collective tracing information and logs table to output.txt
 
         Expected output:
         Global
-        *c10d_functional.all_reduce: 6
-        *c10d_functional.all_gather_into_tensor: 1
-        Transformer
+          FORWARD PASS
             *c10d_functional.all_reduce: 6
             *c10d_functional.all_gather_into_tensor: 1
-<<<<<<< HEAD
-            Transformer.tok_embeddings
-            *c10d_functional.all_reduce: 1
-            Transformer.pos_embeddings
-            *c10d_functional.all_reduce: 1
-            Transformer.dropout
-            Transformer.layers.0
-            *c10d_functional.all_reduce: 2
-            Transformer.layers.0.attention_norm
-            Transformer.layers.0.attention
-                *c10d_functional.all_reduce: 1
-                Transformer.layers.0.attention.wq
-                Transformer.layers.0.attention.wk
-                Transformer.layers.0.attention.wv
-                Transformer.layers.0.attention.wo
-                *c10d_functional.all_reduce: 1
-                Transformer.layers.0.attention.resid_dropout
-            Transformer.layers.0.ffn_norm
-            Transformer.layers.0.feed_forward
-                *c10d_functional.all_reduce: 1
-                Transformer.layers.0.feed_forward.w1
-                Transformer.layers.0.feed_forward.gelu
-                Transformer.layers.0.feed_forward.w2
-                *c10d_functional.all_reduce: 1
-                Transformer.layers.0.feed_forward.resid_dropout
-            Transformer.layers.1
-            *c10d_functional.all_reduce: 2
-            Transformer.layers.1.attention_norm
-            Transformer.layers.1.attention
-                *c10d_functional.all_reduce: 1
-                Transformer.layers.1.attention.wq
-                Transformer.layers.1.attention.wk
-                Transformer.layers.1.attention.wv
-                Transformer.layers.1.attention.wo
-                *c10d_functional.all_reduce: 1
-                Transformer.layers.1.attention.resid_dropout
-            Transformer.layers.1.ffn_norm
-            Transformer.layers.1.feed_forward
-                *c10d_functional.all_reduce: 1
-                Transformer.layers.1.feed_forward.w1
-                Transformer.layers.1.feed_forward.gelu
-                Transformer.layers.1.feed_forward.w2
-                *c10d_functional.all_reduce: 1
-                Transformer.layers.1.feed_forward.resid_dropout
-            Transformer.norm
-            Transformer.output
-            *c10d_functional.all_gather_into_tensor: 1
-=======
             Transformer
               FORWARD PASS
                 *c10d_functional.all_reduce: 6
@@ -643,22 +553,15 @@
         model, inp = self._MLP_model_setup(model_type=MLPModule)
 
         comm_mode = CommDebugMode()
->>>>>>> 6f275ae4
-
-        """
-        device_mesh = DeviceMesh(
-            self.device_type,
-            torch.arange(0, NUM_DEVICES),
-        )
-
-        model_args = ModelArgs()
-        model = Transformer(model_args).to(device=self.device_type)
-        model = Transformer.parallelize(model, device_mesh, is_seq_parallel)
-
-<<<<<<< HEAD
-        LR = 0.25
-        inp_size = [8, 8]
-=======
+
+        with comm_mode:
+            output_tp = model(inp)
+            output_tp.sum().backward()
+
+        # print the operation level collective tracing information
+        print(comm_mode.generate_operation_tracing_table())
+        comm_mode.log_operation_tracing_table_to_file()
+
     def example_transformer_operation_tracing(
         self, is_seq_parallel: bool = False
     ) -> None:
@@ -666,18 +569,18 @@
         Example code to demonstrate CommModeDebug's module operation level tracing using a distributed transformer model.
         Prints a table of module opoeration level collective tracing information and logs table to output.txt
         """
->>>>>>> 6f275ae4
-
-        torch.manual_seed(0)
-        inp = torch.randint(model_args.vocab_size, inp_size, device=self.device_type)
+
+        torch.manual_seed(0)
+
+        model, inp = self._transformer_model_setup()
 
         comm_mode = CommDebugMode()
         with comm_mode:
             output = model(inp)
 
-        # print the module level collective tracing information
-        print(comm_mode.generate_module_tracing_table())
-        comm_mode.log_module_tracing_table_to_file()
+        # print the operation level collective tracing information
+        print(comm_mode.generate_operation_tracing_table())
+        comm_mode.log_operation_tracing_table_to_file()
 
     def example_MLP_json_dump(self) -> None:
         """
@@ -714,17 +617,10 @@
 
 def run_example(world_size: int, rank: int, example_name: str) -> None:
     # set manual seed
-    torch.manual_seed(0)
     # intializing class with all of the functions
     instantiated_example = CommDebugModeExample(world_size, rank)
     # dict that stores example code function names
     name_to_example_code: Dict[str, Callable[[], None]] = {
-<<<<<<< HEAD
-        "MLP_distributed_sharding_display": instantiated_test.test_MLP_distributed_sharding_display,
-        "MLPStacked_distributed_sharding_display": instantiated_test.test_MLPStacked_distributed_sharding_display,
-        "MLP_module_tracing": instantiated_test.test_MLP_module_tracing,
-        "transformer_module_tracing": instantiated_test.test_transformer_module_tracing,
-=======
         "MLP_distributed_sharding_display": instantiated_example.example_MLP_distributed_sharding_display,
         "MLPStacked_distributed_sharding_display": instantiated_example.example_MLPStacked_distributed_sharding_display,
         "MLP_module_tracing": instantiated_example.example_MLP_module_tracing,
@@ -733,7 +629,6 @@
         "transformer_operation_tracing": instantiated_example.example_transformer_operation_tracing,
         "MLP_json_dump": instantiated_example.example_MLP_json_dump,
         "transformer_json_dump": instantiated_example.example_transformer_json_dump,
->>>>>>> 6f275ae4
     }
 
     name_to_example_code[example_name]()
