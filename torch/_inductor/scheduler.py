--- conflicted
+++ resolved
@@ -162,8 +162,9 @@
         self.ancestors: Set[str] = set()
         self.min_order: int
         self.max_order: int
-        # buffers that won't be used after this kernel
-        self.last_usage: Set[str] = set()
+        self.last_usage: Set[
+            str
+        ] = set()  # buffers that won't be used after this kernel
         self.written = False
 
         self.outputs: List[SchedulerBuffer] = [
@@ -387,13 +388,8 @@
                 continue
 
             for read in ordered_reads:
-<<<<<<< HEAD
-                input_node: Optional[BaseSchedulerNode] = (
-                    self.scheduler.name_to_node.get(read.name)
-=======
                 input_buf: Optional[SchedulerBuffer] = self.scheduler.name_to_buf.get(
                     read.name
->>>>>>> 8f70bf7a
                 )
                 if (
                     input_buf
@@ -428,29 +424,6 @@
                         and buffer_reuse_key(input_buf.node)
                         == buffer_reuse_key(buf.node)
                     ):
-<<<<<<< HEAD
-                        # hacky check for if V.kernel is a real kernel or NullHandler
-                        if hasattr(V.kernel, "args"):
-                            # if there isn't a triton kernel, then we don't need to call triton-specific things.
-                            # but TODO this might be a convenient place to signal to the Collective kernels to inplace
-                            # (and, can we make "kernel" less generic of a name?)
-                            V.kernel.args.make_inplace(
-                                input_node.get_name(), self.get_name()
-                            )
-                            # mutations not tracked in cpp kernels
-                            if isinstance(
-                                V.kernel, torch._inductor.codegen.simd.SIMDKernel
-                            ):
-                                V.kernel.mutations.add(input_node.get_name())
-                                V.kernel.mutations.add(self.get_name())
-
-                            # update last usage of reused node
-                            self.last_usage.discard(input_node.get_name())
-
-                            V.kernel.inplace_update_buffers[self.get_name()] = (
-                                input_node.get_name()
-                            )
-=======
                         # if there isn't a triton kernel, then we don't need to call triton-specific things.
                         # but TODO this might be a convenient place to signal to the Collective kernels to inplace
                         # (and, can we make "kernel" less generic of a name?)
@@ -468,7 +441,6 @@
                         V.kernel.inplace_update_buffers[
                             buf.get_name()
                         ] = input_buf.get_name()
->>>>>>> 8f70bf7a
                         break
 
     def codegen_originating_info(
@@ -1469,16 +1441,10 @@
         self.name_to_node: Dict[str, BaseSchedulerNode] = {
             n.get_name(): n for n in self.nodes
         }
-<<<<<<< HEAD
-        self.name_to_fused_node: Dict[str, BaseSchedulerNode] = (
-            dict()
-        )  # set in fuse_nodes()
-=======
         self.name_to_buf: Dict[str, SchedulerBuffer] = {
             buf.get_name(): buf for node in self.nodes for buf in node.get_outputs()
         }
         self.name_to_fused_node: Dict[str, BaseSchedulerNode] = self.name_to_node.copy()
->>>>>>> 8f70bf7a
 
         # mutation_real_name: Maps back to the original name for codegen
         # Example:
@@ -2319,9 +2285,9 @@
             rhs_dep = node2_name2dep[buf_name]
 
             if lhs_dep.get_numel() != rhs_dep.get_numel():
-                reasons[buf_name] = (
-                    f"different numel: {lhs_dep.get_numel()} v.s. {rhs_dep.get_numel()}"
-                )
+                reasons[
+                    buf_name
+                ] = f"different numel: {lhs_dep.get_numel()} v.s. {rhs_dep.get_numel()}"
                 continue
 
             # same numel but different MemoryDep.size. Should be broadcasting
@@ -2330,9 +2296,9 @@
                 continue
 
             if not isinstance(lhs_dep, MemoryDep) or not isinstance(rhs_dep, MemoryDep):
-                reasons[buf_name] = (
-                    f"not MemoryDep: {type(lhs_dep)} v.s. {type(rhs_dep)}"
-                )
+                reasons[
+                    buf_name
+                ] = f"not MemoryDep: {type(lhs_dep)} v.s. {type(rhs_dep)}"
                 continue
 
             lhs_off = lhs_dep.get_offset()
@@ -2352,9 +2318,9 @@
                 continue
 
             # Add more rules here
-            reasons[buf_name] = (
-                f"Unknown reason: {lhs_dep} v.s. {rhs_dep}. Layout: {buf.layout}"
-            )
+            reasons[
+                buf_name
+            ] = f"Unknown reason: {lhs_dep} v.s. {rhs_dep}. Layout: {buf.layout}"
 
         return str(reasons)
 
