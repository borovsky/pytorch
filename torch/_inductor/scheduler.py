--- conflicted
+++ resolved
@@ -970,11 +970,14 @@
     group_snode.unmet_dependencies = {
         dep
         for dep in set.union(*[x.unmet_dependencies for x in snodes])
-        if dep.name not in group_snode.get_names()
+        if dep.name not in group_snode.get_buffer_names()
     } - group_snode.read_writes.writes
 
     group_snode.min_order = min(x.min_order for x in group_snode.snodes)
     group_snode.max_order = max(x.max_order for x in group_snode.snodes)
+    group_snode.outputs_by_name: Dict[str, SchedulerBuffer] = {
+        buf.get_name(): buf for buf in group_snode.get_outputs()
+    }
 
 
 class FusedSchedulerNode(BaseSchedulerNode):
@@ -998,34 +1001,9 @@
 
     def __init__(self, scheduler: Scheduler, snodes: List[BaseSchedulerNode]) -> None:
         # NB: No need to call super().__init__() because we don't need to re-use any of its logic.
-<<<<<<< HEAD
-        self.snodes = snodes
-        self.scheduler = scheduler
-        self.node = None
-        self.group = max(snodes, key=lambda x: int(x.is_reduction())).group
-        self.ancestors = set.union(
-            *[x.ancestors for x in snodes if x.ancestors is not None]
-        )
-
-        self.set_read_writes(
-            dependencies.ReadWrites.merge_list([x.read_writes for x in snodes])
-        )
-
-        self.unmet_dependencies = {
-            dep
-            for dep in set.union(*[x.unmet_dependencies for x in snodes])
-            if dep.name not in self.get_buffer_names()
-        } - self.read_writes.writes
-        self.min_order = min(x.min_order for x in self.snodes)
-        self.max_order = max(x.max_order for x in self.snodes)
-        self.outputs_by_name: Dict[str, SchedulerBuffer] = {
-            buf.get_name(): buf for buf in self.get_outputs()
-        }
-=======
         init_group_node(self, scheduler, snodes)
         self.users: List[NodeUser] = []
         self.group = max(snodes, key=lambda x: int(x.is_reduction())).group
->>>>>>> d3ab8cec
 
     @cache_on_self
     def get_name(self) -> str:
@@ -1419,6 +1397,16 @@
     def get_first_name(self) -> str:
         return self.snodes[0].get_name()
 
+    @cache_on_self
+    def get_buffer_names(self) -> Set[str]:
+        return set.union(*[x.get_buffer_names() for x in self.snodes])
+
+    def get_outputs(self) -> List[SchedulerBuffer]:
+        result: List[SchedulerBuffer] = []
+        for node in self.snodes:
+            result.extend(node.get_outputs())
+        return result
+
     @classmethod
     def can_fuse(cls, producer: BaseSchedulerNode, consumer: BaseSchedulerNode) -> bool:
         # GroupedSchedulerNode cannot be fused with another node
@@ -1931,19 +1919,13 @@
         Ensure nodes is in topologically sorted order
         """
         seen: Set[BaseSchedulerNode] = set()
+        name_to_node: Dict[str, BaseSchedulerNode] = dict()
         result: List[BaseSchedulerNode] = []
 
         def visit(n: BaseSchedulerNode) -> None:
             if n not in seen:
                 seen.add(n)
                 for dep in sorted(n.unmet_dependencies, key=lambda d: d.name):
-<<<<<<< HEAD
-                    op = self.name_to_buf[dep.name].defining_op
-                    visit(self.name_to_fused_node[op.get_name()])
-                result.append(n)
-
-        for node in self.nodes:
-=======
                     # We only care about doing toposort within `nodes`
                     if dep.name not in name_to_node:
                         continue
@@ -1951,10 +1933,9 @@
                 result.append(n)
 
         for node in nodes:
-            for name in node.get_names():
+            for name in node.get_buffer_names():
                 name_to_node[name] = node
         for node in nodes:
->>>>>>> d3ab8cec
             visit(node)
         return result
 
@@ -2504,7 +2485,7 @@
             why("template epilogue not satisfied")
             return False
 
-        if (node1.get_names() | node2.get_names()) & V.graph.no_fuse_buffer_names:
+        if (node1.get_buffer_names() | node2.get_buffer_names()) & V.graph.no_fuse_buffer_names:
             why("fusion for buffer explicit disabled")
             return False
 
