--- conflicted
+++ resolved
@@ -531,14 +531,6 @@
         """
         Returns estimated op runtime in nanoseconds (ns)
         """
-<<<<<<< HEAD
-        if isinstance(self, GroupedSchedulerNode):
-            return sum([node.get_estimated_runtime() for node in self.snodes])
-
-        buf = self.get_nodes()[0].get_outputs()[0]
-        layout = buf.node.get_layout()
-        dtype = buf.node.get_dtype()
-=======
         layout = None
         dtype = None
         if not hasattr(self, "node") or not self.node:
@@ -553,7 +545,6 @@
         else:
             layout = self.node.get_layout()
             dtype = self.node.get_dtype()
->>>>>>> 0a0f1305
 
         if layout.device is not None and not is_gpu(layout.device.type):
             # default to no reordering based on runtime
@@ -1336,31 +1327,6 @@
         # NB: No need to call super().__init__() because we don't need to re-use any of its logic.
         init_group_node(self, scheduler, snodes)
 
-<<<<<<< HEAD
-        assert not any(isinstance(x, FusedSchedulerNode) for x in snodes)
-        self.snodes = snodes
-        self.scheduler = scheduler
-        scheduler.name_to_fused_node[self.get_name()] = self
-        for snode in snodes:
-            scheduler.name_to_fused_node[snode.get_name()] = self
-        self.node = None
-        self.ancestors = set.union(
-            *[x.ancestors for x in snodes if x.ancestors is not None]
-        )
-
-        self.set_read_writes(
-            dependencies.ReadWrites.merge_list([x.read_writes for x in snodes])
-        )
-
-        self.unmet_dependencies = {
-            dep
-            for dep in set.union(*[x.unmet_dependencies for x in snodes])
-            if dep.name not in self.get_buffer_names()
-        } - self.read_writes.writes
-
-        self.min_order = sys.maxsize
-        self.max_order = -sys.maxsize
-=======
     def unpack(self) -> List[BaseSchedulerNode]:
         """
         Do fusion among nodes within this GroupedSchedulerNode,
@@ -1370,7 +1336,6 @@
             self.scheduler.name_to_fused_node[snode.get_name()] = snode
         del self.scheduler.name_to_fused_node[self.get_name()]
         return self.scheduler.fuse_nodes(self.snodes)
->>>>>>> 0a0f1305
 
     @cache_on_self
     def get_name(self) -> str:
@@ -1379,59 +1344,11 @@
     def get_first_name(self) -> str:
         return self.snodes[0].get_name()
 
-<<<<<<< HEAD
-    @cache_on_self
-    def get_buffer_names(self) -> Set[str]:
-        return set.union(*[x.get_buffer_names() for x in self.snodes])
-
-    def get_outputs(self) -> List[SchedulerBuffer]:
-        result: List[SchedulerBuffer] = []
-        for node in self.snodes:
-            result.extend(node.get_outputs())
-        return result
-
-    def get_nodes(self) -> Sequence[BaseSchedulerNode]:
-        return self.snodes
-
-=======
->>>>>>> 0a0f1305
     @classmethod
     def can_fuse(cls, producer: BaseSchedulerNode, consumer: BaseSchedulerNode) -> bool:
         # GroupedSchedulerNode cannot be fused with another node
         return False
 
-<<<<<<< HEAD
-    def add_fake_dep(self, name: Dep) -> None:
-        self.set_read_writes(self.read_writes.with_read(name))
-
-    def debug_str(self) -> str:
-        """Longer form printout for trace logs"""
-        name = self.get_name()
-        node_typestr = ",".join(type(n).__name__ for n in self.snodes)
-        buf = IndentedBuffer()
-        buf.splice(
-            f"""\
-{name}: {type(self).__name__}({node_typestr})
-{name}.writes = {pformat(self.read_writes.writes)}
-{name}.unmet_dependencies = {pformat(self.unmet_dependencies)}
-{name}.met_dependencies = {pformat(self.read_writes.reads - self.unmet_dependencies)}
-{name}.outputs = [
-            """
-        )
-        with buf.indent():
-            for out in self.get_outputs():
-                buf.splice(out.debug_str())
-        buf.writeline("]")
-
-        try:
-            buf.splice(self.debug_str_extra())
-        except Exception:
-            log.warning("Ignoring error in debug_str()", exc_info=True)
-
-        return buf.getrawvalue().rstrip()
-
-=======
->>>>>>> 0a0f1305
 
 def pick_loop_order(
     stride_lengths: List[List[int]],
@@ -1576,20 +1493,8 @@
         self.create_foreach_nodes()
         self.nodes = self.topological_sort_schedule(self.nodes)
         self.logged_slow_fusion: Set[Tuple[str, str]] = set()
-<<<<<<< HEAD
-        # TODO: should we dynamically enable the enforce_comm_ordering_for_fsdp pass only when FSDP2 is traced
-        # (by setting Inductor config dynamically)?
-        if config.pre_fusion_custom_pass is not None:
-            self.nodes = config.pre_fusion_custom_pass(
-                self.nodes,
-                name_to_fused_node=self.name_to_fused_node,  # type: ignore[call-arg]
-                graph_inputs=V.graph.graph_inputs,  # type: ignore[call-arg]
-                name_to_buf=self.name_to_buf,
-            )  # type: ignore[arg-type]
-=======
         if config._pre_fusion_custom_pass is not None:
             self.nodes = config._pre_fusion_custom_pass(self.nodes)
->>>>>>> 0a0f1305
         self.nodes = self.fuse_nodes(self.nodes)
         self.finalize_multi_template_buffers()
         if config.reorder_for_compute_comm_overlap:
@@ -1925,25 +1830,15 @@
         seen: Set[BaseSchedulerNode] = set()
         name_to_node: Dict[str, BaseSchedulerNode] = dict()
         result: List[BaseSchedulerNode] = []
-        op_names = set([name for n in nodes for name in n.get_operation_names()])
 
         def visit(n: BaseSchedulerNode) -> None:
             if n not in seen:
                 seen.add(n)
-<<<<<<< HEAD
-                for buf_dep in sorted(n.unmet_dependencies, key=lambda d: d.name):
-                    op = self.name_to_buf[buf_dep.name].defining_op
-                    # We only care about doing toposort within `nodes`
-                    if op.get_name() not in op_names:
-                        continue
-                    visit(self.name_to_fused_node[op.get_name()])
-=======
                 for dep in sorted(n.unmet_dependencies, key=lambda d: d.name):
                     # We only care about doing toposort within `nodes`
                     if dep.name not in name_to_node:
                         continue
                     visit(name_to_node[dep.name])
->>>>>>> 0a0f1305
                 result.append(n)
 
         for node in nodes:
