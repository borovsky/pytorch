--- conflicted
+++ resolved
@@ -38,7 +38,7 @@
     name: str, dtype: torch.dtype, device: torch.device
 ) -> TensorBox:
     """Creates a placeholder input buffers for producing subgraph_output."""
-    input_buffer = InputBuffer(name, FixedLayout(device, dtype, [1], [1]))
+    input_buffer = InputBuffer(name, FixedLayout(device, dtype, [], []))
     return TensorBox.create(input_buffer)
 
 
@@ -149,8 +149,8 @@
     # Define V Strides
     stride_vz = {{stride("V", 0)}}
     stride_vh = {{stride("V", 1)}}
-    stride_vk = {{stride("V", 2)}}
-    stride_vn = {{stride("V", 3)}}
+    stride_vn = {{stride("V", 2)}}
+    stride_vk = {{stride("V", 3)}}
 
     Z = {{size("Q", 0)}}
     H = {{size("Q", 1)}}
@@ -206,7 +206,7 @@
     V_block_ptr = tl.make_block_ptr(
         base=V + v_offset,
         shape=(KV_LEN, BLOCK_DMODEL),
-        strides=(stride_vk, stride_vn),
+        strides=(stride_vn, stride_vk),
         offsets=(kv_start, 0),
         block_shape=(BLOCK_N, BLOCK_DMODEL),
         order=(1, 0)
@@ -578,11 +578,11 @@
     name="flex_attention_backward",
     grid=flex_attention_backward_grid,
     source=r"""
-{{def_kernel("Q", "K", "V", "OUT", "LSE", "DELTA", "DO", "DQ", "DV", "SPARSE_KV_NUM_BLKS", "SPARSE_KV_IDX", "SPARSE_Q_NUM_BLKS", "SPARSE_Q_IDX")}}
+{{def_kernel("Q", "K", "V", "LSE", "DELTA", "DO", "DQ", "DV", "SPARSE_KV_NUM_BLKS", "SPARSE_KV_IDX", "SPARSE_Q_NUM_BLKS", "SPARSE_Q_IDX")}}
     # Sub notation for this kernel:
     #
     # Q: Query, K: Key, V: Value
-    # OUT: Forward output, LSE: logsumexp (logsumexp is always stored in fp32 regardless of the input dtype)
+    # LSE: logsumexp (logsumexp is always stored in fp32 regardless of the input dtype)
     # DELTA: Precomputed sum(OUT* DO, axis=1)
     # DO: Derivative of Output, DQ: Derivative of Query, DV: Derivative of Value
     # DK: Derivative of Key, is the written to via the store_output call due to some limitations with
@@ -614,13 +614,21 @@
     # Define K Strides
     stride_kz = {{stride("K", 0)}}
     stride_kh = {{stride("K", 1)}}
-    stride_km = {{stride("K", 2)}}
+    stride_kn = {{stride("K", 2)}}
     stride_kd = {{stride("K", 3)}}
     # Define V Strides
     stride_vz = {{stride("V", 0)}}
     stride_vh = {{stride("V", 1)}}
-    stride_vm = {{stride("V", 2)}}
+    stride_vn = {{stride("V", 2)}}
     stride_vd = {{stride("V", 3)}}
+
+    stride_doz = {{stride("DO", 0)}}
+    stride_doh = {{stride("DO", 1)}}
+    stride_dom = {{stride("DO", 2)}}
+    stride_dod = {{stride("DO", 3)}}
+
+    stride_dqz, stride_dqh, stride_dqm, stride_dqd = {{stride("DQ")}}
+    stride_dvz, stride_dvh, stride_dvm, stride_dvd = {{stride("DV")}}
 
     Z = {{size("Q", 0)}}
     H = {{size("Q", 1)}}
@@ -646,14 +654,20 @@
     q_adj = (stride_qh * (off_hz % H) + stride_qz * (off_hz // H)).to(tl.int64)
     k_adj = (stride_kh * (off_hz % H) + stride_kz * (off_hz // H)).to(tl.int64)
     v_adj = (stride_vh * (off_hz % H) + stride_vz * (off_hz // H)).to(tl.int64)
+    do_adj = (stride_doh * (off_hz % H) + stride_doz * (off_hz // H)).to(tl.int64)
+
+    dq_adj = (stride_dqh * (off_hz % H) + stride_dqz * (off_hz // H)).to(tl.int64)
+    dv_adj = (stride_dvh * (off_hz % H) + stride_dvz * (off_hz // H)).to(tl.int64)
 
     # offset pointers for batch/head
     Q += q_adj
     K += k_adj
     V += v_adj
-    DO += q_adj
-    DQ += q_adj
-    DV += v_adj
+    DO += do_adj
+    # TODO: This does not work if DQ is not the same layout as Q (for example,
+    # if Q is broadcasted)
+    DQ += dq_adj
+    DV += dv_adj
     LSE += off_chz
     DELTA += off_chz
 
@@ -684,17 +698,16 @@
 
         q = tl.load(Q + offs_m2[:, None] * stride_qm + offs_k[None, :] * stride_qd)
         dq = tl.zeros([BLOCK_M2, BLOCK_DMODEL], dtype=tl.float32)
-        do = tl.load(DO + offs_m2[:, None] * stride_qm + offs_k[None, :] * stride_qd)
-
+        do = tl.load(DO + offs_m2[:, None] * stride_dom + offs_k[None, :] * stride_dod)
+
+        Di = tl.load(DELTA + offs_m2)
         lse = tl.load(LSE + offs_m2)
         lse = lse[:, None]
 
         start_n2 = kv_start
-        offs_m2 = start_m2 + tl.arange(0, BLOCK_M2)
         offs_n2 = start_n2 + tl.arange(0, BLOCK_N2)
-        kT_ptrs = K + offs_n2[None, :] * stride_km + offs_k[:, None] * stride_kd
-        vT_ptrs = V + offs_n2[None, :] * stride_vm + offs_k[:, None] * stride_vd
-        Di = tl.load(DELTA + offs_m2)
+        kT_ptrs = K + offs_n2[None, :] * stride_kn + offs_k[:, None] * stride_kd
+        vT_ptrs = V + offs_n2[None, :] * stride_vn + offs_k[:, None] * stride_vd
         # BLOCK_M2 must be a multiple of BLOCK_N2, otherwise the code wouldn't work.
         tl.static_assert(BLOCK_M2 % BLOCK_N2 == 0)
 
@@ -703,7 +716,7 @@
         if PRESCALE_QK:
             q = (q * SM_SCALE * RCP_LN2).to(MATMUL_PRECISION)
         for start_n in range(0, hi):
-            offs_n2= curr_n + tl.arange(0, BLOCK_N2)
+            offs_n2 = curr_n + tl.arange(0, BLOCK_N2)
             kT = tl.load(kT_ptrs)
             vT = tl.load(vT_ptrs)
             qk = tl.dot(q, kT)
@@ -755,18 +768,14 @@
             jump_to_block = (next_block - cur_block ) * SPARSE_KV_BLOCK_SIZE - (SPARSE_KV_MULTIPLE - 1) * BLOCK_N2
             offset = jump_to_block * needs_jump + (1 - needs_jump) * BLOCK_N2
 
-            kT_ptrs += offset * stride_km
-            vT_ptrs += offset * stride_km
+            kT_ptrs += offset * stride_kn
+            vT_ptrs += offset * stride_vn
 
             curr_n += offset
 
         # Write back dQ.
-<<<<<<< HEAD
-        dq_ptrs = DQ + offs_m2[:, None] * stride_qm + offs_k[None, :] * stride_qd
-=======
         dq_ptrs = DQ + offs_m2[:, None] * stride_dqm + offs_k[None, :] * stride_dqd
         dq *= SM_SCALE
->>>>>>> 5835ff1e
         tl.store(dq_ptrs, dq)
     else:
         # THIS BLOCK DOES DK & DV
@@ -794,20 +803,15 @@
         dk = tl.zeros([BLOCK_N1, BLOCK_DMODEL], dtype=tl.float32)
 
         # load K and V: they stay in SRAM throughout the inner loop.
-<<<<<<< HEAD
-        k = tl.load(K + offs_n1[:, None] * stride_km + offs_k[None, :] * stride_kd)
-        v = tl.load(V + offs_n1[:, None] * stride_vm + offs_k[None, :] * stride_vd)
-=======
         k = tl.load(K + offs_n1[:, None] * stride_kn + offs_k[None, :] * stride_kd)
         if PRESCALE_QK:
             k = (k * SM_SCALE * RCP_LN2).to(MATMUL_PRECISION)
         v = tl.load(V + offs_n1[:, None] * stride_vn + offs_k[None, :] * stride_vd)
->>>>>>> 5835ff1e
 
         offs_m1 = start_m1 + tl.arange(0, BLOCK_M1)
         offs_n1 = start_n1 + tl.arange(0, BLOCK_N1)
         qT_ptrs = Q + offs_m1[None, :] * stride_qm + offs_k[:, None] * stride_qd
-        do_ptrs = DO + offs_m1[:, None] * stride_qm + offs_k[None, :] * stride_qd
+        do_ptrs = DO + offs_m1[:, None] * stride_dom + offs_k[None, :] * stride_dod
         # BLOCK_N1 must be a multiple of BLOCK_M1, otherwise the code wouldn't work.
         tl.static_assert(BLOCK_N1 % BLOCK_M1 == 0)
 
@@ -872,11 +876,11 @@
             offset = jump_to_block * needs_jump + (1 - needs_jump) * BLOCK_M1
 
             qT_ptrs += offset * stride_qm
-            do_ptrs += offset * stride_qm
+            do_ptrs += offset * stride_dom
 
             curr_m += offset
 
-        dv_ptrs = DV + offs_n1[:, None] * stride_vm + offs_k[None, :] * stride_vd
+        dv_ptrs = DV + offs_n1[:, None] * stride_dvm + offs_k[None, :] * stride_dvd
         tl.store(dv_ptrs, dv)
 
         # Write back dK.
@@ -999,7 +1003,6 @@
                 query,
                 key,
                 value,
-                out,
                 logsumexp,
                 delta,
                 grad_out,
@@ -1033,7 +1036,6 @@
         query,
         key,
         value,
-        out,
         logsumexp,
         delta,
         grad_out,
