--- conflicted
+++ resolved
@@ -56,8 +56,6 @@
     rocm_compile_command,
     rocm_compiler,
 )
-<<<<<<< HEAD
-=======
 from .cpp_builder import (
     _get_python_include_dirs,
     get_cpp_compiler,
@@ -66,7 +64,6 @@
     is_clang,
     is_conda_llvm_openmp_installed,
 )
->>>>>>> a21d4363
 
 """
 codecache.py, cpp_builder.py and cpu_vec_isa.py import rule:
@@ -1207,8 +1204,6 @@
 
 
 def get_shared(shared: bool = True, compile_only: bool = False) -> str:
-    from .cpp_builder import get_cpp_compiler
-
     if not shared:
         return ""
     if compile_only:
@@ -1229,8 +1224,6 @@
 
 
 def cpp_flags() -> str:
-    from .cpp_builder import is_clang
-
     flags = ["-std=c++17", "-Wno-unused-variable", "-Wno-unknown-pragmas"]
     if is_clang():
         flags.append("-Werror=ignored-optimization-argument")
@@ -1307,13 +1300,6 @@
     cuda: bool = False,
     aot_mode: bool = False,
 ) -> Tuple[List[str], str, str, str, str]:
-    from .cpp_builder import (
-        _get_python_include_dirs,
-        homebrew_libomp,
-        is_apple_clang,
-        is_conda_llvm_openmp_installed,
-    )
-
     _set_gpu_runtime_env()
     from torch.utils import cpp_extension
 
@@ -1498,8 +1484,6 @@
     use_mmap_weights: bool = False,
     extra_flags: Sequence[str] = (),
 ) -> str:
-    from .cpp_builder import get_cpp_compiler, is_clang
-
     ipaths, lpaths, libs, macros, build_arch_flags = get_include_and_linking_paths(
         include_pytorch, vec_isa, cuda, aot_mode
     )
@@ -1610,8 +1594,6 @@
         serialized_extern_kernel_nodes: Optional[str],
         cuda: bool,
     ) -> str:
-        from .cpp_builder import get_cpp_compiler
-
         picked_vec_isa = pick_vec_isa()
         cpp_command = repr(
             cpp_compile_command(
@@ -2513,7 +2495,6 @@
 
         static int release_context(void* user_context) {{
             return 0;
-<<<<<<< HEAD
         }}
 
         static int get_stream(void* user_context,
@@ -2530,24 +2511,6 @@
             return 0;
         }}
 
-=======
-        }}
-
-        static int get_stream(void* user_context,
-                              void* cuda_context,
-                              void** stream_out) {{
-            *stream_out = user_context;
-            return 0;
-        }}
-
-        static int register_halide_hooks() {{
-            halide_set_cuda_acquire_context(&acquire_context);
-            halide_set_cuda_release_context(&release_context);
-            halide_set_cuda_get_stream(&get_stream);
-            return 0;
-        }}
-
->>>>>>> a21d4363
         int inductor_register_halide_hooks_result = register_halide_hooks();
         """
     )
@@ -2624,11 +2587,7 @@
         command_gen = CppBuilder(
             name="O",
             sources="I",
-<<<<<<< HEAD
-            BuildOption=CppOptions(compile_only=False),
-=======
             BuildOption=CppOptions(),
->>>>>>> a21d4363
         )
         command_line = command_gen.get_command_line()
         return sha256_hash(
