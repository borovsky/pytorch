# mypy: allow-untyped-defs
import logging
import os
from typing import Any, List

from torch._inductor.metrics import get_metric_table, is_metric_table_enabled

from .. import config
from ..codecache import PyCodeCache, TritonFuture
from ..runtime.runtime_utils import do_bench_gpu
from ..utils import cache_on_self
from ..virtualized import V
from .common import TensorArg

log = logging.getLogger(__name__)


def get_kernel_argdefs(kernel):
    arg_defs, _, _, _ = kernel.args.python_argdefs()
    return arg_defs


def _get_all_args(args_list, arg_types_list=None):
    all_args = max(args_list, key=len)[:]
    arg_types = max(arg_types_list, key=len)[:] if arg_types_list is not None else None
    for args in args_list:
        assert set(args).issubset(set(all_args)), f"{args} v.s. {all_args}"

    return all_args, arg_types


def get_all_kernel_argdefs(kernels):
    """
    The logic here must match with `get_all_call_args`, except no need to get arg_types here
    """
    argdefs_list = [get_kernel_argdefs(kernel) for kernel in kernels]

    return _get_all_args(argdefs_list)[0]


def get_all_call_args(call_args_list, arg_types_list):
    """
    Passed in the call_args for each subkernel and return the call_args for the
    combined multi-kernel.

    Note an algorithm as follows does not always work:
    ```
        all_call_args: Dict[
            Any, None
        ] = {}  # use a dict rather than set to maintain insertion order
        for call_args in call_args_list:
            all_call_args.update({arg: None for arg in call_args})

        all_call_args = list(all_call_args.keys())
    ```
    It will fail if any kernel has the same argument passed in multiple times.
    Check test_pass_same_arg_multi_times in test_multi_kernel.py

    Instead, we pick the longest call args and assert that other call args are
    a subset of it.
    """
    return _get_all_args(call_args_list, arg_types_list)


def get_numel_argdefs(kernel):
    numel_argdefs = []
    for tree in kernel.range_trees:
        if tree.prefix != "r" or kernel.inside_reduction:
            numel_argdefs.append(f"{tree.prefix}numel")

    return numel_argdefs


class MultiKernelState:
    """
    Maintain state of multi-kernel compilation so we don't define duplicated
    multi-kernel for the same set of sub-kernels.

    V.graph.wrapper_code has a reference to MultiKernelState instance.
    """

    def __init__(self):
        self.subkernel_to_kernel_name = {}

    def define_kernel(self, kernels):
        """
        Previously we name the multi kernel as "multi_kernel_{kernel_names[0]}".
        This has some minor issue.

        E.g. for persistent reduction https://gist.github.com/shunting314/39e7c00ff8bb2055942ed5a3255d61ca ,
        there are 2 flavors of non-persistent reduction:
          https://gist.github.com/shunting314/056d43d35907e87efb883970b35c17d4
        and
          https://gist.github.com/shunting314/02ee753b65c513c54e695626afe682bd

        The only different is cache eviction policy.

        We should name the multi-kernel differently in these 2 cases.
        """
        kernel_names = tuple(k.kernel_name for k in kernels)
        if kernel_names in self.subkernel_to_kernel_name:
            return self.subkernel_to_kernel_name[kernel_names]

        # name the multi kernel based on the first kernel
        multi_kernel_name = f"multi_kernel_{len(self.subkernel_to_kernel_name)}"
        self.subkernel_to_kernel_name[kernel_names] = multi_kernel_name

        if V.graph.cpp_wrapper:
            # we should not generate any python code for multi-kernel during
            # the second pass of cpp-wrapper.
            return multi_kernel_name

        wrapper = V.graph.wrapper_code

        kernel_call_def_code = "\n".join(
            [
                f"""
    def call{idx}(need_clone_args=False):
        args = [{', '.join(get_kernel_argdefs(kernels[idx]))}]
        if need_clone_args:
            args, _ = multi_kernel_call.kernels[{idx}].clone_args(*args)
        multi_kernel_call.kernels[{idx}].run(*args, {', '.join(get_numel_argdefs(kernels[idx]))}, grid=grid, stream=stream)
        """.format(
                    idx
                ).strip(
                    "\n"
                )
                for idx in range(len(kernels))
            ]
        )

        # add subkernel src code hashes to the multi-kernel source code so changing a
        # subkernel implementation will result in a different py file for
        # multi-kernel. This makes cache implementation straightforward since
        # we can decide cache file name based on multi-kernel py file name
        # directly.
        #
        # Without the hash added for subkernels, the cache file may be shared by
        # different subkernels which is incorrect.
        subkernel_hashes = "\n".join(
            f"# subkernel{i} code hash: {kernel.code_hash}"
            for i, kernel in enumerate(kernels)
        )

        src_code = f"""
{subkernel_hashes}
def run(multi_kernel_call, {', '.join(get_all_kernel_argdefs(kernels))}, {', '.join(get_numel_argdefs(kernels[0]))}, grid, stream):
{kernel_call_def_code}
    multi_kernel_call.run_with_argless_kernels([call0, call1])"""  # noqa: B950 line too long

        multi_kernel_compile = f"""
{multi_kernel_name} = async_compile.multi_kernel({multi_kernel_name!r}, [
    {", ".join(kernel_names)},
],
'''
{src_code}
'''
)"""
        wrapper.header.splice(multi_kernel_compile)
        if config.triton.autotune_at_compile_time:
            wrapper.kernel_autotune_defs.splice(multi_kernel_compile)

        return multi_kernel_name


class MultiKernel:
    """
    This class maintains the compile time state for multi kernels.

    Assume we do codegen for a MultiKernel encapsulating kernel1 and kernel2.
    The generated definition for the multi-kernel will looks like:
    ```
    multi_kernel_kernel1 = MultiKernelCall([kernel1, kernel2], multi_kernel_definition_code)
    ```

    Here is an concrete example: https://gist.github.com/shunting314/d9f3fb6bc6cee3dbae005825ca196d39
    """

    def __init__(self, kernels):
        assert len(kernels) >= 2

        self.kernels = kernels
        self.kernel_name = V.graph.wrapper_code.multi_kernel_state.define_kernel(
            kernels
        )

        # need this since some code in inductor check if the kernel object has an args
        # attribute to decide if it's a non-null kernel.
        self.args = object()

    def call_kernel(self, kernel_name):
        """
        Collect the union of arguments from all subkernels as the arguments
        for the multi-kernel.
        """
        assert kernel_name == self.kernel_name
<<<<<<< HEAD
=======
        V.graph.wrapper_code.write_triton_header_once()
>>>>>>> 9ae78a57
        call_args_list = []
        arg_types_list = []
        for kernel in self.kernels:
            _, call_args, _, arg_types = kernel.args.python_argdefs()
            call_args_list.append(call_args)
            arg_types_list.append(arg_types)

        all_call_args, arg_types = get_all_call_args(call_args_list, arg_types_list)
        grid: List[Any] = []

        if V.graph.cpp_wrapper:
            # for the second pass of cpp-wrapper codegen, we should call
            # the fast kernel directly
            picked_kernel = MultiKernelCall.lookup_choice(kernel_name)
            kernel_name = self.kernels[picked_kernel].kernel_name
            final_call_args = call_args_list[picked_kernel]
            arg_types = arg_types_list[picked_kernel]
        else:
            final_call_args = all_call_args

        # numels for all subkernels should be the same. Use kernels[0] here
        self.kernels[0].add_numel_to_call_args_and_grid(
            kernel_name, final_call_args, arg_types, grid
        )

        grid = V.graph.wrapper_code.generate_default_grid(kernel_name, grid)
        V.graph.wrapper_code.generate_kernel_call(
            kernel_name,
            final_call_args,
            grid,
            arg_types=arg_types,
        )

    def codegen_nan_check(self):
        wrapper = V.graph.wrapper_code
        seen = set()
        for k in self.kernels:
            _, call_args, precompile_args, _ = k.args.python_argdefs()
            for arg, precompile_arg in zip(call_args, precompile_args):
                if arg in seen:
                    continue
                seen.add(arg)
                if isinstance(precompile_arg, TensorArg):
                    line = f"assert not {arg}.isnan().any().item()"
                    wrapper.writeline(line)
                    line = f"assert not {arg}.isinf().any().item()"
                    wrapper.writeline(line)

    @property
    def removed_buffers(self):
        return set.intersection(*[k.removed_buffers for k in self.kernels])

    @property
    def inplaced_to_remove(self):
        return set.intersection(*[k.inplaced_to_remove for k in self.kernels])

    @property
    @cache_on_self
    def inplace_update_buffers(self):
        """
        Make sure all kernels have the same inplace update mappings.
        """
        for k in self.kernels[1:]:
            assert k.inplace_update_buffers == self.kernels[0].inplace_update_buffers
        return self.kernels[0].inplace_update_buffers

    def warn_mix_layout(self, kernel_name: str):
        pass


class MultiKernelCall:
    """
    This class is called at run time to actually run the kernel
    """

    def __init__(self, multi_kernel_name, kernels, src_code):
        assert len(kernels) >= 2
        self._kernels = kernels
        self.multi_kernel_name = multi_kernel_name

        self._run = PyCodeCache.load(src_code).run
        self.disable_cache = os.environ.get(
            "TORCHINDUCTOR_DISABLE_MULTI_KERNEL_CACHE"
        ) == "1" or is_metric_table_enabled("persistent_red_perf")

        self.picked_kernel = None
        if config.triton.multi_kernel > 1:
            # manually force a subkernel to ease perf testing
            picked_by_config = config.triton.multi_kernel - 2
            assert picked_by_config < len(self._kernels)
            self.picked_kernel = picked_by_config
        elif not self.disable_cache:
            self.load_cache()

        self._recorded = False

    def cache_file_path(self):
        py_file_path = self._run.__globals__["__file__"]
        return os.path.splitext(py_file_path)[0] + ".picked_kernel"

    def load_cache(self):
        assert self.picked_kernel is None
        path = self.cache_file_path()
        if os.path.exists(path):
            with open(path) as fd:
                self.picked_kernel = int(fd.read())
                assert self.picked_kernel >= 0 and self.picked_kernel < len(
                    self._kernels
                )
                log.debug(
                    "Load picked kernel %d from cache file %s", self.picked_kernel, path
                )

    def store_cache(self):
        assert self.picked_kernel is not None
        path = self.cache_file_path()
        with open(path, "w") as fd:
            fd.write(str(self.picked_kernel))
        log.debug("Store picked kernel %d to cache file %s", self.picked_kernel, path)

    @property
    def kernels(self):
        """
        Read results from future.

        This should be called after parallel compilation is done.
        In case you call this before compilation is done,
        it may slow down the parallel compilation.
        """
        for i, kernel in enumerate(self._kernels):
            if isinstance(kernel, TritonFuture):
                self._kernels[i] = kernel.result()

        return self._kernels

    def run(self, *args, **kwargs):
        self._run(self, *args, **kwargs)

    @staticmethod
    def benchmark_sub_kernels(kernel_calls):
        """
        Benchmark all the sub kernels and return the execution time
        (in milliseconds) for each of time.

        Unit test may mock this method to force a specific kernel to
        be picked.
        """
        return [
            do_bench_gpu(lambda: kernel_call(True), rep=40, fast_flush=True)
            for kernel_call in kernel_calls
        ]

    # record_choice and lookup_choice are helper functions for cpp-wrapper
    # codegen. The first pass use record_choice to keep the choice and
    # the second pass do lookup by calling lookup_choice.
    #
    # An alternative that reused the multi-kernel cache does not work well
    # since during codegen of the second pass, it's very hard to know the
    # path for the cache file. Also reading the cache file need do some IO
    # which can be slower.
    @staticmethod
    def record_choice(multi_kernel_name, choice):
        """
        Record the multi-kernel choice for cpp-wrapper first pass codegen
        for the second pass.

        We should do nothing if this function is not called during codegen.
        """
        from torch._inductor.graph import GraphLowering

        if not isinstance(V.graph, GraphLowering):
            return

        if not V.graph.record_multi_kernel_choice:
            return

        V.graph.multi_kernel_to_choice[multi_kernel_name] = choice

    @staticmethod
    def lookup_choice(multi_kernel_name):
        # this should always been done during cpp-wrapper codegen
        assert V.graph.record_multi_kernel_choice
        # there should be no miss
        return V.graph.multi_kernel_to_choice[multi_kernel_name]

    def run_with_argless_kernels(self, kernel_calls):
        if self.picked_kernel is None:
            timings = self.benchmark_sub_kernels(kernel_calls)
            self.picked_kernel = timings.index(min(timings))
            k0 = self.kernels[0]
            log.debug(
                "pick %dth sub-kernel in %s. Size hints %s. Reduction hint %s. Timings %s",
                self.picked_kernel,
                [k.inductor_meta.get("kernel_name") for k in self.kernels],
                k0.size_hints,
                k0.inductor_meta.get("reduction_hint"),
                timings,
            )

            def get_kernel_path(k):
                return k.fn.fn.__code__.co_filename

            get_metric_table("persistent_red_perf").add_row(
                lambda: {
                    "kernel1_name": get_kernel_path(self.kernels[0]),
                    "kernel2_name": get_kernel_path(self.kernels[1]),
                    "kernel1_latency": timings[0],
                    "kernel2_latency": timings[1],
                    "size_hints": k0.size_hints,
                    "reduction_hint": k0.inductor_meta.get("reduction_hint"),
                    "speedup": timings[1] / timings[0],
                }
            )

            if not self.disable_cache:
                self.store_cache()

        if not self._recorded:
            self._recorded = True
            self.record_choice(self.multi_kernel_name, self.picked_kernel)
        kernel_calls[self.picked_kernel]()<|MERGE_RESOLUTION|>--- conflicted
+++ resolved
@@ -194,10 +194,7 @@
         for the multi-kernel.
         """
         assert kernel_name == self.kernel_name
-<<<<<<< HEAD
-=======
         V.graph.wrapper_code.write_triton_header_once()
->>>>>>> 9ae78a57
         call_args_list = []
         arg_types_list = []
         for kernel in self.kernels:
