# mypy: allow-untyped-defs
from __future__ import annotations

import dataclasses
import functools
import itertools
import logging
import os
import textwrap
from functools import lru_cache
from typing import (
    Any,
    Callable,
    cast,
    Dict,
    Iterable,
    List,
    Optional,
    Set,
    Tuple,
    TYPE_CHECKING,
    Union,
)

import sympy

import torch
import torch._logging
from torch._dynamo.utils import preserve_rng_state

from torch._inductor.runtime.hints import AutotuneHint, DeviceProperties
from torch._prims_common import is_integer_dtype
from torch.utils._sympy.functions import CeilDiv, FloorDiv, ModularIndexing
from torch.utils._triton import has_triton_package
from ...utils._sympy.symbol import free_symbol_is_type, prefix_str, symbol_is_type, SymT
from ...utils._sympy.value_ranges import ValueRanges

from .. import config, ir
from ..codecache import code_hash, get_path, PyCodeCache
from ..metrics import is_metric_table_enabled, log_kernel_metadata
from ..runtime.hints import ReductionHint, TRITON_MAX_BLOCK
from ..runtime.runtime_utils import do_bench_gpu, get_max_y_grid, next_power_of_2
from ..utils import (
    cache_on_self,
    get_bounds_index_expr,
    get_fused_kernel_name,
    get_kernel_metadata,
    is_welford_reduction,
    Placeholder,
    sympy_dot,
    sympy_subs,
)
from ..virtualized import _ops as ops, OpsHandler, ReductionType, StoreMode, V
from ..wrapper_benchmark import get_kernel_category_by_source_code
from .common import (
    BackendFeature,
    CSE,
    CSEVariable,
    DeferredLine,
    IndentedBuffer,
    OpOverrides,
    PythonPrinter,
    SizeArg,
    TensorArg,
)
from .simd import (
    constant_repr,
    IterationRangesEntry,
    IterationRangesRoot,
    pexpr,
    SIMDKernel,
    SIMDScheduling,
)
from .triton_utils import config_of, signature_of, signature_to_meta

if TYPE_CHECKING:
    from ..ir import IRNode

log = logging.getLogger(__name__)
perf_hint_log = torch._logging.getArtifactLogger(__name__, "perf_hints")
schedule_log = torch._logging.getArtifactLogger(__name__, "schedule")
fusion_log = torch._logging.getArtifactLogger(__name__, "fusion")


@lru_cache(None)
def gen_attr_descriptor_import():
    """
    import AttrsDescriptor if the triton version is new enough to have this
    class defined.
    """
    if not has_triton_package():
        return ""

    import triton.compiler.compiler

    if hasattr(triton.compiler.compiler, "AttrsDescriptor"):
        return "from triton.compiler.compiler import AttrsDescriptor"
    else:
        return ""


@lru_cache(None)
def gen_common_triton_imports():
    imports = IndentedBuffer()
    imports.splice(
        """
        import triton
        import triton.language as tl
        """
    )
    if attr_desc := gen_attr_descriptor_import():
        imports.writeline(attr_desc)

    imports.splice(
        """
        from torch._inductor.runtime import triton_helpers, triton_heuristics
        from torch._inductor.runtime.triton_helpers import libdevice, math as tl_math
        from torch._inductor.runtime.hints import AutotuneHint, ReductionHint, TileHint, instance_descriptor, DeviceProperties
        """
    )
    return imports.getvalue()


block_offsets = {
    symt: sympy.Symbol(f"{prefix_str[symt]}offset", integer=True)
    for symt in [SymT.XBLOCK, SymT.YBLOCK, SymT.RINDEX]
}

block_sizes = {
    symt: sympy.Symbol(f"{prefix_str[symt].upper()}BLOCK", integer=True, nonzero=True)
    for symt in [SymT.XBLOCK, SymT.YBLOCK, SymT.RINDEX]
}


@dataclasses.dataclass
class IndexingOptions:
    index_str: str
    mask_vars: Set[str]
    mask_str: str
    expand_str: Optional[str]
    _has_rindex: bool
    index: sympy.Expr

    def has_mask(self):
        return bool(self.mask_vars)

    def has_indirect(self):
        return free_symbol_is_type(self.index, SymT.TMP)

    def has_rindex(self):
        return self._has_rindex

    def has_tmpmask(self):
        return "tmp" in self.mask_str

    def has_rmask(self):
        return "rmask" in self.mask_str


@dataclasses.dataclass
class BlockPtrOptions:
    params: BlockParameters
    constant_offset: sympy.Expr
    order: List[int]
    mask_vars: Set[str]
    reshape_suffix: List[str]

    @property
    def shape(self) -> List[sympy.Expr]:
        return self.params.shape

    @property
    def block_shape(self) -> List[sympy.Expr]:
        return self.params.block_shape

    @property
    def strides(self) -> List[sympy.Expr]:
        return self.params.strides

    @property
    def offsets(self) -> List[sympy.Expr]:
        return self.params.offsets

    @staticmethod
    def create(
        *,
        params: BlockParameters,
        constant_offset: sympy.Expr,
        range_trees: List[IterationRangesEntry],
        mask_vars: Set[str],
    ) -> BlockPtrOptions:
        """Helper to create a  BlockPtrOptions instance"""
        reshape_suffix = [f"{t.prefix.upper()}BLOCK" for t in range_trees]

        # Only drop broadcast dims if the output has the same
        # rank as the block. Otherwise, we will get shape errors.
        drop_broadcasts = len(reshape_suffix) == len(params.strides)

        broadcasting_dim = [s == 0 for s in params.strides]
        for i, is_broadcasting in enumerate(broadcasting_dim):
            if is_broadcasting and drop_broadcasts:
                # drop any stride==0 dimensions for performance
                reshape_suffix[i] = "1"

        if V.kernel.no_x_dim:
            assert range_trees[0].prefix == "x"
            reshape_suffix.pop(0)

        if (
            not V.kernel.inside_reduction
            and len(params.strides) == len(V.kernel.numels) - 1
            and V.kernel.numels[-1] != 1
        ):
            # Need to expand rank by 1 to match rank when self.inside_reduction=True
            reshape_suffix.append("1")

        def filter(it):
            """Removes any broadcasting dims from a given sequence"""
            assert len(it) == len(broadcasting_dim)
            return [
                item
                for item, is_broadcasting in zip(it, broadcasting_dim)
                if not is_broadcasting or not drop_broadcasts
            ]

        # Drop broadcasting dimensions from the input.
        params = BlockParameters(
            **{key: filter(val) for key, val in dataclasses.asdict(params).items()}
        )

        def lookup_size(exprs: Iterable[sympy.Expr]) -> List[sympy.Expr]:
            return [V.graph.sizevars.lookup_precomputed_size(expr) for expr in exprs]

        # Look up precomputed sizes
        params.shape = lookup_size(params.shape)
        params.strides = lookup_size(params.strides)

        return BlockPtrOptions(
            params=params,
            constant_offset=V.graph.sizevars.lookup_precomputed_size(constant_offset),
            order=list(reversed(range(len(params.shape)))),
            mask_vars=mask_vars,
            reshape_suffix=reshape_suffix,
        )

    def replace_roffset(self, expr: sympy.Expr, replacement: sympy.Expr) -> sympy.Expr:
        """
        Replaces instances of roffset with the new expression.
        """
        roffset = block_offsets[SymT.RINDEX]
        return sympy_subs(expr, {roffset: replacement})

    def format(self, name: str, roffset=True) -> str:
        """
        Codegen a call to tl.make_block_ptr()

        Args:
            name: variable name for pointer
            roffset: should roffset be included in offsets=..., for use with tl.advance()

        Returns:
            "tl.make_block_ptr(...)"
        """
        f = V.kernel.index_to_str
        offsets = [*self.offsets]
        if not roffset:
            offsets = [
                self.replace_roffset(offset, sympy.Integer(0)) for offset in offsets
            ]
        args = [
            f"{name} + ({f(self.constant_offset)})"
            if self.constant_offset != 0
            else name,
            f"shape={f(self.shape)}",
            f"strides={f(self.strides)}",
            f"block_shape={f(self.block_shape)}",
            f"order={f(self.order)}",
            f"offsets={f(offsets)}",
        ]
        return f"tl.make_block_ptr({', '.join(args)})"

    @cache_on_self
    def boundary_check(self) -> List[int]:
        """List of indices to pass to tl.load(boundary_check=...)"""
        sizevars = V.graph.sizevars

        # Substitute maximum block sizes in shape expressions.
        # This works in multiple_of checks because block sizes are powers of 2.
        block_to_max: Dict[sympy.Expr, Any] = {
            block_size: TRITON_MAX_BLOCK[prefix_str[symt].upper()]
            for symt, block_size in block_sizes.items()
        }

        return [
            idx
            for idx in range(len(self.shape))
            if (
                not sizevars.statically_known_equals(
                    self.strides[idx], sympy.Integer(0)
                )
                and not sizevars.statically_known_multiple_of(
                    self.shape[idx], self.block_shape[idx]
                )
                and not sizevars.statically_known_multiple_of(
                    self.shape[idx], sympy_subs(self.block_shape[idx], block_to_max)
                )
                and not (
                    V.kernel.no_x_dim
                    and self.block_shape[idx] == block_sizes[SymT.XBLOCK]
                )
            )
        ]

    def advance_roffset(self):
        """
        Codegen string to pass to tl.advance(name, ...).

        Advance is the difference between offsets in each loop iteration.
        To compute it, we replace roffset with multiples of RBLOCK.
        Since we expect roffset to vary in range(0, rnumel, RBLOCK), the first
        iteration has roffset=0, while the second has roffset=RBLOCK.
        """
        rblock = block_sizes[SymT.RINDEX]
        advance = [
            (
                self.replace_roffset(offset, rblock)
                - self.replace_roffset(offset, sympy.Integer(0))
            )
            for offset in self.offsets
        ]
        return V.kernel.index_to_str(advance)

    def has_indirect(self):
        return False  # block_ptr can't do indirect indexing

    def has_rindex(self) -> bool:
        return any(free_symbol_is_type(expr, SymT.RINDEX) for expr in self.block_shape)

    def has_rmask(self):
        return self.has_rindex()

    def has_tmpmask(self):
        return False  # block_ptr can't do indirect indexing

    def has_mask(self):
        return bool(self.boundary_check())


def triton_reshape(value: str, old_shape: List[str], new_shape: List[str]):
    """Workaround https://github.com/openai/triton/issues/2836"""
    assert isinstance(old_shape, list) and isinstance(new_shape, list)
    if old_shape == new_shape:
        return value
    if [s for s in new_shape if s != "1"] != old_shape:
        return f"tl.reshape({value}, [{', '.join(new_shape)}])"
    # rewrite to [:, None] syntax, which is less buggy
    idx = 0
    expand = []
    for size in new_shape:
        if idx < len(old_shape) and size == old_shape[idx]:
            expand.append(":")
            idx += 1
        else:
            assert size == "1"
            expand.append("None")
    assert idx == len(old_shape)
    return f"{value}[{', '.join(expand)}]"


# NB: Inheriting from PythonPrinter is somewhat dangerous, because there are a
# number of operators which Triton "implements", but in a way that is
# inconsistent with Python semantics (and consistent with C semantics).  We
# must override all of these, or it is potential silent correctness problem
class TritonPrinter(PythonPrinter):
    def _print_TruncToInt(self, expr):
        assert len(expr.args) == 1
        return (
            f"libdevice.trunc({self._print(expr.args[0])}).to({V.kernel.index_dtype})"
        )

    def _print_ToFloat(self, expr):
        assert len(expr.args) == 1
        return f"{self.paren(self._print(expr.args[0]))}.to(tl.float64)"

    # TODO: This is wrong if one of the inputs is negative.  This is hard to
    # tickle though, as the inputs are typically positive (and if we can prove
    # they are positive, we will have used Mod instead, for which this codegen
    # is right).  If you are trying to hit this, maybe try something like
    # torch.arange(n, device="cuda") - 1 and then do a modulus on it
    def _print_PythonMod(self, expr):
        return " % ".join(map(self.paren, map(self._print, expr.args)))

    # TODO: This is wrong, see
    # https://github.com/triton-lang/triton/issues/955
    # But for Sympy expressions, things will /mostly/ work out because we
    # don't usually deal with negative numbers in the division
    def _print_FloorDiv(self, expr):
        assert expr.is_integer
        x, div = expr.args
        x = self.paren(self.doprint(x))
        div = self.paren(self.doprint(div))
        return f"({x} // {div})"

    # TODO: This is wrong, when lhs, rhs > 2**53, Python does a higher
    # precision algorithm, which we would need to replicate here
    def _print_IntTrueDiv(self, expr):
        lhs, rhs = expr.args
        return f"{self.paren(self._print(lhs))} / {self.paren(self._print(rhs))}"

    # NB: sympy.floor/ceiling produce integers, so we have to do the
    # conversion to index dtype
    def _print_floor(self, expr):
        assert len(expr.args) == 1
        return (
            f"libdevice.floor({self._print(expr.args[0])}).to({V.kernel.index_dtype})"
        )

    def _print_FloorToInt(self, expr):
        assert len(expr.args) == 1
        return (
            f"libdevice.floor({self._print(expr.args[0])}).to({V.kernel.index_dtype})"
        )

    def _print_ceiling(self, expr):
        assert len(expr.args) == 1
        return f"libdevice.ceil({self._print(expr.args[0])}).to({V.kernel.index_dtype})"

    def _print_CeilToInt(self, expr):
        assert len(expr.args) == 1
        return f"libdevice.ceil({self._print(expr.args[0])}).to({V.kernel.index_dtype})"

    def _helper_sqrt(self, expr):
        return f"libdevice.sqrt({self._print(expr)}.to(tl.float32))"

    def _print_Where(self, expr):
        c = self.doprint(expr.args[0])
        p = self.doprint(expr.args[1])
        q = self.doprint(expr.args[2])
        return f"tl.where({c}, {p}, {q})"

    def _print_min_max_helper(self, expr: sympy.Expr, cmp: str) -> str:
        """
        Helper for max/min code genereration.
        cmp: > or <
        """
        nargs = len(expr.args)
        if len(expr.args) == 1:
            return self._print(expr.args[0])

        mid = len(expr.args) // 2
        cls = type(expr)
        a = self._print(cls(*expr.args[:mid]))
        b = self._print(cls(*expr.args[mid:]))

        # Use a macro so we can propagate constexprs.
        # https://github.com/triton-lang/triton/issues/3815
        a, b = tuple(f"({x})" for x in (a, b))
        assert cmp in {">", "<"}, f"Unexpected comparator: '{cmp}'"
        return f"({a} * ({a} {cmp}= {b}) + {b} * ({b} {cmp} {a}))"

    def _print_Min(self, expr):
        return self._print_min_max_helper(expr, "<")

    def _print_Max(self, expr):
        return self._print_min_max_helper(expr, ">")

    def _print_Abs(self, expr):
        assert len(expr.args) == 1
        return f"tl_math.abs({self._print(expr.args[0])})"

    def _print_OpaqueUnaryFn_cos(self, expr):
        assert len(expr.args) == 1
        return f"libdevice.cos(({self._print(expr.args[0])}).to(tl.float32))"

    def _print_OpaqueUnaryFn_cosh(self, expr):
        assert len(expr.args) == 1
        return f"libdevice.cosh(({self._print(expr.args[0])}).to(tl.float32))"

    def _print_OpaqueUnaryFn_acos(self, expr):
        assert len(expr.args) == 1
        return f"libdevice.acos(({self._print(expr.args[0])}).to(tl.float32))"

    def _print_OpaqueUnaryFn_sin(self, expr):
        assert len(expr.args) == 1
        return f"libdevice.sin(({self._print(expr.args[0])}).to(tl.float32))"

    def _print_OpaqueUnaryFn_sinh(self, expr):
        assert len(expr.args) == 1
        return f"libdevice.sinh(({self._print(expr.args[0])}).to(tl.float32))"

    def _print_OpaqueUnaryFn_asin(self, expr):
        assert len(expr.args) == 1
        return f"libdevice.asin(({self._print(expr.args[0])}).to(tl.float32))"

    def _print_OpaqueUnaryFn_tan(self, expr):
        assert len(expr.args) == 1
        return f"libdevice.tan(({self._print(expr.args[0])}).to(tl.float32))"

    def _print_OpaqueUnaryFn_tanh(self, expr):
        assert len(expr.args) == 1
        return f"libdevice.tanh(({self._print(expr.args[0])}).to(tl.float32))"

    def _print_OpaqueUnaryFn_atan(self, expr):
        assert len(expr.args) == 1
        return f"libdevice.atan(({self._print(expr.args[0])}).to(tl.float32))"

    def _print_RoundToInt(self, expr):
        assert len(expr.args) == 1
        return f"libdevice.llrint({self._print(expr.args[0])})"

    def _print_RoundDecimal(self, expr):
        assert len(expr.args) == 2
        number, ndigits = expr.args
        if number.is_integer:
            # ndigits < 0 should have been filtered by the sympy function
            assert ndigits < 0
            raise ValueError(
                f"For integer inputs, only non-negative ndigits are currently supported, but got {ndigits}."
            )
        return f"libdevice.nearbyint(1e{ndigits} * {self.paren(self._print(number))}) * 1e{-ndigits}"


texpr = TritonPrinter().doprint


def triton_compute_type(dtype):
    triton_type_name = str(dtype).split(".")[-1]
    if triton_type_name == "bool":
        triton_type_name = "int1"
    elif triton_type_name in ("float16", "bfloat16"):
        # float16 math is done in float32 inside the kernel
        triton_type_name = "float32"
    elif triton_type_name == "float8_e4m3fn":
        triton_type_name = "float8e4nv"
    elif triton_type_name == "float8_e5m2":
        triton_type_name = "float8e5"
    elif triton_type_name == "float8_e4m3fnuz":
        triton_type_name = "float8e4b8"
    elif triton_type_name == "float8_e5m2fnuz":
        triton_type_name = "float8e5b16"
    return f"tl.{triton_type_name}"


def triton_store_type(dtype):
    triton_type_name = str(dtype).split(".")[-1]
    if triton_type_name == "bool":
        triton_type_name = "int8"
    elif triton_type_name == "float8_e4m3fn":
        triton_type_name = "float8e4nv"
    elif triton_type_name == "float8_e5m2":
        triton_type_name = "float8e5"
    return f"tl.{triton_type_name}"


def triton_acc_type(dtype):
    if is_integer_dtype(dtype) and dtype.is_signed:
        nbits = 64 if dtype == torch.int64 else 32
        return f"tl.int{nbits}"
    return triton_compute_type(dtype)


class TritonCSEVariable(CSEVariable):
    def __init__(self, name, bounds: ValueRanges[Any]):
        super().__init__(name, bounds)
        # We'll use this to track which masks the variable needs when used for indirect indexing
        self.mask_vars: Set[str] = set()

    def update_on_args(self, name, args, kwargs):
        for arg in args:
            if isinstance(arg, TritonCSEVariable):
                self.mask_vars.update(arg.mask_vars)
            elif isinstance(arg, sympy.Symbol) and arg.name[0] in "xyr":
                # most of the time index vars don't need masks associated with them
                # however, when index vars are used to compute indices for indirect reads
                # those reads should subsequently be masked,
                self.mask_vars.update({f"{arg.name[0]}mask"})


class TritonOverrides(OpOverrides):
    """Map element-wise ops to Triton"""

    @staticmethod
    def to_dtype(x, dtype: torch.dtype, src_dtype: Optional[torch.dtype] = None):
        def _get_min_elements_per_thread(
            src_dtype: torch.dtype, dst_dtype: torch.dtype
        ) -> int:
            if src_dtype == dst_dtype:
                # No data type conversion is needed. No requirements on min_elem_per_thread.
                return 0

            # fp8 data type conversions has min_elem_per_thread requirements.
            # Refer to Triton implementations here:
            # https://github.com/openai/triton/blob/10f59d8ce04052521c1bc0cb3a3f8b98918fc7e3/lib/Conversion/TritonGPUToLLVM/ElementwiseOpToLLVM.cpp#L10.
            fp8_dtypes = {
                torch.float8_e4m3fn,
                torch.float8_e5m2,
            }
            # Triton doesn't support type conversions between fp8_e4m3 and fp8_e5m2.
            assert not (
                src_dtype in fp8_dtypes
                and dst_dtype in fp8_dtypes
                and src_dtype != dst_dtype
            ), "Conversions between float8_e5m2 and float8_e4m3fn is not supported!"
            if src_dtype == torch.float8_e5m2 or dst_dtype == torch.float8_e5m2:
                return 4
            if src_dtype == torch.float8_e4m3fn or dst_dtype == torch.float8_e4m3fn:
                return 2
            # No requirements on min_elem_per_thread.
            return 0

        if src_dtype is not None:
            # Both dtype and src_dtype are set. This is used by torch to(dtype=dtype).
            # It takes the maximum min_elem_per_thread if there are multiple fp8 conversions
            # in the same kernel.
            V.kernel.min_elem_per_thread = max(
                _get_min_elements_per_thread(src_dtype, dtype),
                V.kernel.min_elem_per_thread,
            )

        if dtype == torch.bool:
            return f"({x} != 0)"
        elif dtype == torch.uint8:
            # to work around llvm uint conversion semantics
            # that produces 0's for negative values
            return f"{x}.to(tl.int8).to(tl.uint8)"
        return f"{x}.to({triton_compute_type(dtype)})"

    @staticmethod
    def to_dtype_bitcast(x, dtype: torch.dtype, src_dtype: torch.dtype):
        triton_dtype = triton_compute_type(dtype)
        # We may promote float16 or bfloat16 to float32 and cause the
        # bitwidth of dtype to be different from the input tensor (i.e. float32).
        # In such as case, we will have to convert the input tensor to
        # its src_type, perform bitcast, and then convert the bit-casted
        # tensor back to float to ensure we use values with the right precision.
        if src_dtype in (torch.float16, torch.bfloat16):
            triton_src_dtype = str(src_dtype).split(".")[-1]
            cast_x = f"{x}.to(tl.{triton_src_dtype})"
            cast_x = f"{cast_x}.to({triton_dtype}, bitcast=True)"
            return f"{cast_x}.to(tl.float32)"
        else:
            return f"{x}.to({triton_dtype}, bitcast=True)"

    @staticmethod
    def _shaped_constant(value, dtype, shape):
        type_ = torch._prims_common.dtype_to_type(dtype)
        triton_val = constant_repr(type_(value))
        triton_type = triton_compute_type(dtype)

        if triton_type == "tl.float32":
            # Float constants are always f32 in triton
            return triton_val

        # NOTE: We use a tensor here in order to get the expected type.
        # Otherwise, e.g. float64 constants would be trunctated to float32.
        return f"tl.full({shape}, {triton_val}, {triton_type})"

    @classmethod
    def constant(cls, value, dtype):
        return cls._shaped_constant(value, dtype, shape=[])

    @staticmethod
    def abs(x):
        return f"tl_math.abs({x})"

    @staticmethod
    def libdevice_abs(x):
        return f"libdevice.abs({x})"

    @staticmethod
    def exp(x):
        return f"tl_math.exp({x})"

    @staticmethod
    def libdevice_exp(x):
        return f"libdevice.exp({x})"

    @staticmethod
    def exp2(x):
        return f"libdevice.exp2({x})"

    @staticmethod
    def expm1(x):
        return f"libdevice.expm1({x})"

    @staticmethod
    def sqrt(x):
        return f"libdevice.sqrt({x})"

    @staticmethod
    def libdevice_sqrt(x):
        return f"libdevice.sqrt({x})"

    @staticmethod
    def relu(x):
        bug = config.triton.inject_relu_bug_TESTING_ONLY
        if bug == "compile_error":
            return "compile error!"
        elif bug == "runtime_error":
            # NB: this only triggers runtime error as long as input
            # is not all zero
            return f'triton_helpers.device_assert_then({x} == 0, "injected assert fail", {x})'
        elif bug == "accuracy":
            return f"{x} + 1"
        elif bug is None:
            return ops.maximum(ops.constant(0, torch.int32), x)
        else:
            raise AssertionError(
                f"unrecognized config triton.inject_relu_bug_TESTING_ONLY = {bug!r}"
            )

    @staticmethod
    def minimum(a, b):
        return f"triton_helpers.minimum({a}, {b})"

    @staticmethod
    def maximum(a, b):
        return f"triton_helpers.maximum({a}, {b})"

    @staticmethod
    def where(a, b, c):
        return f"tl.where({a}, {b}, {c})"

    @staticmethod
    def cos(x):
        return f"tl_math.cos({x})"

    @staticmethod
    def libdevice_cos(x):
        return f"libdevice.cos({x})"

    @staticmethod
    def sin(x):
        return f"tl_math.sin({x})"

    @staticmethod
    def libdevice_sin(x):
        return f"libdevice.sin({x})"

    @classmethod
    def index_expr(cls, expr, dtype):
        raise NotImplementedError("ops.index_expr not implemented outside a kernel")

    @staticmethod
    def masked(mask, body, other):
        raise NotImplementedError("ops.masked not implemented outside a kernel")

    @staticmethod
    def lgamma(x):
        return f"libdevice.lgamma({x})"

    @staticmethod
    def erf(x):
        return f"libdevice.erf({x})"

    @staticmethod
    def cosh(x):
        return f"libdevice.cosh({x})"

    @staticmethod
    def sinh(x):
        return f"libdevice.sinh({x})"

    @staticmethod
    def acos(x):
        return f"libdevice.acos({x})"

    @staticmethod
    def acosh(x):
        return f"libdevice.acosh({x})"

    @staticmethod
    def asin(x):
        return f"libdevice.asin({x})"

    @staticmethod
    def asinh(x):
        return f"libdevice.asinh({x})"

    @staticmethod
    def atan2(x, y):
        return f"libdevice.atan2({x}, {y})"

    @staticmethod
    def atan(x):
        return f"libdevice.atan({x})"

    @staticmethod
    def atanh(x):
        return f"libdevice.atanh({x})"

    @staticmethod
    def copysign(x, y):
        return f"libdevice.copysign({x}, {y})"

    @staticmethod
    def erfc(x):
        return f"libdevice.erfc({x})"

    @staticmethod
    def erfinv(x):
        return f"libdevice.erfinv({x})"

    @staticmethod
    def hypot(x, y):
        return f"libdevice.hypot({x}, {y})"

    @staticmethod
    def log10(x):
        return f"libdevice.log10({x})"

    @staticmethod
    def log2(x):
        return f"libdevice.log2({x})"

    @staticmethod
    def nextafter(x, y):
        return f"libdevice.nextafter({x}, {y})"

    @staticmethod
    def logical_and(a, b):
        return f"{a} & {b}"

    @staticmethod
    def logical_not(a):
        return f"{a} == 0"

    @staticmethod
    def logical_or(a, b):
        return f"{a} | {b}"

    @staticmethod
    def logical_xor(a, b):
        return f"({a} ^ {b})"

    @staticmethod
    def bitwise_and(a, b):
        return f"{a} & {b}"

    @staticmethod
    def bitwise_not(a):
        return f"~{a}"

    @staticmethod
    def bitwise_or(a, b):
        return f"{a} | {b}"

    @staticmethod
    def bitwise_xor(a, b):
        return f"{a} ^ {b}"

    @staticmethod
    def bitwise_left_shift(a, b):
        return f"{a} << {b}"

    @staticmethod
    def bitwise_right_shift(a, b):
        return f"{a} >> {b}"

    @staticmethod
    def rand(seed, offset):
        offset = f"({offset}).to(tl.uint32)"
        return f"tl.rand({seed}, {offset})"

    @staticmethod
    def randn(seed, offset):
        offset = f"({offset}).to(tl.uint32)"
        return f"tl.randn({seed}, {offset})"

    @staticmethod
    def randint64(seed, offset, low, high):
        offset = f"({offset}).to(tl.uint32)"
        return f"triton_helpers.randint64({seed}, {offset}, {low}, {high})"

    @staticmethod
    def load_seed(name, offset):
        raise NotImplementedError("ops.load_seed not implemented outside a kernel")

    @staticmethod
    def rsqrt(x):
        return f"libdevice.rsqrt({x})"

    @staticmethod
    def log1p(x):
        return f"libdevice.log1p({x})"

    @staticmethod
    def tan(x):
        return f"libdevice.tan({x})"

    @staticmethod
    def tanh(x):
        return f"libdevice.tanh({x})"

    @staticmethod
    def sigmoid(x):
        return f"tl.sigmoid({x})"

    @staticmethod
    def signbit(x):
        # XX: This is wrong for the value -0.0 in floating point
        return f"libdevice.signbit({x}) if ({x}).dtype is tl.float32 else {x} < 0"

    @staticmethod
    def fmod(a, b):
        return f"libdevice.fmod({a}, {b})"

    @staticmethod
    def pow(a, b):
        return f"libdevice.pow({a}, {b})"

    @staticmethod
    def log(x):
        return f"tl_math.log({x})"

    @staticmethod
    def libdevice_log(x):
        return f"libdevice.log({x})"

    @staticmethod
    def isinf(x):
        return f"libdevice.isinf({x}).to(tl.int1)"

    @staticmethod
    def isnan(x):
        return f"libdevice.isnan({x}).to(tl.int1)"

    @staticmethod
    def round(x):
        return f"libdevice.nearbyint({x})"

    @staticmethod
    def floor(x):
        return f"libdevice.floor({x})"

    @staticmethod
    def floordiv(a, b):
        # See the comment in lowering.div_mode. a and b are integer type.
        # Similar to div_floor_kernel_cuda in pytorch core.
        # Notice that // in triton behaves as truncdiv instead of floordiv
        quot = f"{a} // {b}"
        rem = f"{a} % {b}"
        return f"tl.where(({a} < 0) != ({b} < 0), tl.where({rem} != 0, {quot} - 1, {quot}), {quot})"

    @staticmethod
    def sign(x):
        z = ops.constant(0, torch.int32)
        left = ops.to_dtype((ops.lt(z, x)), torch.int8)
        right = ops.to_dtype((ops.lt(x, z)), torch.int8)
        sub = ops.sub(left, right)
        return f"{sub}.to({x}.dtype)"

    @staticmethod
    def trunc(x):
        return f"libdevice.trunc({x})"

    @staticmethod
    def truncdiv(a, b):
        # See the comment in lowering.div_mode. a and b are integer type.
        # Notice that // in triton behaves as truncdiv instead of floordiv
        return f"{a} // {b}"

    @staticmethod
    def ceil(x):
        return f"libdevice.ceil({x})"


TritonOverrides._initialize_pointwise_overrides("triton")


# Use mypy to check protocol implemented correctly
def _typecheck_TritonOverrides(h: TritonOverrides) -> OpsHandler[str]:
    return h


class TritonKernelOverrides(TritonOverrides):
    """Map element-wise ops to Triton within a TritonKernel

    Unlike TritonOverrides, these assume the code is going to be inserted into
    the body of the main triton kernel and so it may use indexing and mask
    variables which are assumed to already be defined in the current scope.
    """

    @classmethod
    def constant(cls, value, dtype):
        # NOTE: Cannot use shape=[] as it's not supported by triton-rocm
        # We could use shape=[1] instead but starting with the correct
        # ndim avoids extra `tt.expand_dim` ops appearing in the triton IR.
        ndim = V.kernel.triton_tensor_ndim()
        shape = [1] * ndim
        return cls._shaped_constant(value, dtype, shape=shape)

    @classmethod
    def index_expr(cls, expr, dtype):
        indexing = V.kernel.indexing(expr, block_ptr=False)
        assert isinstance(indexing, IndexingOptions)
        var = V.kernel.cse.generate(
            V.kernel.compute, indexing.index_str, bounds=get_bounds_index_expr(expr)
        )

        if dtype not in {torch.int32, torch.int64}:
            var = V.kernel.cse.generate(V.kernel.compute, cls.to_dtype(var, dtype))
        var.mask_vars = indexing.mask_vars
        return var

    @staticmethod
    def masked(mask, body, other):
        if mask is not None and torch.version.hip is not None:
            mask = V.kernel.cse.generate(
                V.kernel.compute,
                f"{mask}.to(tl.int1)",
            )

        nodes = body.graph.find_nodes(op="output")
        assert nodes, "graph for body does not contain an output"

        need_where = False
        for node in nodes:
            for arg in node.args:
                if arg.target != "load" or V.graph.is_unspec_arg(arg.args[0]):
                    need_where = True

        value = None if need_where else other
        with V.kernel.mask_loads(mask, value=value) as new_mask:
            result = body()

        if need_where:
            # Remove once CSEVariables track the dtype
            if result.bounds.is_bool:
                other = bool(other)
            # Take dtype from result to prevent accidental promotion
            other = V.kernel.cse.generate(
                V.kernel.compute,
                f"tl.full({result}.shape, {constant_repr(other)}, {result}.dtype)",
                bounds=ValueRanges.wrap(other),
            )
            ret = ops.where(new_mask, result, other)
        else:
            ret = result

        ret.mask_vars.discard(new_mask)
        return ret

    @staticmethod
    def load_seed(name, offset):
        var = V.kernel.args.input(name)
        return (
            f"tl.load({var} + {V.kernel.args.seed_offset('load_seed_offset', offset)})"
        )

    @staticmethod
    def frexp(x):
        cache_key = f"frexp({x})"
        if cache_key in V.kernel.cse.cache:
            return V.kernel.cse.cache[cache_key]

        mantissa = V.kernel.cse.newvar()
        exponent = V.kernel.cse.newvar()
        V.kernel.compute.writeline(
            f"{mantissa}, {exponent} = triton_helpers.frexp({x})"
        )
        V.kernel.cse.cache[cache_key] = (mantissa, exponent)
        return (mantissa, exponent)


# Use mypy to check protocol implemented correctly
def _typecheck_TritonKernelOverrides(h: TritonKernelOverrides) -> OpsHandler[str]:
    return h


class HelperFunctions:
    """An ordered set of helper functions."""

    _templates_seen: Dict[str, str]  # Template code to function name
    finalized_helpers: List[str]

    def __init__(self):
        self._templates_seen = {}
        self.finalized_helpers = []

    def add(self, template_code: str, *, base_name="_triton_helper_fn") -> str:
        """This accepts a function definition with the function name
        left as a format specifier e.g.

            @triton.jit
            def {name}(arg0, arg1):
                return arg0 + arg1

        We add the templated code to the function set and return the name
        assigned to that function.

        """
        existing_name = self._templates_seen.get(template_code)
        if existing_name is not None:
            # Don't duplicate existing helpers
            return existing_name

        name = f"{base_name}{len(self.finalized_helpers)}"
        self._templates_seen[template_code] = name
        self.finalized_helpers.append(template_code.format(name=name))
        return name

    def __iter__(self):
        return iter(self.finalized_helpers)

    def __getitem__(self, idx):
        return self.finalized_helpers[idx]


@dataclasses.dataclass
class BlockParameters:
    """
    Class representing ND block dimensions, for block pointer analysis.
    """

    shape: List[sympy.Expr] = dataclasses.field(default_factory=list)
    block_shape: List[sympy.Expr] = dataclasses.field(default_factory=list)
    strides: List[sympy.Expr] = dataclasses.field(default_factory=list)
    offsets: List[sympy.Expr] = dataclasses.field(default_factory=list)

    def __add__(self, other: BlockParameters) -> BlockParameters:
        """
        Concatenates block parameters.
        """
        cls = type(self)
        a, b = tuple(dataclasses.asdict(x) for x in (self, other))
        return cls(**{key: a[key] + b[key] for key in a})


class TritonKernel(SIMDKernel):
    overrides = TritonKernelOverrides  # type: ignore[assignment]
    helper_functions: HelperFunctions
    kexpr: Callable[[sympy.Expr], str] = texpr
    allow_block_ptr = True

    def __init__(
        self,
        *groups,
        index_dtype: str,
        mutations: Optional[Set[str]] = None,
        pid_cache=None,
        reduction_hint=ReductionHint.DEFAULT,
        min_elem_per_thread=0,
        override_persistent_reduction=None,
    ):
        super().__init__(
            *groups,
            index_dtype=index_dtype,
            mutations=mutations,
            reduction_hint=reduction_hint,
            pid_cache=pid_cache,
            override_persistent_reduction=override_persistent_reduction,
        )
        self.suffix: IndentedBuffer = IndentedBuffer()  # type: ignore[assignment]
        self.outside_loop_vars: Set[Any] = set()
        self.min_elem_per_thread = min_elem_per_thread
        self.block_ptr_id = itertools.count()
        self.helper_functions = HelperFunctions()

        # A set of autotuning hints to pass as part of triton_meta
        self.autotune_hints: Set[AutotuneHint] = set()
        self.triton_meta: Optional[Dict[str, object]] = None

        self.codegen_range_tree()

    def _get_symt(self, tree: IterationRangesEntry) -> SymT:
        prefix_to_symt = {prefix: symt for symt, prefix in prefix_str.items()}
        return prefix_to_symt[tree.prefix]

    def _get_block_size(self, tree: IterationRangesEntry) -> sympy.Symbol:
        return block_sizes[self._get_symt(tree)]

    def _get_block_offset(self, tree: IterationRangesEntry) -> sympy.Symbol:
        return block_offsets[self._get_symt(tree)]

    def _max_block_size(self, tree: IterationRangesEntry) -> int:
        return TRITON_MAX_BLOCK[tree.prefix.upper()]

    def codegen_range_tree(self):
        for tree in self.range_trees:
            # reduction indexing goes inside a loop
            if not tree.is_loop:
                self.iteration_ranges_codegen_header(tree, self.body)
        if self.inside_reduction and self.range_trees[-1].is_loop:
            # workaround for this issue:
            # https://gist.github.com/jansel/6527126f781559095c5531f98a4235a7
            self.body.writeline(
                f"rbase = {self.iteration_ranges_ranges_code(self.range_trees[-1])}"
            )

    def need_numel_args(self):
        r"""
        Indicate whether we need provide numel as arguments for the generated
        kernel calls in the benchmark.

        Should be true for pointwise/reduction kernels but false for triton
        matmul kernels.
        """
        return True

    def should_use_persistent_reduction(self) -> bool:
        """
        Heuristic to set self.persistent_reduction and add guards
        if needed.
        """
        if not (self.inside_reduction and config.triton.persistent_reductions):
            return False
        threshold = {
            ReductionHint.INNER: 1024,
        }.get(self.reduction_hint, 64)

        # If multi_kernel is enabled, we do more aggressive persistent reduction.
        # This may result in some persistent reductions slower than the
        # corresponding non-persistent reductions. MultiKernel will do benchmarking
        # to pick the faster one.
        if config.triton.multi_kernel:
            threshold *= 16
        last_numel = self.numels[-1]
        return V.graph.sizevars.statically_known_leq(last_numel, threshold)  # type: ignore[arg-types]

    def want_no_x_dim(self):
        return (
            self.reduction_hint == ReductionHint.INNER
            and self.persistent_reduction
            and len(self.numels) == 2
            and V.graph.sizevars.statically_known_geq(self.numels[-1], 256)  # type: ignore[arg-types]
        )

    @property
    def assert_function(self) -> str:
        return "tl.device_assert"

    def indexing(
        self,
        index: sympy.Expr,
        *,
        copy_shape=None,
        dense_indexing=False,
        override_mask=None,
        block_ptr=False,
    ):
        """
        Compute the index and mask to pass to tl.load() or tl.store()
        """
        index = self.prepare_indexing(index)
        index_vars = index.free_symbols
        has_rindex = False

        mask_vars: Set[str] = set()
        for var in index_vars:
            assert isinstance(var, sympy.Symbol)
            has_rindex = has_rindex or symbol_is_type(var, SymT.RINDEX)
            if override_mask:
                pass
            elif symbol_is_type(var, SymT.TMP):
                # indirect indexing
                cse_var = self.cse.varname_map[var.name]
                mask_vars.update(cse_var.mask_vars)
            elif symbol_is_type(
                var,
                (
                    SymT.UNBACKED_INT,
                    SymT.SIZE,
                    SymT.PRECOMPUTED_SIZE,
                    SymT.INDEX,
                    SymT.FLOAT,
                    SymT.UNBACKED_FLOAT,
                ),
            ):
                pass
            else:
                # var is one of xN, yN or rN
                assert symbol_is_type(
                    var, (SymT.RINDEX, SymT.XBLOCK, SymT.YBLOCK)
                ), var.name
                mask_vars.add(f"{var.name[0]}mask")

        need_dense = (
            config.triton.dense_indexing
            or dense_indexing
            or self._load_mask is not None
        ) and index != 0

        have_dense = True
        have_loop_vars = False
        dense_mask_vars = set()

        for tree in self.active_range_trees():
            if index_vars.intersection(tree.var_list):
                have_loop_vars = True
            else:
                have_dense = False
            dense_mask_vars.add(f"{tree.prefix}mask")

        if (
            block_ptr
            and self.allow_block_ptr
            and config.triton.use_block_ptr
            and not override_mask
            and not self._load_mask
            and len(mask_vars - dense_mask_vars) == 0
            and not self.is_indirect_indexing(index)
            and have_loop_vars
            # workaround https://github.com/openai/triton/issues/2821
            and self.index_dtype == "tl.int32"
        ):

            def match_strided_block(
                index: sympy.Expr, range_tree: IterationRangesEntry
            ) -> Optional[BlockParameters]:
                """
                Matches expressions of the form:
                    idx = s * xindex

                This implies stride (s,), and shape (XBLOCK,).
                """
                symbol = range_tree.symbol()
                stride = sympy.Wild("stride", exclude=[symbol])
                m = index.match(symbol * stride)
                if m is None:
                    return None

                return BlockParameters(
                    shape=[range_tree.numel],
                    block_shape=[self._get_block_size(range_tree)],
                    strides=[m[stride]],
                    offsets=[self._get_block_offset(range_tree)],
                )

            def match_mod_div_block(
                index: sympy.Expr, range_tree: IterationRangesEntry
            ) -> Optional[BlockParameters]:
                """
                Matches higher-dimensional blocks coming from FloorDiv and ModularIndexing.

                Example expression to match:
                   sN * ((rindex//(d1 * ... * d(N-1))))
                       + s1 * ModularIndexing(rindex, 1, d1)
                       + ...
                       + s(N-1) * ModularIndexing(rindex, d1 * ... * d(N-2), d(N-1))

                This iterates over a block of shape (dN, ..., d1) and stride
                (sN, ..., s1). (d1,...,d(N-1)) and (s1,...,sN) are
                wildcards that we match.

                Note that dN does not appear in the expression, but we solve for it
                using range tree numels and the other dims.
                """
                # Bound the possible number of dims. We use the following heuristics:
                # - At least one dim for each range tree node.
                # - At least one dim for every FloorDiv or ModularIndexing op.
                # - At least 2 dims to pattern match.
                num_dims = max(
                    2,
                    len(self.range_tree_nodes),
                    (index.count(FloorDiv) + index.count(ModularIndexing)),
                )

                # Pattern match to find the strides and offset.
                index_var = range_tree.symbol()
                wild = functools.partial(sympy.Wild, exclude=[index_var])
                dims: List[sympy.Expr] = [
                    wild(f"dim_mod{idx}") for idx in range(num_dims)
                ]
                strides: List[sympy.Expr] = [
                    wild(f"stride_mod{idx}") for idx in range(num_dims)
                ]

                def get_slice_numels(dims: List[Any]) -> List[Any]:
                    """
                    Compute the cumulative size of each dimension's slice.
                    This proceeds from the last dim up to the second.
                    """
                    numels = [sympy.Integer(1)]
                    for dim in dims[:0:-1]:
                        numel = dim * numels[0]
                        numels.insert(0, numel)
                    return numels

                # The first dimension's index is computed by division.
                # The remaining are computed by modulo.
                slice_numels = get_slice_numels(dims[:num_dims])
                block_index_exprs = [FloorDiv(index_var, slice_numels[0])] + [
                    ModularIndexing(index_var, numel, dim)
                    for dim, numel in zip(dims[1:], slice_numels[1:])
                ]

                # Calculate a linear index from block indices.
                match_expr = sympy_dot(strides, block_index_exprs)

                # Pattern match.
                match = index.match(match_expr)
                if match is None:
                    return None

                # Provide default values for unmatched dims and strides.
                for dim in dims[1:]:
                    if dim not in match:
                        match[dim] = sympy.Integer(1)
                for stride in strides[1:]:
                    if stride not in match:
                        match[stride] = sympy.Integer(0)

                sizevars = V.graph.sizevars

                def get_match(expr: sympy.Expr) -> sympy.Expr:
                    return sizevars.lookup_precomputed_size(match[expr])

                # Replace wildcards with matched expressions.
                dims = [dims[0]] + [get_match(dim) for dim in dims[1:]]
                strides = [get_match(stride) for stride in strides]
                slice_numels = get_slice_numels(dims)
                block_index_exprs = [
                    sympy_subs(expr, match) for expr in block_index_exprs
                ]

                # The leading dimension is not directly matched in our expression.
                # We solve for it by dividing the range tree numel by the product of
                # all other dimensions. We quit if they are not known to be divisible.
                assert (
                    dims[0] not in match
                ), "Expected not to match the leading dimension!"
                if not sizevars.statically_known_multiple_of(
                    range_tree.numel, slice_numels[0]
                ):
                    return None
                dims[0] = range_tree.numel / slice_numels[0]

                # Check for applicable iteration range sizes.
                # When mapping a 1D block into an ND one, we need to know that
                # the number of elements is not changed. This means the slice numels of
                # the ND iteration range must evenly divide the length of the 1D block.
                # There are two cases where we can guarantee this:
                #  1. Numels are powers of 2. If numel == 2 ** n, and we know XBLOCK == 2 ** m,
                #     with n and m integers, then either numel is a multiple of XBLOCK, or numel
                #     is less than XBLOCK. (If numel is less than XBLOCK, we round up to 1 below.)
                #  2. Numels are multiples of the maximum possible block size.
                max_block = self._max_block_size(range_tree)
                if any(
                    not sizevars.statically_known_multiple_of(numel, max_block)
                    and not sizevars.statically_known_power_of_2(numel)
                    for numel in slice_numels
                ):
                    return None

                def identity(expr: sympy.Expr) -> sympy.Expr:
                    return expr

                # Compute the ND block shape from the linear block size.
                # Use CielDiv to round leading dimensions up to 1.
                # Non-leading dimensions are clamped to the size of the iteration range,
                # while the leading dimension can exceed this to accomodate a larger
                # block size.
                linear_block_size = self._get_block_size(range_tree)
                block_shape: List[sympy.Expr] = [
                    CeilDiv(linear_block_size, slice_numels[0])
                ] + [
                    sympy.Min(CeilDiv(linear_block_size, numel), dim)
                    for numel, dim in zip(slice_numels[1:], dims[1:])
                ]

                # Compute block offsets from {xyzr}offset and the matched expressions.
                block_offsets: List[sympy.Expr] = [
                    sympy_subs(expr, {index_var: self._get_block_offset(range_tree)})
                    for expr in block_index_exprs
                ]

                return BlockParameters(
                    shape=dims,
                    block_shape=block_shape,
                    strides=strides,
                    offsets=block_offsets,
                )

            def match_block_pointer_subexpr(
                expr: sympy.Expr, range_tree: IterationRangesEntry
            ) -> Optional[BlockParameters]:
                """
                Match a block indexing subexpression involving a single range tree.
                """
                for match_func in (
                    match_strided_block,
                    match_mod_div_block,
                ):
                    match = match_func(expr, range_tree)
                    if match is not None:
                        return match

                return None

            def match_block_pointer() -> Optional[BlockPtrOptions]:
                index_relative_to_xyr_index = sympy_subs(
                    index, {v: t.expr for v, t in self.range_tree_nodes.items()}
                )
                range_trees = self.active_range_trees(reorder=True)

                # Match each range tree separately.
                range_symbols = {tree.symbol() for tree in range_trees}
                index_terms = sympy.Add.make_args(index_relative_to_xyr_index)
                block_params = BlockParameters()
                for tree in range_trees:
                    # Partition the index into subexpressions pertaining to each range tree.
                    # For example xindex * 5 + rindex * 3 is partitioned to
                    # (xindex * 5, rindex * 3).
                    symbol = tree.symbol()
                    subexpr = sympy.Integer(0) + sum(
                        expr for expr in index_terms if symbol in expr.free_symbols
                    )

                    # Reject mixed terms, e.g. xindex * rindex.
                    # NB: the zero expression is allowed, for broadcasting.
                    if len(range_symbols.intersection(subexpr.free_symbols)) > 1:
                        return None

                    # Match the subexpression for this range tree.
                    params = match_block_pointer_subexpr(subexpr, tree)
                    if params is None:
                        return None
                    block_params += params

                # Collect leftover terms as a constant offset.
                offset = sum(
                    expr
                    for expr in index_terms
                    if not range_symbols.intersection(expr.free_symbols)
                )

                # Form the block pointer.
                self.filter_masks(mask_vars)
                return BlockPtrOptions.create(
                    params=block_params,
                    constant_offset=offset,
                    range_trees=range_trees,
                    mask_vars=mask_vars,
                )

            # Return a block pointer, if indexing matches the pattern.
            options = match_block_pointer()
            if options is not None:
                return options

        expand_str = None
        index_str = self.index_to_str(index)
        if isinstance(index, sympy.Integer):
            expand_str = f"{copy_shape}.shape" if copy_shape else self.dense_size_str()
            index_str = f"tl.full({expand_str}, {index_str}, tl.int32)"
            return IndexingOptions(
                index_str, set(), "None", expand_str, has_rindex, index
            )

        if need_dense and not have_dense:
            expand_str = f"{copy_shape}.shape" if copy_shape else self.dense_size_str()
            index_str = f"tl.broadcast_to({index_str}, {expand_str})"
            mask_vars = dense_mask_vars
        elif not have_loop_vars and copy_shape:
            index_str = f"tl.broadcast_to({index_str}, {copy_shape}.shape)"
            mask_vars = dense_mask_vars

        if override_mask:
            mask_vars = {override_mask}

        if self._load_mask:
            mask_vars.add(self._load_mask)

        self.filter_masks(mask_vars)

        mask_str = " & ".join(sorted(map(str, mask_vars))) if mask_vars else "None"
        return IndexingOptions(index_str, mask_vars, mask_str, expand_str, has_rindex, index)  # type: ignore[arg-type]

    def codegen_block_ptr(
        self, name: str, var: str, indexing: BlockPtrOptions, other=""
    ) -> Tuple[str, Optional[DeferredLine], str]:
        advance_block_ptr = None
        check = indexing.boundary_check()
        if not check:
            # workaround https://github.com/openai/triton/issues/2813
            other = ""
        elif other:
            assert other == ", other=0.0"
            other = f", boundary_check={check!r}, padding_option='zero'"
        else:
            other = f", boundary_check={check!r}"
        if (
            self.inside_reduction
            and self.range_trees[-1].is_loop
            and indexing.has_rindex()
        ):
            block_ptr = f"block_ptr{next(self.block_ptr_id)}"
            self.body.writeline(
                DeferredLine(
                    name, f"{block_ptr} = {indexing.format(var, roffset=False)}"
                )
            )
            advance_block_ptr = DeferredLine(
                name,
                f"{block_ptr} = tl.advance({block_ptr}, {indexing.advance_roffset()})",
            )
        else:
            block_ptr = indexing.format(var)
        return block_ptr, advance_block_ptr, other

    def codegen_block_ptr_store_line(self, name, indexing, block_ptr, value, other=""):
        # broadcasting is not implicit for block_ptrs
        value = (
            f"tl.broadcast_to({value}, {self.index_to_str(indexing.reshape_suffix)})"
        )
        # drop any extra size=1 dimensions
        block_shape = [V.kernel.index_to_str(expr) for expr in indexing.block_shape]
        value = triton_reshape(value, indexing.reshape_suffix, block_shape)
        # workaround https://github.com/openai/triton/issues/2814
        value = f"{value}.to({triton_store_type(V.graph.get_dtype(name))})"
        return f"tl.store({block_ptr}, {value}{other})"

    def check_bounds(
        self,
        expr: sympy.Expr,
        size: sympy.Expr,
        lower: bool,
        upper: bool,
    ):
        if not (lower or upper):
            return

        assert isinstance(expr, sympy.Expr)
        indexing = self.indexing(expr, block_ptr=False)
        assert isinstance(indexing, IndexingOptions)

        index_str = indexing.index_str
        mask_str = indexing.mask_str if indexing.has_mask() else None
        size_str = V.kernel.sexpr(self.rename_indexing(size)) if upper else None

        # expr is already wrapped
        line = self.indirect_assert(
            index_str, "0" if lower else None, size_str, mask_str
        )

        indirect = self.is_indirect_indexing(expr) or any(
            isinstance(m, TritonCSEVariable) for m in indexing.mask_vars
        )
        buffer = self.get_load_buffer(indexing)
        self.cse.generate(buffer, line, assignment=False)

    def get_load_buffer(self, indexing):
        if indexing.has_indirect() or indexing.has_tmpmask():
            # Masked loads must come after the mask is computed
            return self.compute
        elif (
            self.inside_reduction
            and self.range_trees[-1].is_loop
            and not indexing.has_rindex()
        ):
            # can lift a common load outside of reduction loop
            # One exception is when this is an indirect_load.
            return self.body
        else:
            return self.loads

    def load(self, name: str, index: sympy.Expr):
        var = self.args.input(name)
        indirect_indexing = self.is_indirect_indexing(index)
        original_index = index
        indexing = self.indexing(index, block_ptr=True)
        has_rindex = indexing.has_rindex()
        has_tmpmask = indexing.has_tmpmask()

        # Keep the variable in cache if were going to reuse it. Equiv., if any of the following hold
        #  1) We are doing broadcasting
        #  2) It is a non-coalesced load. The intuition is that if it's
        #  non-coalesced, we will likely load each element multiple times in
        #  practice.
        #  3) It will be used later and it won't be CSE'd. Equiv., if all the following hold
        #   3.1) We are in a reduction loop
        #   3.2) Its not its last use
        #   3.3) This load will not be lifted to the body
        #
        is_coalesced = any(
            i == 1 for i in self.get_strides_of_load(original_index).values()
        )
        if self.is_broadcasted(original_index):
            ep = ", eviction_policy='evict_last'"
        elif not is_coalesced:
            ep = ", eviction_policy='evict_last'"
        elif self.inside_reduction and self.range_trees[-1].is_loop:
            if name in self.args.inplace_buffers:
                names = set(self.args.inplace_buffers[name].other_names)
            else:
                names = {name}
            last_use = len(names & self.last_usage) > 0
            evict_last = not last_use and (has_rindex or indirect_indexing)
            if evict_last:
                ep = ", eviction_policy='evict_last'"
            else:
                ep = ", eviction_policy='evict_first'"
        else:
            ep = ""

        if (has_tmpmask or has_rindex) and indexing.has_mask():
            if self._load_other:
                other = f", other={constant_repr(self._load_other)}"
            else:
                other = ", other=0.0"
        else:
            other = ""

        advance_block_ptr = None
        append_broadcast = None
        if V.graph.is_unspec_arg(name):
            line = var
        else:
            if isinstance(indexing, BlockPtrOptions):
                block_ptr, advance_block_ptr, other = self.codegen_block_ptr(
                    name, var, indexing, other
                )
                line = f"tl.load({block_ptr}{other}{ep})"
                # add needed size=1 dimensions
                block_shape = [str(dim) for dim in indexing.block_shape]
                line = triton_reshape(line, block_shape, indexing.reshape_suffix)
            elif isinstance(original_index, sympy.Integer):
                line = f"tl.load({var} + ({original_index}))"
                append_broadcast = indexing.expand_str
            else:
                line = f"tl.load({var} + ({indexing.index_str}), {indexing.mask_str}{ep}{other})"

            dtype = V.graph.get_dtype(name)
            if dtype in (torch.float16, torch.bfloat16):
                line += ".to(tl.float32)"
            if dtype == torch.bool and torch.version.hip is None:
                # Workaround for https://github.com/openai/triton/issues/2151
                # tl.load returns int8 when loading from pointer to int1
                # NOTE: Currently causes hangs on bool UTs for ROCm
                line += ".to(tl.int1)"

        load_buffer = self.get_load_buffer(indexing)
        result_var = self.cse.generate(load_buffer, line)
        assert isinstance(result_var, TritonCSEVariable)
        result_var.mask_vars = indexing.mask_vars  # type: ignore[assignment]

        if append_broadcast:
            line = f"tl.broadcast_to({result_var}, {append_broadcast})"
            result_var = self.cse.generate(load_buffer, line)

        if advance_block_ptr:
            load_buffer.writeline(advance_block_ptr)

        if not self.inside_reduction or (not indexing.has_rmask() and not has_rindex):
            self.outside_loop_vars.add(result_var)

        return result_var

    def store(
        self, name: str, index: sympy.Expr, value: CSEVariable, mode: StoreMode = None
    ) -> None:
        var = self.args.output(name)
        original_index = index
        indexing = self.indexing(index, dense_indexing=True, block_ptr=mode is None)

        # Guard against write-after-read corruption in triton.
        # See # https://github.com/openai/triton/issues/1615
        # This triton bug means that a load which is broadcasted over multiple
        # warps may see the result of a store that happens later in the triton
        # program. The workaround is to add a barrier before storing, which
        # enforces that all warps have already read the data.
        is_inplace = name in self.args.inplace_buffers
        is_broadcasted = self.is_broadcasted(original_index)
        if is_inplace and is_broadcasted:
            self.stores.writeline(DeferredLine(name, "tl.debug_barrier()"))

        advance_block_ptr = None
        if isinstance(indexing, BlockPtrOptions):
            block_ptr, advance_block_ptr, other = self.codegen_block_ptr(
                name, var, indexing
            )
            # block_ptr stores don't do implicit casting
            line = self.codegen_block_ptr_store_line(
                name, indexing, block_ptr, value, other
            )
        elif mode is None:
            line = f"tl.store({var} + ({indexing.index_str}), {value}, {indexing.mask_str})"
        elif mode == "atomic_add":
            line = f"tl.atomic_add({var} + ({indexing.index_str}), {value}, {indexing.mask_str}, sem='relaxed')"
        else:
            raise NotImplementedError(f"store mode={mode}")
        self.stores.writeline(DeferredLine(name, line))
        if advance_block_ptr:
            self.stores.writeline(advance_block_ptr)

        if not self.inside_reduction:
            self.outside_loop_vars.add(value)

    def bucketize(
        self,
        values: CSEVariable,
        offsets_name: str,
        offsets_size: sympy.Expr,
        indexing_dtype: torch.dtype,
        right: bool,
    ) -> CSEVariable:
        """
        See [Note: Inductor bucketize op]
        """

        # Triton performance for bucketize_binary_search is much better when the number
        # of threads equals the number of elements.
        # If we're trying to use a bucketize kernel, we should make sure that an
        # autotuning config with num_elements_per_warp=32 exists.
        self.autotune_hints.add(AutotuneHint.ELEMENTS_PER_WARP_32)

        offsets_ptr = self.args.input(offsets_name)
        block_size = self.dense_size_str()
        offsets_size_str = self.index_to_str(offsets_size)

        if indexing_dtype == torch.int32:
            triton_dtype = "tl.int32"
        elif indexing_dtype == torch.int64:
            triton_dtype = "tl.int64"
        else:
            raise NotImplementedError(
                "Bucketize only supports indexing with int32 and int64"
            )

        result = self.cse.generate(
            self.compute,
            f"triton_helpers.bucketize_binary_search({values}, {offsets_ptr}, {triton_dtype}, {right}, {offsets_size_str}, {block_size})",  # noqa: B950 line too long
        )

        return result

    def reduction_resize(self, value):
        ndims = self.triton_tensor_ndim()
        if ndims == 1:
            return f"triton_helpers.promote_to_tensor({value})"

        sizes = [":"] * ndims
        sizes[-1] = "None"
        return f"{value}[{', '.join(sizes)}]"

    def reduction(
        self,
        dtype: torch.dtype,
        src_dtype: torch.dtype,
        reduction_type: ReductionType,
        value: Union[CSEVariable, Tuple[CSEVariable, ...]],
    ) -> Union[CSEVariable, Tuple[CSEVariable, ...]]:
        assert self.inside_reduction
        masks = {f"{tree.prefix}mask" for tree in self.range_trees}
        self.filter_masks(masks)
        masks = sorted(masks)
        if self._load_mask:
            masks.append(self._load_mask)
        reduction_range_prefix = self.range_trees[-1].prefix

        # Say we have
        #     tmp0 = ops.constant(1, torch.int64)
        #     tmp1 = ops.reduction(torch.int64, torch.int64, "sum", tmp0)
        # tmp0 in the triton code is either a scalar, or single-element tensor
        # so if we emit tl.sum directly, it will only give 1 instead of RBLOCK * 1
        # To avoid this, we broadcast to the expected shape first.
        dense_size_str = self.dense_size_str()
        value = self._map_tuple_or_scalar(
            lambda v: self.cse.generate(
                self.compute, f"tl.broadcast_to({v}, {dense_size_str})"
            ),
            value,
        )

        dim: int
        root_op: str

        def final_reduction(value):
            use_helper = reduction_type in {"any", "max", "min", "prod"}
            module = "triton_helpers" if use_helper else "tl"
            if reduction_type in {"max", "min"}:
                return self.reduction_resize(
                    f"{module}.{reduction_type}2({value}, {dim})"
                )
            return self.reduction_resize(f"{module}.{reduction_type}({value}, {dim})")

        def final_argreduce(buffer, result_var, value, index):
            buffer.splice(
                f"""\
                _, {result_var}_tmp = triton_helpers.{root_op}_with_index({value}, {index}, {dim})
                {result_var} = {self.reduction_resize(f'{result_var}_tmp')}
                """
            )

        cache_key = (src_dtype, reduction_type, value)
        if cache_key in self.cse.reduction_cache:
            return self.cse.reduction_cache[cache_key]

        dim = self.triton_tensor_ndim() - 1
        acc_type = triton_acc_type(src_dtype)
        result_var: Any = self.cse.newvar()
        result_var.mask_vars = {var for var in masks if var[0] != "r"}
        cond = " & ".join(masks)

        def where_cond(tval, fval):
            if not cond:
                return tval
            return TritonKernelOverrides.where(cond, tval, fval)

        if self.persistent_reduction:
            default = ir.Reduction.default_value(reduction_type, src_dtype)
            default = self._map_tuple_or_scalar(constant_repr, default)

            def _mask_value(value, default):
                return self.cse.generate(self.compute, where_cond(value, default))

            if isinstance(value, tuple):
                masked_value = [_mask_value(v, d) for v, d in zip(value, default)]
            else:
                masked_value = _mask_value(value, default)

            if reduction_type in {"argmax", "argmin"}:
                accumulator_index = str(
                    self.cse.generate(
                        self.compute,
                        f"tl.broadcast_to({reduction_range_prefix}index, {masked_value}.shape)",
                    )
                )
                root_op = {"argmax": "max", "argmin": "min"}[reduction_type]
                final_argreduce(
                    self.compute, result_var, masked_value, accumulator_index
                )
            elif reduction_type == "welford_reduce":
                # For persistent reductions, don't bother with
                # welford's algorithm since it uses more registers, and
                # taking two reductions doesn't increase memory usage.
                result_var = self.welford_reduce_fallback(dtype, value)
            elif reduction_type == "welford_combine":
                mean, m2, weight = masked_value
                welford = f"triton_helpers.welford({mean}, {m2}, {weight}, {dim})"
                mean, m2, weight = (self.cse.newvar() for _ in range(3))
                self.compute.writeline(f"{mean}, {m2}, {weight} = {welford}")

                result_var = tuple(
                    self.cse.generate(self.compute, self.reduction_resize(var_name))
                    for var_name in (mean, m2, weight)
                )
            else:
                result_var = self.cse.generate(
                    self.compute, final_reduction(masked_value)
                )
        else:
            accumulator = f"_{result_var}"
            default = ir.Reduction.default_accumulator(reduction_type, src_dtype)
            default = self._map_tuple_or_scalar(constant_repr, default)
            if not isinstance(default, tuple):
                self.body.writeline(
                    f"{accumulator} = tl.full({self.dense_size_str()}, {default}, {acc_type})"
                )

            if reduction_type in {"argmax", "argmin"}:
                accumulator_index = f"_{result_var}_index"
                long_max = torch.iinfo(torch.int64).max
                self.body.writeline(
                    f"{accumulator_index} = tl.full({self.dense_size_str()}, {long_max}, tl.int64)"
                )
                root_op = {"argmax": "max", "argmin": "min"}[reduction_type]

                self.compute.splice(
                    f"""\
                {accumulator}_next, {accumulator_index}_next = triton_helpers.{root_op}imum_with_index(
                    {accumulator}, {accumulator_index}, {value}, {reduction_range_prefix}index
                )
                {accumulator} = {where_cond(f'{accumulator}_next', accumulator)}
                {accumulator_index} = {where_cond(f'{accumulator_index}_next', accumulator_index)}
                """
                )
                final_argreduce(self.suffix, result_var, accumulator, accumulator_index)
            elif is_welford_reduction(reduction_type):
                accumulator = f"{result_var}_mean"
                accumulator_m2 = f"{result_var}_m2"
                accumulator_weight = f"{result_var}_weight"
                self.body.writeline(
                    f"{accumulator} = tl.zeros({self.dense_size_str()}, {acc_type})"
                )
                self.body.writeline(
                    f"{accumulator_m2} = tl.zeros({self.dense_size_str()}, {acc_type})"
                )
                self.body.writeline(
                    f"{accumulator_weight} = tl.zeros({self.dense_size_str()}, {acc_type})"
                )

                if reduction_type == "welford_combine":
                    mean, m2, weight = value
                    self.compute.splice(
                        f"""\
                    {accumulator}_next, {accumulator_m2}_next, {accumulator_weight}_next = triton_helpers.welford_combine(
                        {accumulator}, {accumulator_m2}, {accumulator_weight},
                        {mean}, {m2}, {weight}
                    )
                    """
                    )
                else:
                    assert reduction_type == "welford_reduce"
                    self.compute.splice(
                        f"""\
                    {accumulator}_next, {accumulator_m2}_next, {accumulator_weight}_next = triton_helpers.welford_reduce(
                        {value}, {accumulator}, {accumulator_m2}, {accumulator_weight}, roffset == 0
                    )
                    """
                    )

                self.compute.splice(
                    f"""\
                {accumulator} = {where_cond(f'{accumulator}_next', accumulator)}
                {accumulator_m2} = {where_cond(f'{accumulator_m2}_next', accumulator_m2)}
                {accumulator_weight} = {where_cond(f'{accumulator_weight}_next', accumulator_weight)}
                """
                )

                result_mean = result_var
                result_m2 = self.cse.newvar()
                result_weight = self.cse.newvar()
                self.suffix.splice(
                    f"""\
                {result_mean}_tmp, {result_m2}_tmp, {result_weight}_tmp = triton_helpers.welford(
                    {accumulator}, {accumulator_m2}, {accumulator_weight}, {dim}
                )
                {result_mean} = {self.reduction_resize(f'{result_mean}_tmp')}
                {result_m2} = {self.reduction_resize(f'{result_m2}_tmp')}
                {result_weight} = {self.reduction_resize(f'{result_weight}_tmp')}
                """
                )
                result_var = result_mean, result_m2, result_weight
            else:
                combine_fn = ir.get_reduction_combine_fn(reduction_type, src_dtype)
                updated = combine_fn(accumulator, value)
                self.compute.writeline(
                    f"{accumulator} = {where_cond(updated, accumulator)}"
                )

                if src_dtype == torch.bool:
                    # This is only really used for aten.any. It changes the
                    # final reduction of a non-persistent reduction from
                    #     tmp5 = triton_helpers.max(_tmp5, 1)[:, None]
                    # to
                    #     tmp5 = triton_helpers.max(_tmp5.to(tl.int8), 1)[:, None].to(tl.int1)
                    # which is needed because tl.reduce doesn't support tl.int1
                    accumulator = f"{accumulator}.to(tl.int8)"
                    result_type = triton_compute_type(dtype)
                    self.suffix.writeline(
                        f"{result_var} = {final_reduction(accumulator)}.to({result_type})"
                    )
                else:
                    self.suffix.writeline(
                        f"{result_var} = {final_reduction(accumulator)}"
                    )

        self.cse.reduction_cache[cache_key] = result_var

        if isinstance(result_var, tuple):
            assert all(isinstance(x, TritonCSEVariable) for x in result_var)
            self.outside_loop_vars |= set(result_var)
        else:
            assert isinstance(result_var, TritonCSEVariable)
            self.outside_loop_vars.add(result_var)

        return result_var

    def store_reduction(self, name: str, index: sympy.Expr, value: CSEVariable):
        assert self.inside_reduction
        self.inside_reduction = False
        indexing = self.indexing(index, block_ptr=True)
        self.inside_reduction = True
        var = self.args.output(name)

        if isinstance(indexing, BlockPtrOptions):
            self.suffix.writeline(
                DeferredLine(
                    name,
                    self.codegen_block_ptr_store_line(
                        name,
                        indexing,
                        indexing.format(var),
                        value,
                        f", boundary_check={indexing.boundary_check()!r}",
                    ),
                )
            )
        else:
            assert isinstance(indexing, IndexingOptions)
            self.suffix.writeline(
                DeferredLine(
                    name,
                    f"tl.store({var} + ({indexing.index_str}), {value}, {indexing.mask_str})",
                )
            )

    def _lift_helper(self, fn, num_args) -> str:
        # Lift IR function for scan operations into a triton function
        # in the global namespace
        helper = IndentedBuffer()
        helper.writeline("@triton.jit")
        args = [tuple(f"arg{i}_{n}" for n in range(num_args)) for i in range(2)]
        signature = ", ".join(itertools.chain.from_iterable(args))
        helper.writeline(f"def {{name}}({signature}):")

        cse = CSE(prefix="", suffix="")
        overrides = TritonOverrides(V.MockHandler())

        # Build a name that changes depending on fn to workaround a triton bug
        # where the combine_fn to reduce and scan is not hashed, and so different
        # scan ops may collide in the triton cache.
        # This is fixed with the latest triton pin, but not the triton-rocm pin.
        helper_name = "_triton_helper_fn"

        class CSEProxy:
            def __getattr__(self, name: str) -> Callable[..., CSEVariable]:
                def inner(*args, **kwargs):
                    nonlocal helper_name
                    helper_name += f"_{name}"
                    return cse.generate(
                        helper,
                        getattr(overrides, name)(*args, **kwargs),
                    )

                return inner

        with helper.indent(), V.set_ops_handler(CSEProxy()):
            outputs = fn(*args)
            outputs = ", ".join(str(output) for output in outputs)
            helper.writeline(f"return {outputs}")

        return self.helper_functions.add(helper.getvalue(), base_name=helper_name)

    def scan(
        self,
        dtypes: Tuple[torch.dtype, ...],
        combine_fn: Callable[
            [Tuple[CSEVariable, ...], Tuple[CSEVariable, ...]], Tuple[CSEVariable, ...]
        ],
        values: Tuple[CSEVariable, ...],
    ) -> Tuple[CSEVariable, ...]:
        assert self.inside_reduction
        masks = {f"{tree.prefix}mask" for tree in self.range_trees}
        self.filter_masks(masks)
        masks = sorted(masks)
        assert not self._load_mask, "ops.scan not supported inside ops.masked"
        reduction_range_prefix = self.range_trees[-1].prefix

        broadcasted_values = []
        accumulators = []

        cse_compute = functools.partial(self.cse.generate, self.compute)
        combine_helper_fn = self._lift_helper(combine_fn, len(values))
        dim = self.triton_tensor_ndim() - 1

        for value, dtype in zip(values, dtypes):
            acc_type = triton_acc_type(dtype)
            cond = " & ".join(masks)

            value_dtype = self.cse.generate(
                self.compute,
                f"{value}.to({triton_compute_type(dtype)})",
            )
            value = self.cse.generate(
                self.compute,
                f"tl.broadcast_to({value_dtype}, {self.dense_size_str()})",
            )
            broadcasted_values.append(value)

            acc_type = triton_acc_type(dtype)
            cond = " & ".join(masks)

            if not self.persistent_reduction:
                accumulator = self.cse.newvar()
                reduced_size = self.dense_size_list()
                reduced_size[-1] = "1"
                reduced_size = f"[{', '.join(reduced_size)}]"

                default = "float('nan')" if dtype.is_floating_point else "-1"
                self.body.writeline(
                    f"{accumulator} = tl.full({reduced_size}, {default}, {acc_type})"
                )

                accumulators.append(accumulator)

        def csv(values):
            return " ".join(f"{value}," for value in values)

        def cse_multiple(line, n, masks):
            cache_keys = [f"{line}, {i}, {masks}" for i in range(n)]
            if all(cache_key in self.cse.cache for cache_key in cache_keys):
                return [self.cse.cache[cache_key] for cache_key in cache_keys]
            result_vars = [self.cse.newvar() for _ in range(n)]
            self.compute.writeline(
                f"{csv(result_vars)} = {line}",
            )
            for result_var, cache_key in zip(result_vars, cache_keys):
                if masks:
                    result_var.mask_vars = masks  # type: ignore[attr-defined]
                self.cse.cache[cache_key] = result_var
            return tuple(result_vars)

        partial_scan_vars = cse_multiple(
            f"tl.associative_scan(({csv(broadcasted_values)}), {dim}, {combine_helper_fn})",
            len(values),
            masks,
        )

        if not self.persistent_reduction:

            def sum_fn(a, b):
                return [ops.add(ai, bi) for ai, bi in zip(a, b)]

            sum_helper_fn = self._lift_helper(sum_fn, len(values))
            pre_reduce_vars = ", ".join(
                f"{scan_var} * (rbase == (RBLOCK - 1))"
                for scan_var in partial_scan_vars
            )
            # tl.reduce doesn't work for non-commutative operators, so instead
            # of repeating the scan op as a reduction, we use sum to select the
            # last scan value
            partial_reduce_vars = cse_multiple(
                f"tl.reduce(({pre_reduce_vars}), -1, {sum_helper_fn}, keep_dims=True)",
                len(values),
                masks,
            )
            accs_next = combine_fn(tuple(accumulators), partial_reduce_vars)
            full_scan_vars = combine_fn(tuple(accumulators), partial_scan_vars)
            result_vars = [
                cse_compute(f"tl.where(roffset > 0, {full_scan}, {partial_scan})")
                for full_scan, partial_scan in zip(full_scan_vars, partial_scan_vars)
            ]
            for acc_next, accumulator, partial_reduce in zip(
                accs_next, accumulators, partial_reduce_vars
            ):
                self.compute.writeline(
                    f"{accumulator} = tl.where(roffset > 0, {acc_next}, {partial_reduce})"
                )
        else:
            result_vars = partial_scan_vars

        for result_var in result_vars:
            result_var.mask_vars = masks  # type: ignore[attr-defined]

        return tuple(result_vars)

    def sort(
        self,
        dtypes: Tuple[torch.dtype, ...],
        values: Tuple[CSEVariable, ...],
        stable: bool,
        descending: bool,
    ) -> Tuple[CSEVariable, ...]:
        assert self.inside_reduction
        masks = {f"{tree.prefix}mask" for tree in self.range_trees}
        self.filter_masks(masks)
        masks = sorted(masks)
        assert not self._load_mask, "ops.sort not supported inside ops.masked"
        assert (
            self.persistent_reduction
        ), "ops.sort is only supported in persistent reductions"
        reduction_range_prefix = self.range_trees[-1].prefix

        cse_compute = functools.partial(self.cse.generate, self.compute)
        dim = self.triton_tensor_ndim() - 1

        broadcasted_values = [
            cse_compute(f"tl.broadcast_to({value}, {self.dense_size_str()})")
            for value in values
        ]

        def csv(values):
            return " ".join(f"{value}," for value in values)

        def cse_multiple(line, n, masks):
            cache_keys = [f"{line}, {i}, {masks}" for i in range(n)]
            if all(cache_key in self.cse.cache for cache_key in cache_keys):
                return [self.cse.cache[cache_key] for cache_key in cache_keys]
            result_vars = [self.cse.newvar() for _ in range(n)]
            self.compute.writeline(
                f"{csv(result_vars)} = {line}",
            )
            for result_var, cache_key in zip(result_vars, cache_keys):
                if masks:
                    result_var.mask_vars = masks  # type: ignore[attr-defined]
                self.cse.cache[cache_key] = result_var
            return tuple(result_vars)

        assert self.range_trees[-1].prefix == "r"
        rmask = "None" if self._has_constant_mask(self.range_trees[-1]) else "rmask"

        if len(values) == 2:
            line = (
                f"triton_helpers.sort_with_index({broadcasted_values[0]}, {broadcasted_values[1]},"
                f" {rmask}, {dim}, stable={stable}, descending={descending})"
            )
            result_vars = cse_multiple(line, len(values), masks)
        else:
            raise AssertionError("Unhandled sort")

        for result_var, input_var in zip(result_vars, values):
            result_var.mask_vars = masks  # type: ignore[attr-defined]
            result_var.bounds = input_var.bounds

        return tuple(result_vars)

    def codegen_body(self):
        """
        Concat output code from index_code, loads, compute, stores,
        suffix into self.body.

        For pointwise kernels, this is called just once at the end.

        For reduction kernels, this generates a loop over the reduction
        axis.
        """
        if not (
            self.indexing_code
            or self.loads
            or self.stores
            or self.compute
            or self.suffix
        ):
            return

        if self.inside_reduction and self.range_trees[-1].is_loop:
            self.body.writeline("for roffset in range(0, rnumel, RBLOCK):")
            with self.body.indent():
                # last range tree is always reduction
                self.iteration_ranges_codegen_header(self.range_trees[-1], self.body)
                self.body.splice(self.indexing_code)
                self.body.splice(self.loads)
                self.body.splice(self.compute)
                self.body.splice(self.stores)

            # invalidate any caches that came from inside the reduction loop
            self.cse.invalidate(self.outside_loop_vars)
            self.range_trees[-1].cache_clear()
        else:
            self.body.splice(self.indexing_code)
            self.body.splice(self.loads)
            self.body.splice(self.compute)
            self.body.splice(self.stores)
        self.body.splice(self.suffix)
        self.indexing_code.clear()
        self.loads.clear()
        self.compute.clear()
        self.stores.clear()
        self.suffix.clear()

    def codegen_kernel_benchmark(self, num_gb, grid=None):
        result = IndentedBuffer()
        argdefs, call_args, signature, _ = self.args.python_argdefs()

        result.writelines(["", "", "def get_args():"])
        with result.indent():
            name_cnt = itertools.count()
            var_names = []
            for arg_name, arg_sig in zip(call_args, signature):
                var_name = f"arg_{next(name_cnt)}"
                buf = V.graph.get_buffer(arg_name)
                if buf:
                    result.writeline(
                        f"{var_name} = rand_strided({V.graph.sizevars.size_hints(buf.get_size())}, {V.graph.sizevars.size_hints(buf.get_stride())}, device='{buf.get_device()}', dtype={buf.get_dtype()})"  # noqa: B950 line too long
                    )
                elif arg_name in V.graph.constants:
                    # note that random seed is put in V.graph.constants
                    const_tensor = V.graph.constants[arg_name]
                    result.writeline(
                        f"{var_name} = rand_strided({V.graph.sizevars.size_hints(const_tensor.size())}, {V.graph.sizevars.size_hints(const_tensor.stride())}, device='{const_tensor.device}', dtype={const_tensor.dtype})"  # type: ignore[arg-type]  # noqa: B950 line too long
                    )
                elif isinstance(arg_sig, SizeArg):
                    symval_hint = V.graph.sizevars.size_hint(arg_sig.expr)

                    # Force the seed_offset to be 0 so calls to the same kernel
                    # using different seed offset will have the same benchmark harness.
                    # We can dedup kernel definitions in this case.
                    if "seed_offset" in arg_sig.name:
                        symval_hint = 0
                    result.writeline(f"{var_name} = {symval_hint}")
                else:
                    raise KeyError(
                        f"Don't find the buffer or const tensor for {arg_name}"
                    )
                var_names.append(var_name)
            result.writeline(f"return {', '.join(var_names)},")

        result.writelines(["\n", "\n", "def call(args):"])
        if grid is None:
            grid = []
            extra_args = []
            extra_args_str = None
            for tree in self.active_range_trees():
                expr = pexpr(V.graph.sizevars.size_hint(tree.numel))
                extra_args.append(expr)
                if tree.prefix != "r":
                    grid.append(expr)
            if self.need_numel_args():
                extra_args_str = ", ".join(map(str, extra_args)) + ", "
            else:
                extra_args_str = ""
            grid_arg = f"{extra_args_str}grid=grid({', '.join(grid)})"
        else:
            grid_arg = f"grid={grid}"
        current_device = V.graph.scheduler.get_current_device_or_throw()
        index = current_device.index
        with result.indent():
            result.writeline(f"with {V.graph.device_ops.device_guard(index)}:")
            with result.indent():
                result.writeline(
                    V.graph.device_ops.set_device(index)
                )  # no-op to ensure context
                stream_name = f"stream{index}"
                result.writeline(f"{stream_name} = get_raw_stream({index})")
                result.writeline(
                    f"{str(Placeholder.KERNEL_NAME)}.run(*args, {grid_arg}, stream={stream_name})"
                )

        # benchmark all configs
        result.writelines(["\n", "\n", "def benchmark_all_configs(args):"])
        with result.indent():
            result.writeline(f"with {V.graph.device_ops.device_guard(index)}:")
            with result.indent():
                result.writeline(
                    V.graph.device_ops.set_device(index)
                )  # no-op to ensure context
                result.writeline(
                    f"return {str(Placeholder.KERNEL_NAME)}.benchmark_all_configs(*args, {grid_arg})"
                )

        result.writelines(["\n", "\n", "if __name__ == '__main__':"])
        with result.indent():
            result.writeline("from triton.testing import do_bench")
            result.writeline("")

            result.writeline("args = get_args()")
            result.writeline(
                "ms = do_bench(lambda: call(args), rep=40, fast_flush=True)"
            )
            result.writeline(f"num_gb = {num_gb}")
            result.writeline("gb_per_s = num_gb / (ms / 1e3)")
            result.writeline(
                'print(f"{ms:.3f}ms    {num_gb:.3f}GB    {gb_per_s:.2f}GB/s")'
            )

        return result

    def imports_for_benchmark_kernel(self):
        return textwrap.dedent(
            """
            from torch._dynamo.testing import rand_strided
            {}
            import torch
            from torch._inductor.runtime.triton_heuristics import grid, split_scan_grid
        """.format(
                V.graph.device_ops.import_get_raw_stream_as("get_raw_stream")
            )
        )

    def _get_heuristic(self):
        if self.persistent_reduction:
            assert self.inside_reduction
            return "persistent_reduction"
        elif self.inside_reduction:
            return "reduction"
        return "pointwise"

    @staticmethod
    def inductor_meta_common():
        inductor_meta = {
            "backend_hash": torch.utils._triton.triton_hash_with_backend(),
            "are_deterministic_algorithms_enabled": torch.are_deterministic_algorithms_enabled(),
            "assert_indirect_indexing": config.assert_indirect_indexing,
            "autotune_local_cache": config.autotune_local_cache,
            "autotune_pointwise": config.triton.autotune_pointwise,
            "autotune_remote_cache": config.autotune_remote_cache,
            "force_disable_caches": config.force_disable_caches,
            "dynamic_scale_rblock": config.dynamic_scale_rblock,
            "max_autotune": config.max_autotune,
            "max_autotune_pointwise": config.max_autotune_pointwise,
            "min_split_scan_rblock": config.triton.min_split_scan_rblock,
            "spill_threshold": config.triton.spill_threshold,
            "store_cubin": config.triton.store_cubin,
        }
        if torch.version.hip is not None:
            inductor_meta["is_hip"] = True
        if config.is_fbcode():
            inductor_meta["is_fbcode"] = True
        if config.profile_bandwidth:
            inductor_meta["profile_bandwidth"] = config.profile_bandwidth
            inductor_meta["profile_bandwidth_regex"] = config.profile_bandwidth_regex
            inductor_meta["profile_bandwidth_output"] = config.profile_bandwidth_output
        if config.coordinate_descent_tuning:
            inductor_meta[
                "coordinate_descent_tuning"
            ] = config.coordinate_descent_tuning
            inductor_meta[
                "coordinate_descent_search_radius"
            ] = config.coordinate_descent_search_radius
            inductor_meta[
                "coordinate_descent_check_all_directions"
            ] = config.coordinate_descent_check_all_directions
        return inductor_meta

    def codegen_kernel(self, name=None):
        code = IndentedBuffer()

        size_hints = []
        for numel in self.numels:
            numel_hint = V.graph.sizevars.symbolic_hint(numel)
            if not isinstance(numel_hint, (int, sympy.Integer)):
                # This default heuristic hint was picked carefully: it is
                # large, to ensure that we don't shrink the block size (since
                # if you don't have many elements, it'd be wasteful to pick a
                # large block size).  Since we don't know how many elements we
                # might have, we should be OK with some inefficiency to make
                # sure we handle the large case well.  8192 is the largest
                # block size we support, so we pick that.
                #
                # If we have a better hint for unbacked SymInts (e.g., because
                # a user told us, or we are tracking upper bounds) we could
                # use that here.
                size_hint = 8192
            else:
                size_hint = next_power_of_2(int(numel_hint))
            size_hints.append(size_hint)

        if not self.inside_reduction:
            size_hints.pop()

        heuristics = self._get_heuristic()

        if name is None:
            code.splice(gen_common_triton_imports())

            if config.benchmark_kernel:
                code.splice(self.imports_for_benchmark_kernel())

        argdefs, _, signature, _ = self.args.python_argdefs()
        # maps actual expression to SizeArg if it is in sizevars replacements
        for i, arg in enumerate(signature):
            if isinstance(arg, SizeArg):
                # mypy is unhappy about the sympy.Expr
                # type for the key of the dict below
                symbol = cast(sympy.Symbol, arg.expr)
                if symbol in V.graph.sizevars.inv_precomputed_replacements:
                    signature[i] = SizeArg(
                        arg.name, V.graph.sizevars.inv_precomputed_replacements[symbol]
                    )

        mutated_args = set()
        for mutation in self.mutations:
            if mutation in self.args.input_buffers:
                mutated_args.add(self.args.input_buffers[mutation])
            if (
                mutation in self.args.inplace_buffers
                and mutation not in V.graph.removed_buffers
                and mutation not in self.removed_buffers
            ):
                mutated_args.add(self.args.inplace_buffers[mutation].inner_name)
            if mutation in self.args.output_buffers:
                mutated_args.add(self.args.output_buffers[mutation])
        mutated_args = sorted(mutated_args)

        triton_meta_signature = signature_to_meta(
            signature, size_dtype=self.index_dtype
        )
        triton_meta = {
            "signature": triton_meta_signature,
            "device": DeviceProperties.create(
                V.graph.scheduler.get_current_device_or_throw()
            ),
            "constants": {},
        }

        inductor_meta = {
            "autotune_hints": set(self.autotune_hints),
            "kernel_name": str(Placeholder.DESCRIPTIVE_NAME),
            "mutated_arg_names": mutated_args,
            "no_x_dim": self.no_x_dim,
            "num_load": self.num_load,
            "num_reduction": self.num_reduction,
            **self.inductor_meta_common(),
        }

        num_gb = None
        if config.benchmark_kernel or config.profile_bandwidth:
            num_gb = self.estimate_kernel_num_bytes() / 1e9
            inductor_meta["kernel_num_gb"] = num_gb

        for tree in self.active_range_trees():
            sizearg = SizeArg(f"{tree.prefix}numel", tree.numel)
            signature.append(sizearg)
            triton_meta_signature[len(argdefs)] = signature_of(
                sizearg, size_dtype=self.index_dtype
            )
            argdefs.append(f"{tree.prefix}numel")
            # constexpr version causes issues, see
            # https://github.com/pytorch/torchdynamo/pull/1362
            # triton_meta["constants"][len(argdefs)] = V.graph.sizevars.size_hint(
            #     tree.numel
            # )
            # argdefs.append(f"{tree.prefix}numel: tl.constexpr")
        triton_meta["configs"] = [config_of(signature)]

        # Triton compiler includes equal_to_1 args into constants even
        # when they are not constexpr. otherwise there may be a segfault
        # during launching the Inductor-compiled Triton kernel.
        # https://github.com/pytorch/pytorch/issues/120478#issuecomment-1962822307
        # https://github.com/openai/triton/blob/231efe9ed2d200be0f69a07c298e4342b08efe3d/python/triton/runtime/jit.py#L384
        for arg_num in triton_meta["configs"][0].equal_to_1:  # type: ignore[index]
            triton_meta["constants"][arg_num] = 1  # type: ignore[index]

        self.triton_meta = triton_meta

        for tree in self.range_trees:
            if tree.prefix == "r" and self.persistent_reduction:
                # RBLOCK for persistent_reduction is defined in codegen_static_numels
                continue
            if tree.tensor_dim is None:
                continue
            argdefs.append(f"{tree.prefix.upper()}BLOCK : tl.constexpr")

        self.codegen_body()

        for helper in self.helper_functions:
            code.writeline("")
            code.splice(helper)

        if self.inside_reduction:
            reduction_hint = self.reduction_hint
            heuristics_line = f"""
                @triton_heuristics.{heuristics}(
                    size_hints={size_hints!r},
                    reduction_hint={reduction_hint},
                    filename=__file__,
                    triton_meta={triton_meta!r},
                    inductor_meta={inductor_meta!r}
                )
                @triton.jit
            """
        else:
            tile_hint = ""
            if len(size_hints) == 2:
                if len(signature) == 4:  # input, output and 2 args
                    tile_hint = "tile_hint=TileHint.SQUARE,"
                else:
                    tile_hint = "tile_hint=TileHint.DEFAULT,"
            heuristics_line = f"""
                @triton_heuristics.{heuristics}(
                    size_hints={size_hints!r}, {tile_hint}
                    filename=__file__,
                    triton_meta={triton_meta!r},
                    inductor_meta={inductor_meta!r},
                    min_elem_per_thread={self.min_elem_per_thread}
                )
                @triton.jit
            """
        code.splice(heuristics_line)
        code.writeline(
            f"def {name or str(Placeholder.KERNEL_NAME)}({', '.join(argdefs)}):"
        )
        with code.indent():
            self.codegen_static_numels(code)
            for old, new in self.args.aliases():
                code.writeline(f"{old} = {new}")
            code.splice(self.body)

        if config.benchmark_kernel:
            code.splice(self.codegen_kernel_benchmark(num_gb))

        return code.getvalue()

    def _get_persistent_RBLOCK(self, rnumel):
        rnumel = V.graph.sizevars.simplify(rnumel)
        if isinstance(rnumel, (sympy.Integer, int)):
            val = int(rnumel)
            val = next_power_of_2(val)
        else:
            val = 128
            while not V.graph.sizevars.statically_known_leq(rnumel, val):
                assert val <= 16 * 1024, f"Failed to find static RBLOCK for {rnumel}"
                val *= 2
        return val

    def codegen_static_numels(self, code):
        """
        We get a small speedup from hard coding numels if they are static.

        This code stomps on the passed-in values by writing an constant to the top of the kernel.

        In a kernel like:
        def KERNEL_NAME(in_ptr0, in_ptr1, out_ptr2, xnumel, rnumel, XBLOCK : tl.constexpr, RBLOCK : tl.constexpr):

        We would add
        xnumel = 4096
        rnumel = 768

        After the signature, before the kernel code, if we decided to make these static. As its hardcoded, it becomes
        a better signal to triton on how to unroll and do some static indexing. So, it's not so much that downstream
        knows that its a static numel, as that you just plop a constant into the kernel.
        """
        for tree in self.range_trees:
            if tree.prefix != "r" or self.inside_reduction:
                simplified_tree_numel = V.graph.sizevars.simplify(tree.numel)
                if isinstance(simplified_tree_numel, (sympy.Integer, int)):
                    code.writeline(f"{tree.prefix}numel = {int(simplified_tree_numel)}")

            if tree.prefix == "r" and self.persistent_reduction:
                val = self._get_persistent_RBLOCK(tree.numel)
                code.writeline(f"RBLOCK: tl.constexpr = {val}")

            if tree.prefix == "x" and self.no_x_dim:
                code.writeline("XBLOCK: tl.constexpr = 1")

    def _get_grid_fn(self):
        return "grid"

    def add_numel_to_call_args_and_grid(self, name, call_args, arg_types, grid):
        # TODO(jansel): if there are constants, we shouldn't bother passing them as args
        for tree in self.range_trees:
            if isinstance(tree.numel, (sympy.Integer, sympy.Symbol)):
                expr = tree.numel
            else:
                expr = V.graph.wrapper_code.generate_numel_expr(name, tree)

            if tree.prefix != "r" or self.inside_reduction:
                call_args.append(expr)
                arg_types.append(type(expr))
            if tree.grid_dim is not None:
                grid.append(expr)

    def call_kernel(self, name: str, node: Optional[IRNode] = None):
        wrapper = V.graph.wrapper_code
<<<<<<< HEAD
=======
        wrapper.write_triton_header_once()
>>>>>>> 9ae78a57
        _, call_args, _, arg_types = self.args.python_argdefs()
        grid: List[Any] = []
        self.add_numel_to_call_args_and_grid(name, call_args, arg_types, grid)
        current_device = V.graph.scheduler.get_current_device_or_throw()

        if self.args.workspace_arg is not None:
            ws = self.args.workspace_arg
            wrapper.generate_workspace_allocation(
                ws.nbytes, current_device, ws.zero_fill
            )

        grid = wrapper.generate_default_grid(name, grid)
        wrapper.generate_kernel_call(
            name,
            call_args,
            grid,
            current_device.index,
            cuda=True,
            triton=True,
            arg_types=arg_types,
            grid_fn=self._get_grid_fn(),
            triton_meta=self.triton_meta,
        )

        if self.args.workspace_arg is not None:
            wrapper.writeline(wrapper.make_free_by_names(["workspace"]))

    def codegen_nan_check(self):
        wrapper = V.graph.wrapper_code
        _, call_args, arg_types, _ = self.args.python_argdefs()
        for arg, arg_type in zip(call_args, arg_types):
            if isinstance(arg_type, TensorArg):
                if V.graph.cpp_wrapper:
                    if config.abi_compatible:
                        wrapper.writeline(
                            f'AOTI_TORCH_ERROR_CODE_CHECK(aoti_torch_check_inf_and_nan("{arg}", {arg}));'
                        )
                    else:
                        wrapper.writeline(f'assert_inf_and_nan("{arg}", {arg});')
                else:
                    line = f"assert not {arg}.isnan().any().item()"
                    wrapper.writeline(line)
                    line = f"assert not {arg}.isinf().any().item()"
                    wrapper.writeline(line)

    def create_cse_var(self, *args, **kwargs):
        return TritonCSEVariable(*args, **kwargs)

    def codegen_iteration_ranges_entry(self, entry: IterationRangesEntry):
        line = f"{entry.name} = {self.kexpr(self.rename_indexing(entry.expr))}"
        if entry.root.is_loop:
            self.indexing_code.writeline(line)
        else:
            # lift non-reduction stores outside loop
            self.body.writeline(line)

    def iteration_ranges_ranges_code(self, entry):
        assert entry.tensor_dim is not None
        size = self.indexing_size_str(entry.tensor_dim)
        index_dtype = self.index_dtype
        convert = f".to({index_dtype})" if index_dtype != "tl.int32" else ""
        return f"tl.arange(0, {entry.prefix.upper()}BLOCK){size}{convert}"

    def iteration_ranges_scalar_code(self, entry, value):
        index_dtype = self.index_dtype
        ndim = self.triton_tensor_ndim()
        size = [1] * ndim
        return f"tl.full({size}, {value}, {index_dtype})"

    def iteration_ranges_get_pid(self, entry):
        assert entry.grid_dim is not None
        key = f"tl.program_id({entry.grid_dim})"
        # y_grid has a limit, so express it in terms of y and z in case of overflow.
        # z grid is only exercised when max_tiles == 3 (off by default).
        if (
            entry.grid_dim == 1
            and not entry.has_zdim
            and not (isinstance(entry.numel, int) and entry.numel <= get_max_y_grid())
        ):
            # For ynumel larger than max_ygrid, we need to use zdim.
            # For each z dimension, there are tl.num_programs(1) yblocks which is passed by grad(x,y,z).
            # So, we need to add tl.program_id(z) * tl.num_programs(y) *YBLOCK to get the correct yoffset.
            key = f"({key} + tl.program_id({entry.grid_dim + 1}) * tl.num_programs({entry.grid_dim}))"
        pid = entry.pid_cache.get(key, key)
        if self.index_dtype != "tl.int32":
            return f"{pid}.to({self.index_dtype})"
        return pid

    def _has_constant_mask(self, tree: IterationRangesRoot):
        if V.graph.sizevars.statically_known_equals(tree.numel, 1):  # type: ignore[arg-type]
            return True
        # Masks are superfluous if numel is a multiple of BLOCK
        # (We use the fact that BLOCK is required by triton to be a power of 2)
        if tree.prefix == "r" and self.persistent_reduction:
            max_block = self._get_persistent_RBLOCK(tree.numel)
        elif tree.prefix == "x" and self.no_x_dim:
            max_block = 1
        else:
            if tree.prefix.upper() not in TRITON_MAX_BLOCK:
                return False
            max_block = TRITON_MAX_BLOCK[tree.prefix.upper()]

        # Optional optimization: if block divides numel exactly, we will
        # never need to do a masked load to handle stragglers at the end.
        # It's faster to avoid masking at all.  But it is sound to always
        # mask.
        return V.graph.sizevars.statically_known_multiple_of(tree.numel, max_block)

    def filter_masks(self, mask_vars):
        for tree in self.range_trees:
            if self._has_constant_mask(tree):
                mask_vars.discard(f"{tree.prefix}mask")

    def iteration_ranges_codegen_header(self, entry, code):
        x = entry.prefix
        if entry.is_loop:
            code.writeline(f"{entry.name} = {x}offset + {x}base")
        elif entry.grid_dim is None:
            # no need to "{x}offset = "
            code.writeline(f"{entry.name} = {self.iteration_ranges_ranges_code(entry)}")
            code.writeline(f"{x}offset = 0")
        else:
            if entry.tensor_dim is not None:
                line = f"{x}offset + {self.iteration_ranges_ranges_code(entry)}"
            else:
                line = self.iteration_ranges_scalar_code(entry, f"{x}offset")
            code.writelines(
                [
                    f"{x}offset = {self.iteration_ranges_get_pid(entry)} * {x.upper()}BLOCK",
                    f"{entry.name} = {line}",
                ]
            )

        if self._has_constant_mask(entry):
            sizes = self.dense_size_str()
            code.writeline(f"{x}mask = tl.full({sizes}, True, tl.int1)")
        else:
            code.writeline(f"{x}mask = {entry.name} < {x}numel")


class TritonScheduling(SIMDScheduling):
    int32_type = "tl.int32"
    int64_type = "tl.int64"
    kernel_type = TritonKernel
    backend_features = dict.fromkeys(  # dict for deterministic order
        [
            BackendFeature.FOREACH,
            BackendFeature.BUCKETIZE,
            BackendFeature.INPLACE_BUFFERS,
            BackendFeature.MASKED_SCATTER_WITH_INDEX,
            BackendFeature.SCAN,
            BackendFeature.TRITON_TEMPLATES,
        ]
    )
    if torch.version.hip is None:
        backend_features.update(
            dict.fromkeys(
                [
                    # TODO: Move this above when ROCm triton adds support for multiple inputs
                    BackendFeature.TUPLE_REDUCTION,
                    BackendFeature.SORT,
                ]
            )
        )

    @classmethod
    def get_backend_features(cls, device: torch.device):
        return cls.backend_features

    def codegen_comment(self, node_schedule):
        wrapper = V.graph.wrapper_code
        origins, detailed_origins = get_kernel_metadata(node_schedule, wrapper)
        if origins:
            wrapper.writeline(origins)

        if config.debug_fusion:
            from torch._inductor.scheduler import (
                BaseSchedulerNode,
                ForeachKernelSchedulerNode,
            )

            if not any(
                isinstance(n, ForeachKernelSchedulerNode) for n in node_schedule
            ):
                # We probably should look what are the nodes inside a foreach
                # schedule node
                node_names = [
                    n.get_name()
                    for n in node_schedule
                    if isinstance(n, BaseSchedulerNode)
                ]
                wrapper.writeline(
                    f"{wrapper.comment} Fused node name list: {', '.join(node_names)}"
                )

    def define_kernel(self, src_code, node_schedule, kernel):
        wrapper = V.graph.wrapper_code
        if src_code in wrapper.src_to_kernel:
            kernel_name = wrapper.src_to_kernel[src_code]
        else:
            fused_name = (
                get_fused_kernel_name(node_schedule, config.triton.descriptive_names)
                if config.triton.descriptive_names
                else ""
            )
            kernel_category = get_kernel_category_by_source_code(src_code)[:3]
            kernel_name = "_".join(
                ["triton", kernel_category, fused_name, wrapper.next_kernel_suffix()]
            )
            # use the original src_code as the key
            wrapper.src_to_kernel[src_code] = kernel_name
            subs_name = kernel_name if config.triton.unique_kernel_names else "triton_"

            # DESCRIPTIVE_NAME is used for profiling purposes; it shows the full kernel name
            # even when unique_kernel_names is turned off. Meanwhile, KERNEL_NAME is sometimes set
            # to "triton_" to maximize caching opportunities (when unique_kernel_names = False).
            src_code = src_code.replace(str(Placeholder.DESCRIPTIVE_NAME), kernel_name)
            src_code = src_code.replace(str(Placeholder.KERNEL_NAME), subs_name)

            # TODO(voz): Ostensibly, we should not need this. But there are cases where C++ codegen does
            # not use BracesBuffer, so we have no good indicator of a C++ buffer atm.
            src_code = src_code.replace("#pragma CMT", "#")

            basename, _, kernel_path = get_path(code_hash(src_code.strip()), "py")

            compile_wrapper = IndentedBuffer()
            compile_wrapper.writeline(f"async_compile.triton({subs_name!r}, '''")
            compile_wrapper.splice(src_code, strip=True)
            current_device = V.graph.scheduler.get_current_device_or_throw()
            compile_wrapper.writeline(f"''', device_str='{current_device.type}')")

            metadata_comment = f"# kernel path: {kernel_path}"
            origins, detailed_origins = get_kernel_metadata(node_schedule, wrapper)
            metadata_comment += "\n" + origins + "\n" + detailed_origins
            wrapper.define_kernel(
                kernel_name, compile_wrapper.getvalue(), metadata_comment
            )

            # log kernel metadata for offline analysis.
            # E.g. one can find all unaligned inner reduction and check if
            # padding helps with the perf kernel by kernel.
            if is_metric_table_enabled("kernel_metadata"):
                log_kernel_metadata(kernel_name, kernel_path, src_code)

        return kernel_name

    @preserve_rng_state()
    def benchmark_fused_nodes(self, nodes):
        src_code = self.generate_kernel_code_from_nodes(nodes, benchmark_kernel=True)
        mod = PyCodeCache.load(src_code)

        def cache_file_path():
            assert mod.__file__ is not None
            return os.path.splitext(mod.__file__)[0] + ".kernel_perf"

        def load_cache():
            path = cache_file_path()
            if os.path.exists(path):
                with open(path) as fd:
                    return float(fd.read())
            return None

        def store_cache():
            path = cache_file_path()
            with open(path, "w") as fd:
                fd.write(str(ms))

        log.debug(
            "kernel src code for %s written to: %s",
            {n.get_name() for n in nodes},
            mod.__file__,
        )
        ms = load_cache()
        if ms is not None:
            return ms, mod.__file__

        args = mod.get_args()
        call = mod.call
        wrapped_jit_function = mod.triton_

        # call once to trigger the compilation
        try:
            call(wrapped_jit_function.clone_args(*args)[0])
        except Exception as e:
            log.debug(
                "Exception (%s) in compiling fused nodes %s",
                e,
                {n.get_name() for n in nodes},
            )
            ms = float("inf")
            store_cache()
            return ms, mod.__file__

        launchers = wrapped_jit_function.launchers
        assert len(launchers) == 1
        if launchers[0].n_spills > 0:
            # skip benchmarking the kernel if there are register spills
            ms = float("inf")
        else:
            # We have to clone the inplace updated arguments to avoid earlier calls
            # generating out of range indices for later calls.
            ms = do_bench_gpu(lambda: call(wrapped_jit_function.clone_args(*args)[0]))

            # overhead of cloning args gives bias for fusing the kernel
            # in the case of mutating/in-placeable second fusion
            # TODO - would be better as a hook in triton do_bench that reset
            # the input values between benchmarking
            ms = ms - do_bench_gpu(lambda: wrapped_jit_function.clone_args(*args))

        log.debug(
            "The fused kernel for %s took %.3f ms to run",
            {n.get_name() for n in nodes},
            ms,
        )
        store_cache()
        return ms, mod.__file__<|MERGE_RESOLUTION|>--- conflicted
+++ resolved
@@ -2725,10 +2725,7 @@
 
     def call_kernel(self, name: str, node: Optional[IRNode] = None):
         wrapper = V.graph.wrapper_code
-<<<<<<< HEAD
-=======
         wrapper.write_triton_header_once()
->>>>>>> 9ae78a57
         _, call_args, _, arg_types = self.args.python_argdefs()
         grid: List[Any] = []
         self.add_numel_to_call_args_and_grid(name, call_args, arg_types, grid)
