import functools
import os
import sys
from itertools import count
from typing import List, Optional, Tuple

import sympy
from sympy import Expr

import torch
import torch._ops
from .. import config, ir

from ..codecache import CudaKernelParamCache
from ..utils import cache_on_self, sympy_product
from ..virtualized import V
from .common import IndentedBuffer
from .wrapper import EnterSubgraphLine, ExitSubgraphLine, pexpr, WrapperCodeGen


class CppWrapperCpu(WrapperCodeGen):
    """
    Generates cpp wrapper for running on CPU and calls cpp kernels
    """

    def __init__(self):
        if not hasattr(self, "device"):
            self.device = "cpu"
        super().__init__()
        self.declare = "auto "
        self.declare_maybe_reference = "decltype(auto) "
        self.ending = ";"
        self.open_bracket = "{"
        self.closed_bracket = "}"
        self.comment = "//"
        self.namespace = "at::"
        self.none_str = "nullptr" if config.abi_compatible else "at::Tensor()"
        self.extern_call_ops = set()
        self.size = "sizes()"
        self.stride = "strides()"
        self.cuda = False
        self.supports_intermediate_hooks = False
        self.outputs_need_copy = set()
        self.kernel_callsite_id = count()
        self.int_array_id = count()  # for int array local variable declarations
        self.declared_int_array_vars = set()
        self.tmp_tensor_id = count()  # for tmp tensor local variable declarations
        self.arg_var_id = count()
        self.used_cached_devices = set()
        self.used_cached_dtypes = set()
        self.cached_output_id = count()
        self.scalar_to_tensor_id = count()

        from .cpp import cexpr, CppPrinter

        self.expr_printer = cexpr

        # CppPrinter sometimes calls at::native functions which causes problems in
        # the ABI-compatible mode. Currently we are hitting this problem when codegen
        # Grid computation expressions, but we my need to fix other size computation
        # as well.
        class GridExprCppPrinter(CppPrinter):
            def _print_FloorDiv(self, expr):
                x, div = expr.args
                x = self.paren(self.doprint(x))
                div = self.paren(self.doprint(div))
                assert expr.is_integer, "Expect integers in GridExprPrinter"
                return f"({x}/{div})"

        self.grid_expr_printer = GridExprCppPrinter().doprint

    def generate_kernel_call(
        self,
        name,
        call_args,
        grid=None,
        device_index=None,
        cuda=True,
        triton=True,
        arg_types=None,
        grid_fn: str = "grid",
        triton_meta=None,
    ):
        """
        Generates kernel call code.

        cuda: Defines whether the backend is GPU. Otherwise the backend is CPU.

        triton: Defines whether the GPU backend uses Triton for codegen.
                Otherwise it uses the CUDA language for codegen.
                Only valid when cuda == True.
        """
        if cuda:
            return super().generate_kernel_call(
                name,
                call_args,
                grid,
                device_index,
                cuda,
                triton,
                arg_types,
                grid_fn,
            )
        else:
            if config.abi_compatible:
                assert arg_types is not None and len(call_args) == len(
                    arg_types
                ), "Mismatch call_args and arg_types in generate_kernel_call"
                new_args = []
                for idx, arg in enumerate(call_args):
                    if "*" in arg_types[idx]:
                        var_name = f"var_{next(self.arg_var_id)}"
                        self.writeline(
                            f"auto* {var_name} = get_data_ptr_wrapper({arg});"
                        )
                        new_args.append(f"({arg_types[idx]})({var_name})")
                    else:
                        # arg is a scalar
                        new_args.append(arg)
                self.writeline(self.wrap_kernel_call(name, new_args))
            else:
                self.writeline(self.wrap_kernel_call(name, call_args))

    def write_constant(self, name, hashed):
        # include a hash so our code cache gives different constants different files
        self.header.writeline(f"// {name} {hashed}")

    def write_header(self):
        if V.graph.is_const_graph:
            # We do not write header for constant graph, it will be written by main module.
            return

        if V.graph.aot_mode:
            for header_cpp_file in ("interface.cpp", "implementation.cpp"):
                with open(
                    os.path.join(
                        os.path.dirname(__file__), "aoti_runtime", header_cpp_file
                    )
                ) as f:
                    self.header.splice(f.read())
        else:
            self.header.splice(
                """
                import torch
                from torch._inductor.codecache import CppWrapperCodeCache, CppWrapperCodeCacheForEager

                cpp_wrapper_src = (
                '''
                """
            )

        if config.abi_compatible:
            if config.c_shim_version == "1":
                self.header.splice("#include <torch/csrc/inductor/aoti_torch/c/shim.h>")
            else:
                self.header.splice(
                    f"#include <torch/csrc/inductor/aoti_torch/generated/c_shim_{self.device}.h>"
                )
            self.header.splice(
                """
                #include <torch/csrc/inductor/aoti_runtime/arrayref_tensor.h>
                #include <torch/csrc/inductor/aoti_runtime/thread_local.h>
                #include <torch/csrc/inductor/aoti_runtime/scalar_to_tensor.h>
                """
            )
            if V.graph.aot_mode:
                self.header.splice(
                    """
                    #include <torch/csrc/inductor/aoti_runtime/model.h>
                    """
                )
        else:
            self.header.splice(
                """
                #include <ATen/ATen.h>
                #include <ATen/core/dispatch/Dispatcher.h>
                #include <ATen/native/BinaryOps.h>
                #include <torch/csrc/inductor/aoti_runtime/utils.h>
                #include <torch/csrc/inductor/aoti_torch/tensor_converter.h>
                #include <torch/csrc/inductor/aoti_torch/utils.h>
                #include <torch/csrc/inductor/inductor_ops.h>
                #include <torch/types.h>
                #include <ATen/ops/bernoulli_native.h>

                #define reinterpret_tensor torch::inductor::_reinterpret_tensor
                #define alloc_from_pool torch::inductor::_alloc_from_pool
                """
            )

        self.header.splice("#include <c10/util/generic_math.h>")

        if not V.graph.aot_mode:
            self.header.splice(
                """
                #include <pybind11/pybind11.h>

                using namespace torch::aot_inductor;
                """
            )

        from .memory_planning import ALIGN_BYTES

        # Round up to the nearest multiple of ALIGN_BYTES
        # ALIGN_BYTES must be a power of 2
        self.header.splice(
            f"""
            [[maybe_unused]] static int64_t align(int64_t nbytes) {{
              return (nbytes + {ALIGN_BYTES} - 1) & -{ALIGN_BYTES};
            }}
            """
        )

    def mark_output_type(self):
        # mark output type to unwrap tensor back to python scalar
        from ..ir import ShapeAsConstantBuffer

        output_is_tensor = dict()
        for idx, x in enumerate(V.graph.graph_outputs):
            if isinstance(x, ShapeAsConstantBuffer):
                output_is_tensor[idx] = False
            else:
                output_is_tensor[idx] = True

        self.output_is_tensor = output_is_tensor

    def write_prefix(self):
        if V.graph.is_const_graph:
            # We do not write prefix for constant graph, it will be written by main module.
            return

        if V.graph.aot_mode:
            self.prefix.writeline("namespace torch {")
            self.prefix.writeline("namespace aot_inductor {")

    def write_input_output_info(
        self,
        info_kind: str,
        idx: int,
        name: str,
    ):
        self.prefix.writeline(f"""{info_kind}[{idx}].name = "{name}";""")

    @staticmethod
    def get_input_cpp_type(input):
        assert config.use_minimal_arrayref_interface
        from .cpp import DTYPE_TO_CPP

        if isinstance(input, sympy.Expr):
            from ..graph import may_get_constant_buffer_dtype

            dtype = may_get_constant_buffer_dtype(input)
            assert dtype is not None, f"Failed to get the dtype of sympy.Expr: {input}"
            return DTYPE_TO_CPP[dtype]
        return f"ArrayRefTensor<{DTYPE_TO_CPP[input.get_dtype()]}>"

    def write_wrapper_decl(self):
        inputs_len = len(V.graph.graph_inputs.keys())
        if V.graph.aot_mode:
            if config.use_minimal_arrayref_interface and not V.graph.is_const_graph:
                from .cpp import DTYPE_TO_CPP

                input_cpp_types = ", ".join(
                    f"{CppWrapperCpu.get_input_cpp_type(x)}"
                    for x in V.graph.graph_inputs.values()
                )

                output_arrayref_types = ", ".join(
                    f"ArrayRefTensor<{DTYPE_TO_CPP[x.get_dtype()]}>"
                    for x in V.graph.graph_outputs
                )

                self.prefix.splice(
                    f"""
                    using AOTInductorModelInputs = std::tuple<{input_cpp_types}>;
                    using AOTInductorModelOutputs = std::tuple<{output_arrayref_types}>;
                    """
                )

            if V.graph.const_module:
                self.header.splice(V.graph.const_module.wrapper_code.header)
                self.prefix.splice(V.graph.const_code)

            if V.graph.is_const_graph:
                self.prefix.splice(
                    """
                    void AOTInductorModel::_const_run_impl(
                        std::vector<AtenTensorHandle>& output_handles,
                        DeviceStreamType stream,
                        AOTIProxyExecutorHandle proxy_executor
                    ) {
                    """
                )
            else:
                if not config.aot_inductor.use_runtime_constant_folding:
                    # If we do not split the constant graph, we'll just create
                    # an empty implementation when wrapping the main module.
                    self.prefix.splice(
                        """
                        void AOTInductorModel::_const_run_impl(
                            std::vector<AtenTensorHandle>& output_handles,
                            DeviceStreamType stream,
                            AOTIProxyExecutorHandle proxy_executor
                        ) {}

                        """
                    )

                run_impl_proto = """
                    void AOTInductorModel::run_impl(
                        AtenTensorHandle*
                            input_handles, // array of input AtenTensorHandle; handles
                                            // are stolen; the array itself is borrowed
                        AtenTensorHandle*
                            output_handles, // array for writing output AtenTensorHandle; handles
                                            // will be stolen by the caller; the array itself is
                                            // borrowed
                        DeviceStreamType stream,
                        AOTIProxyExecutorHandle proxy_executor
                    ) {
                    """
                if config.use_minimal_arrayref_interface:
                    self.prefix.splice(
                        """
                        template <>
                        AOTInductorModelOutputs AOTInductorModel::run_impl_minimal_arrayref_interface<
                          AOTInductorModelInputs, AOTInductorModelOutputs>(
                            const AOTInductorModelInputs& inputs,
                            DeviceStreamType stream,
                            AOTIProxyExecutorHandle proxy_executor
                        ) {
                        """
                    )
                    self.suffix.splice(run_impl_proto)
                    self.suffix.splice(
                        """
                            AOTInductorModelInputs inputs;
                            convert_handles_to_inputs(input_handles, inputs);
                            auto outputs = run_impl_minimal_arrayref_interface<AOTInductorModelInputs, AOTInductorModelOutputs>(
                                inputs, stream, proxy_executor);
                            // NOTE: outputs is full of ArrayRef to thread_local storage. If in the future we need this
                            // interface to perform well for a DSO using the minimal arrayref interface, all we need
                            // to do is provide ThreadLocalCachedTensor for each one!
                            convert_outputs_to_handles(outputs, output_handles);
                        }
                    """
                    )

                    self.suffix.splice(
                        """
                        extern "C" AOTIRuntimeError AOTInductorModelRunMinimalArrayrefInterface(
                            AOTInductorModelHandle model_handle,
                            const AOTInductorModelInputs& inputs,
                            AOTInductorModelOutputs& outputs) {
                          auto model = reinterpret_cast<torch::aot_inductor::AOTInductorModel*>(model_handle);
                          CONVERT_EXCEPTION_TO_ERROR_CODE({
                              outputs = model->run_impl_minimal_arrayref_interface<AOTInductorModelInputs, AOTInductorModelOutputs>(
                                  inputs,
                                  (torch::aot_inductor::DeviceStreamType)nullptr,
                                  nullptr);
                          })
                        }
                    """
                    )
                else:
                    self.prefix.splice(run_impl_proto)
        elif config.aot_inductor.eager_mode:
            self.prefix.splice(
                """
                std::vector<at::Tensor> inductor_entry_cpp(
                    const std::vector<at::Tensor>& inputs
                ) {
                """
            )
        else:
            # cpp entry function for JIT with cpp wrapper
            self.prefix.splice(
                """
                void inductor_entry_impl(
                    AtenTensorHandle*
                        input_handles, // array of input AtenTensorHandle; handles
                                        // are stolen; the array itself is borrowed
                    AtenTensorHandle*
                        output_handles  // array for writing output AtenTensorHandle; handles
                                        // will be stolen by the caller; the array itself is
                                        // borrowed)
                ) {
                """
            )
        with self.prefix.indent():
            # assign inputs and outputs in both cases so the later codegen can be simplified
            if not config.use_minimal_arrayref_interface:
                if not V.graph.is_const_graph:
                    if V.graph.aot_mode:
                        num_args = len(V.graph.graph_inputs)
                    elif config.aot_inductor.eager_mode:
                        num_args = len(V.graph.graph_inputs)
                        pass
                    else:
                        # Weights are promoted in the JIT mode
                        num_args = len(V.graph.graph_inputs) + len(V.graph.constants)
                        self.prefix.splice("pybind11::gil_scoped_release release;")

                    if config.abi_compatible:
                        self.prefix.splice(
                            f"""
                                auto inputs = steal_from_raw_handles_to_raii_handles(input_handles, {num_args});
                            """
                        )
                    elif config.aot_inductor.eager_mode:
                        pass
                    else:
                        # This looks dumb, but can avoid creating two versions of code in the AOTInductor runtime.
                        self.prefix.splice(
                            f"""
                                auto inputs = alloc_tensors_by_stealing_from_handles(input_handles, {num_args});
                            """
                        )

            if inputs_len != 0:
                for idx, input_key in enumerate(V.graph.graph_inputs.keys()):
                    if config.use_minimal_arrayref_interface:
                        self.prefix.writeline(
                            f"auto {input_key} = std::get<{idx}>(inputs);"
                        )
                        continue
                    # unwrap input tensor back to scalar
                    if isinstance(V.graph.graph_inputs[input_key], sympy.Expr):
                        from ..graph import may_get_constant_buffer_dtype
                        from .cpp import DTYPE_TO_CPP

                        dtype = may_get_constant_buffer_dtype(
                            V.graph.graph_inputs[input_key]
                        )
                        assert (
                            dtype is not None
                        ), "Fails to get the dtype of the sympy.Expr"
                        cpp_dtype = DTYPE_TO_CPP[dtype]
                        if config.abi_compatible:
                            self.prefix.writeline(f"{cpp_dtype} {input_key};")
                            dtype_str = str(dtype).split(".")[-1]
                            self.prefix.writeline(
                                f"aoti_torch_item_{dtype_str}(inputs[{idx}], &{input_key});"
                            )
                        else:
                            self.prefix.writeline(
                                f"{cpp_dtype} {input_key} = inputs[{idx}].item<{cpp_dtype}>();"
                            )
                    else:
                        self.prefix.writeline(
                            f"auto {input_key} = std::move(inputs[{idx}]);"
                        )

            assert all(
                isinstance(v, torch.Tensor) for v in list(V.graph.constants.values())
            ), "Expect all constants to be Tensor"
            for idx, constants_key in enumerate(V.graph.constants.keys()):
                if V.graph.aot_mode:
                    # Weights are stored in constants_ and owned by RAIIAtenTensorHandle there.
                    # Don't call std::move here because it will cause constants_ to lose the ownership.
                    if config.abi_compatible:
                        self.prefix.writeline(
                            f"""auto {constants_key} = constants_->at({idx});"""
                        )
                    else:
                        self.prefix.writeline(
                            f"auto {constants_key} = *tensor_handle_to_tensor_pointer("
                            + f"""constants_->at({idx}));"""
                        )
                else:
                    # Append constants as inputs to the graph
                    constants_idx = inputs_len + idx
                    self.prefix.writeline(
                        f"auto {constants_key} = inputs[{constants_idx}];"
                    )

            self.codegen_inputs(self.prefix, V.graph.graph_inputs)

            if V.graph.aot_mode:
                if not V.graph.is_const_graph:
                    if config.use_minimal_arrayref_interface:
                        # TODO: input shape checking for regular tensor interface as well?
                        self.codegen_input_numel_asserts()
                    else:
                        self.prefix.writeline("inputs.clear();")
                self.prefix.writeline(
                    "auto& kernels = static_cast<AOTInductorModelKernels&>(*this->kernels_.get());"
                )

    def codegen_input_numel_asserts(self):
        for name, buf in V.graph.graph_inputs.items():
            if isinstance(buf, sympy.Expr):
                continue

            # comparing strides for 0 size tensor is tricky. Ignore them for now.
            if sympy_product(buf.get_size()) == 0:
                continue
            numel = buf.get_numel()
            self.prefix.writeline(f"assert_numel({name}, {numel});")

    def codegen_input_size_var_decl(self, code: IndentedBuffer, name):
        if config.abi_compatible:
            code.writeline(f"int64_t* {name}_size;")
            code.writeline(
                f"AOTI_TORCH_ERROR_CODE_CHECK(aoti_torch_get_sizes({name}, &{name}_size));"
            )
        else:
            super().codegen_input_size_var_decl(code, name)

    def codegen_input_stride_var_decl(self, code: IndentedBuffer, name):
        if config.abi_compatible:
            code.writeline(f"int64_t* {name}_stride;")
            code.writeline(
                f"AOTI_TORCH_ERROR_CODE_CHECK(aoti_torch_get_strides({name}, &{name}_stride));"
            )
        else:
            super().codegen_input_stride_var_decl(code, name)

    def codegen_model_kernels(self):
        self.prefix.writeline("namespace {")
        self.prefix.writeline(
            "class AOTInductorModelKernels : public AOTInductorModelKernelsBase {"
        )
        self.prefix.writeline("  public:")
        declare_kernel = set(self.src_to_kernel.values())
        declare_kernel.update(
            entry[0] for entry in self.user_defined_kernel_cache.values()
        )
        if V.graph.const_module:
            declare_kernel.update(
                V.graph.const_module.wrapper_code.src_to_kernel.values()
            )
        for kernel in declare_kernel:
            self.prefix.writeline(f"    CUfunction {kernel}{{nullptr}};")
        self.prefix.writeline("};")
        self.prefix.writeline("}  // namespace")

    def codegen_model_constructor(self):
        """
        // Generated code example
        AOTInductorModel::AOTInductorModel()
            : AOTInductorModelBase(4, 1) {
        inputs_info_[0].name = "input0";
        inputs_info_[0].dtype = "torch.float16";
        ...
        constants_info_[0].name = "L__self___weight";
        constants_info_[0].dtype = at::kFloat;
        constants_info_[0].offset = 0;
        constants_info_[0].data_size = 8192;
        constants_info_[0].shape = {64, 32};
        constants_info_[0].stride = {32, 1};
        ...
        outputs_info_[0].name = "output0";
        outputs_info_[0].dtype = "torch.float16";
        }
        """

        num_inputs = len(V.graph.graph_inputs)
        num_outputs = len(V.graph.graph_outputs)
        num_constants = len(V.graph.constants)
        self.prefix.splice(
            f"""
            AOTInductorModel::AOTInductorModel(std::shared_ptr<ConstantMap> constants_map,
                                               std::shared_ptr<std::vector<ConstantHandle>> constants_array,
                                               const std::string& device_str,
                                               std::optional<std::string> cubin_dir)
                : AOTInductorModelBase({num_inputs}, {num_outputs}, {num_constants}, device_str, cubin_dir) {{
            """
        )

        with self.prefix.indent():
            for idx, (name, inp) in enumerate(V.graph.graph_inputs.items()):
                assert not isinstance(
                    inp, sympy.Expr
                ), f"input {name=} cannot be symbolic"
                self.write_input_output_info("inputs_info_", idx, name)

            for idx, (name, tensor) in enumerate(V.graph.constants.items()):
                assert isinstance(tensor, torch.Tensor)
                self.prefix.writeline(f"""constants_info_[{idx}].name = "{name}";""")
                self.prefix.writeline(
                    f"constants_info_[{idx}].dtype = static_cast<int32_t>({self.codegen_dtype(tensor.dtype)});"
                )
                self.prefix.writeline(
                    f"constants_info_[{idx}].offset = {tensor.storage_offset()};"
                )
                self.prefix.writeline(
                    f"constants_info_[{idx}].data_size = {tensor.untyped_storage().nbytes()};"
                )
                from_folded = "true" if name in V.graph.folded_constants else "false"
                self.prefix.writeline(
                    f"constants_info_[{idx}].from_folded = {from_folded};"
                )

                size_str = ", ".join([str(s) for s in tensor.size()])
                self.prefix.writeline(f"constants_info_[{idx}].shape = {{{size_str}}};")

                stride_str = ", ".join([str(s) for s in tensor.stride()])
                self.prefix.writeline(
                    f"constants_info_[{idx}].stride = {{{stride_str}}};"
                )
                if name in V.graph.dynamo_flat_name_to_original_fqn:
                    original_fqn = V.graph.dynamo_flat_name_to_original_fqn.get(
                        name, name
                    )
                elif name in V.graph.allocated_constant_name:
                    original_fqn = V.graph.allocated_constant_name[name]
                else:
                    raise AssertionError("original_fqn must be set for constant")
                self.prefix.writeline(
                    f"""constants_info_[{idx}].original_fqn = "{original_fqn}";"""
                )
            self.prefix.writeline("update_constants_map(std::move(constants_map));")
            self.prefix.writeline("update_constants_array(std::move(constants_array));")

            def escape_string(x):
                return (
                    x.replace("\\", "\\\\")
                    .replace('"', '\\"')
                    .replace("\n", "\\n")
                    .replace("\t", "\\t")
                )

            self.prefix.writeline(
                f'in_spec_ = "{escape_string(config.aot_inductor.serialized_in_spec)}";'
            )
            self.prefix.writeline(
                f'out_spec_ = "{escape_string(config.aot_inductor.serialized_out_spec)}";'
            )

            for idx, output in enumerate(V.graph.graph_outputs):
                assert not isinstance(
                    output, sympy.Expr
                ), f"output {name=} cannot be symbolic"
                name = f"output{idx}"
                self.write_input_output_info("outputs_info_", idx, name)

            self.prefix.writeline(
                "this->kernels_ = std::make_unique<AOTInductorModelKernels>();"
            )

        self.prefix.writeline("}")

    def codegen_const_run_driver(self):
        """
        // Generated code example
        std::unordered_map<std::string, AtenTensorHandle> AOTInductorModel::const_run_impl(
            DeviceStreamType stream,
            AOTIProxyExecutorHandle proxy_executor,
            bool initialization
        ) {
            std::unordered_map<std::string, AtenTensorHandle> folded_constants_map;
            std::vector<AtenTensorHandle> output_handles;
            // build up output_handles over here.
            _const_run_impl(output_handles, stream, proxy_executor);
            // build up folded_constants_map
            return folded_constants_map;
        }
        """

        self.prefix.splice(
            """
            std::unordered_map<std::string, AtenTensorHandle> AOTInductorModel::const_run_impl(
                DeviceStreamType stream,
                AOTIProxyExecutorHandle proxy_executor,
                bool initialization
            ) {
            """
        )
        if not config.aot_inductor.use_runtime_constant_folding:
            self.prefix.splice(
                """
                    if (!initialization) {
                        std::cerr << "[WARNING] Calling constant_folding in model, but compiled with config: "
                                  << "aot_inductor.use_runtime_constant_folding=False\\n";
                    }
                    return {};
                }
                """
            )
            return

        with self.prefix.indent():
            # This is a mapping to the index of constant folding graph's output
            const_index_mapping: List[Optional[Tuple[int, str]]] = [None] * len(
                V.graph.const_output_index
            )
            for idx, (name, _) in enumerate(V.graph.constants.items()):
                if name in V.graph.const_output_index:
                    const_index_mapping[V.graph.const_output_index[name]] = (idx, name)  # type: ignore[call-overload]
            assert (
                None not in const_index_mapping
            ), "Not all constant gets mapped for constant folding graph."

            self.prefix.writeline(
                f"""
                std::unordered_map<std::string, AtenTensorHandle> folded_constants_map;
                folded_constants_map.reserve({len(const_index_mapping)});
                std::vector<AtenTensorHandle> output_handles({len(const_index_mapping)});
                """
            )

            self.prefix.splice(
                """
                // The below assignment of output_handles to constants is not used directly.
                // It's only used to memo the correspondence of handle and constants.
                """
            )

            for output_idx, (const_idx, _) in enumerate(const_index_mapping):  # type: ignore[misc]
                self.prefix.writeline(
                    f"output_handles[{output_idx}] = constants_->at({const_idx});"
                )

            self.prefix.writeline(
                "_const_run_impl(output_handles, stream, proxy_executor);"
            )

            for output_idx, (_, const_name) in enumerate(const_index_mapping):  # type: ignore[misc]
                self.prefix.writeline(
                    f'folded_constants_map["{const_name}"] = output_handles[{output_idx}];'
                )
            self.prefix.writeline("return folded_constants_map;")

        self.prefix.writeline("}")

    def generate(self, is_inference):
        if V.graph.aot_mode and not V.graph.is_const_graph:
            self.codegen_model_kernels()
            self.codegen_model_constructor()
            self.codegen_const_run_driver()
        self.write_wrapper_decl()
        return super().generate(is_inference)

    def finalize_prefix(self):
        cached_dtypes_buffer = IndentedBuffer()
        if config.abi_compatible:
            for dtype in self.used_cached_dtypes:
                cached_dtypes_buffer.writeline(f"CACHE_TORCH_DTYPE({dtype});")
            for device in self.used_cached_devices:
                cached_dtypes_buffer.writeline(f"CACHE_TORCH_DEVICE({device});")
        cached_dtypes_buffer.splice(self.prefix)
        self.prefix = cached_dtypes_buffer

    def define_kernel(
        self, name: str, kernel: str, metadata: Optional[str] = None, cuda=False
    ):
        self.header.splice(f"\n{kernel}\n")

    def codegen_scalar_to_tensor(self, output: str):
        name = f"scalar_to_tensor_{next(self.scalar_to_tensor_id)}"
        self.wrapper_call.writeline(
            f"RAIIAtenTensorHandle {name} = scalar_to_tensor_handle({output});"
        )
        return name

    @cache_on_self
    def get_output_refs(self):
        return [
            f"at::scalar_tensor({x.codegen_reference(self.wrapper_call)})"
            if isinstance(x, ir.ShapeAsConstantBuffer) and not config.abi_compatible
            else x.codegen_reference(self.wrapper_call)
            for x in V.graph.graph_outputs
        ]

    def generate_return(self, output_refs):
        cst_names = V.graph.constants.keys()
        arr_iface = (
            not V.graph.is_const_graph and config.use_minimal_arrayref_interface
        )  # For brevity.

        def use_thread_local_cached_output_tensor(idx, output):
            cached_output_name = f"cached_output_{next(self.cached_output_id)}"
            cache_type = "Array" if arr_iface else "Tensor"
            self.wrapper_call.writeline(
                f"thread_local ThreadLocalCachedOutput{cache_type}<std::decay_t<decltype({output})>> "
                f"{cached_output_name}({output});"
            )
            if arr_iface:
                self.wrapper_call.writeline(
                    f"{cached_output_name}.copy_data_from({output});"
                )
                output_entry = f"std::get<{idx}>(output_arrayref_tensors)"
                element_type = f"std::decay_t<decltype({output_entry}.data()[0])>"
                self.wrapper_call.writeline(
                    f"{output_entry} = {cached_output_name}.arrayref_tensor<{element_type}>();"
                )
            else:
                self.wrapper_call.writeline(
                    f"{cached_output_name}.copy_data_from({output});"
                )
                self.wrapper_call.writeline(
                    f"AOTI_TORCH_ERROR_CODE_CHECK(aoti_torch_new_uninitialized_tensor(&output_handles[{idx}]));"
                )
                self.wrapper_call.writeline(
                    f"AOTI_TORCH_ERROR_CODE_CHECK(aoti_torch_assign_tensors({cached_output_name}.tensor(), "
                    f"output_handles[{idx}]));"
                )

        if arr_iface:
            self.wrapper_call.writeline(
                "AOTInductorModelOutputs output_arrayref_tensors;"
            )
        return_tensors = []
        for idx, output in enumerate(output_refs):
            if config.abi_compatible:
                output_buffer = V.graph.graph_outputs[idx]
                if isinstance(output_buffer, ir.ShapeAsConstantBuffer):
                    # Need to wrap scalar into tensor as the main function returns a vector of tensors
                    output_tensor = self.codegen_scalar_to_tensor(output)
                    self.wrapper_call.writeline(
                        f"output_handles[{idx}] = {output_tensor}.release();"
                    )
                    continue

                output_is_tensor_handle_expr = (
                    f"std::is_same_v<std::decay_t<decltype({output})>,"
                    "RAIIAtenTensorHandle> || "
                    f"std::is_same_v<std::decay_t<decltype({output})>,"
                    "AtenTensorHandle> || "
                    f"std::is_same_v<std::decay_t<decltype({output})>,"
                    "ConstantHandle>"
                )
                self.wrapper_call.writeline(
                    f"if constexpr ({output_is_tensor_handle_expr}) {{"
                )
                with self.wrapper_call.indent():
                    if arr_iface:
                        cached_output_name = (
                            f"cached_output_{next(self.cached_output_id)}"
                        )
                        output_value_type = f"std::decay_t<decltype(std::get<{idx}>(output_arrayref_tensors).data()[0])>"
                        self.wrapper_call.writeline(
                            f"thread_local RAIIAtenTensorHandle {cached_output_name};"
                        )
                        if output in cst_names:
                            # NOTE(return_constant): In some rare cases where we return
                            # a constant, we have to return a copy of this constant,
                            # because (1) constants are not owned by the Model instance
                            # (2) constants remain the same cross inference runs,
                            # assuming they are not updated at runtime Basically, we
                            # cannot release or transfer the ownership of any original
                            # constant to the user.
                            self.wrapper_call.writeline(
                                f"AtenTensorHandle {cached_output_name}_tmp;"
                            )
                            self.wrapper_call.writeline(
                                f"aoti_torch_clone({output}, &{cached_output_name}_tmp);"
                            )
                            self.wrapper_call.writeline(
                                f"{cached_output_name} = {cached_output_name}_tmp;"
                            )
                        else:
                            self.wrapper_call.writeline(
                                f"{cached_output_name} = {output}.release();"
                            )
                        self.wrapper_call.writeline(
                            f"convert_handle_to_arrayref_tensor({cached_output_name}, "
                            f"std::get<{idx}>(output_arrayref_tensors));"
                        )
                    else:
                        if output in cst_names:
                            # See NOTE(return_constant) above.
                            self.wrapper_call.writeline(
                                f"aoti_torch_clone({output}, &output_handles[{idx}]);"
                            )
                        else:
                            self.wrapper_call.writeline(
                                f"output_handles[{idx}] = {output}.release();"
                            )
                self.wrapper_call.writeline("} else {")
                with self.wrapper_call.indent():
                    use_thread_local_cached_output_tensor(idx, output)
                self.wrapper_call.writeline("}")

            else:
                assert (
                    not arr_iface
                ), "minimal ArrayRef interface is only supported in ABI-compatible mode"
                if output in cst_names:
                    output_expr = f"{output}.clone()"
                    # See NOTE(return_constant) above.
                else:
                    output_expr = output

                if config.aot_inductor.eager_mode:
                    return_tensors.append(output_expr)
                else:
                    self.wrapper_call.writeline(
                        f"output_handles[{idx}] = reinterpret_cast<AtenTensorHandle>("
                        + f"new at::Tensor({output_expr}));"
                    )
        if config.aot_inductor.eager_mode:
            assert not arr_iface, "ArrayRef interface is not supported in eager mode"
            if return_tensors:
                self.wrapper_call.writeline(f"return {{{', '.join(output_refs)}}};\n")
            else:
                self.wrapper_call.writeline("return {};")

        if arr_iface:
            self.wrapper_call.writeline("return output_arrayref_tensors;")

    def generate_before_suffix(self, result):
        if not V.graph.is_const_graph:
            if V.graph.aot_mode:
                result.writeline("} // AOTInductorModel::run_impl")
            else:
                result.writeline("} // inductor_entry_impl")

    def generate_end(self, result):
        if V.graph.aot_mode:
            if V.graph.is_const_graph:
                result.writeline("} // AOTInductorModel::_const_run_impl")
            else:
                result.writeline("} // namespace aot_inductor")
                result.writeline("} // namespace torch")
            return

        result.writeline("'''\n)")

        cache_cls_name = (
            "CppWrapperCodeCacheForEager"
            if config.aot_inductor.eager_mode
            else "CppWrapperCodeCache"
        )

        kernel_meta_info = {}
        if config.aot_inductor.eager_mode and config.aot_inductor.eager_op_name:
            kernel_meta_info_items = []
            for value in V.graph.graph_inputs.values():
                if isinstance(value, ir.TensorBox) and isinstance(
                    value.layout, ir.FixedLayout
                ):
                    meta_info_item = {}
                    # TODO(Eikan):We only support symbloic shape now and will support it later.
                    meta_info_item["is_symbloic"] = "false"
                    meta_info_item["device_type"] = f"{value.get_device().type}"
                    meta_info_item["dtype"] = f"{value.get_dtype()}"
                    meta_info_item["sizes"] = f"{value.get_size()}"
                    meta_info_item["strides"] = f"{value.get_stride()}"
                    kernel_meta_info_items.append(meta_info_item)
            kernel_meta_info[config.aot_inductor.eager_op_name] = kernel_meta_info_items

        result.splice(
            f"""
<<<<<<< HEAD
            inductor_entry = {cache_cls_name}.load_pybinding(
                ["std::vector<at::Tensor>"],
                cpp_wrapper_src,
                {self.cuda},
                {len(V.graph.graph_outputs)},
                {kernel_meta_info})
=======
            inductor_entry = CppWrapperCodeCache.load_pybinding(
                ["std::vector<AtenTensorHandle>"], cpp_wrapper_src, {self.cuda}, {len(V.graph.graph_outputs)})
>>>>>>> 8fdd8125
            """
        )

        wrapper_body = "input_tensors = [arg if isinstance(arg, torch.Tensor) else torch.tensor(arg) for arg in args]"
        if V.graph.constants:
            # Append constants to the input args for cpp wrapper.
            # Python wrapper directly gets the value inside the wrapper call
            # as a global variable passed when calling exec(code, mod.__dict__, mod.__dict__).
            # For cpp wrapper, we need to pass this python value to the inductor_entry_impl function explicitly.
            assert all(
                isinstance(v, torch.Tensor) for v in list(V.graph.constants.values())
            ), "Expect all constants to be Tensor"
            constants_str = f"[{', '.join(V.graph.constants.keys())}]"
            wrapper_body += f"""
                    constants_tensor = {constants_str}
                    input_tensors.extend(constants_tensor)
            """
        # Convert vector of at::Tensor to vector of AtenTensorHandle.
        # If we pass at::Tensor, the compilation will be too slow.
        wrapper_body += """
                    input_handles = torch._C._aoti.unsafe_alloc_void_ptr_from_tensors(input_tensors)
        """

        # unwrap output tensor back to python scalar
        if all(x for x in self.output_is_tensor.values()):
            # If no ShapeAsConstantBuffer in the output, directly return the output as tensors
            outputs_str = "output_tensors"
        else:
            outputs = [
                f"output_tensors[{i}]"
                if self.output_is_tensor[i]
                else f"output_tensors[{i}].item()"
                for i in range(len(V.graph.graph_outputs))
            ]
            outputs_str = f"[{', '.join(outputs)}]"
        wrapper_body += f"""
                    output_handles = f(input_handles)
                    output_tensors = torch._C._aoti.alloc_tensors_by_stealing_from_void_ptr(output_handles)
                    return {outputs_str}
        """

        # Wrap the func to support setting result._boxed_call = True
        result.splice(
            f"""
            def _wrap_func(f):
                def g(args):
                    {wrapper_body}
                return g

            call = _wrap_func(inductor_entry)
            """
        )

    def get_c_shim_func_name(self, kernel):
        if not config.abi_compatible:
            return kernel

        assert "::" in kernel, "Cpp kernel name: " + kernel + " does not contain '::'"
        kernel_tokens = kernel.split("::")
        kernel_suffix = kernel_tokens[-1]
        if kernel_suffix == "call":
            kernel_suffix = kernel_tokens[-2]
        if config.c_shim_version == "1":
            # For sdpa, we need the v2 version since v1 didn't consider optional arg
            # FIXME: no need to do this after we switch to the torchgen-ed C shim
            shim_fn = (
                f"aoti_torch_{kernel_suffix}_v2"
                if kernel_suffix == "_scaled_dot_product_flash_attention"
                else f"aoti_torch_{kernel_suffix}"
            )
        else:
            shim_fn = f"aoti_torch_{self.device}_{kernel_suffix}"
        return shim_fn

    def generate_c_shim_extern_kernel_call(self, kernel, args):
        # In the abi_compatible mode, we call fallback aten ops through a C shim layer
        self.allow_stack_allocation = False
        shim_fn = self.get_c_shim_func_name(kernel)
        # HACK: val_to_arg_str jams multiple arguments together using a comma. If that
        # ever breaks, it needs to be reworked to be able to return multiple arguments,
        # and the split-on-comma code here needs to be removed.
        wrapped_args = []
        for x in args:
            pieces = x.split(", ")
            for piece in pieces:
                # We only really *need* convert_arrayref_tensor_to_tensor for
                # ArrayRefTensors. The code flowing into here uses `0` for nullptr,
                # which convert_arrayref_tensor_to_tensor would blindly coerce to int,
                # so just avoid wrapping integers.
                if not piece.isdigit():
                    piece = f"convert_arrayref_tensor_to_tensor({piece})"
                wrapped_args.append(piece)
        self.writeline(
            f"AOTI_TORCH_ERROR_CODE_CHECK({shim_fn}({', '.join(wrapped_args)}));"
        )

    def generate_c_shim_extern_kernel_alloc(self, extern_kernel, args):
        # registered output buffer name
        name = extern_kernel.name
        output_handle_name = f"{name}_handle"
        self.writeline(f"AtenTensorHandle {output_handle_name};")
        output_arg = f"&{output_handle_name}"
        self.generate_c_shim_extern_kernel_call(
            extern_kernel.get_kernel_name(), args + [output_arg]
        )
        self.writeline(f"RAIIAtenTensorHandle {name}({output_handle_name});")

    def generate_extern_kernel_alloc(self, extern_kernel, args):
        if config.abi_compatible:
            self.generate_c_shim_extern_kernel_alloc(extern_kernel, args)
        else:
            super().generate_extern_kernel_alloc(extern_kernel, args)

    def generate_c_shim_fallback_kernel(self, fallback_kernel, args):
        output_args = []
        output_raii_handles = []
        output_name_base = fallback_kernel.get_name()
        for idx, output in enumerate(fallback_kernel.outputs):
            if isinstance(output, ir.MultiOutput):
                name = f"{output.get_name()}"
                output_handle_name = f"{name}_handle"
                if output.indices:
                    assert (
                        output.indices[0][1] == idx
                    ), f"expected {output.indices[0][1]=} == {idx=} for {output_name_base=}"
                self.writeline(f"AtenTensorHandle {output_handle_name};")
                output_args.append(f"&{output_handle_name}")
                output_raii_handles.append(
                    f"RAIIAtenTensorHandle {name}({output_handle_name});"
                )
            elif isinstance(output, int):
                output_name = f"{output_name_base}_{idx}"
                self.writeline(f"int64_t {output_name} = {output};")
                output_args.append(f"&{output_name}")
            elif output is None:
                output_args.append("nullptr")
            else:
                raise NotImplementedError("unsupported type of {output=}")
        args = args + output_args
        self.generate_c_shim_extern_kernel_call(fallback_kernel.cpp_kernel_name, args)
        for raii_handle in output_raii_handles:
            self.writeline(raii_handle)

    def generate_fallback_kernel(self, fallback_kernel, args):
        if config.abi_compatible:
            self.generate_c_shim_fallback_kernel(fallback_kernel, args)
        else:
            super().generate_fallback_kernel(fallback_kernel, args)

    def generate_extern_kernel_out(self, output_view, codegen_reference, args, kernel):
        if output_view:
            output_as_strided = f"{output_view.codegen_reference()}"
            output_name = f"{output_view.get_name()}_as_strided"
            self.writeline(f"auto {output_name} = {output_as_strided};")

            args.insert(0, output_name)
        else:
            args.insert(0, f"{codegen_reference}")

        if config.abi_compatible:
            self.generate_c_shim_extern_kernel_call(kernel, args)
        else:
            self.writeline(self.wrap_kernel_call(kernel, args))

    def generate_user_defined_triton_kernel(
        self, kernel_name, grid, configs, args, triton_meta
    ):
        assert len(grid) != 0
        if len(grid) == 1:
            grid_decision = grid[0]
        else:
            meta = CudaKernelParamCache.get(kernel_name)
            assert meta is not None
            grid_decision = None
            for i, c in enumerate(configs):
                if all(arg == meta["meta"][key] for key, arg in c.kwargs.items()):
                    grid_decision = grid[i]
                    break
            assert grid_decision is not None

        self.generate_kernel_call(
            kernel_name,
            args,
            grid=grid_decision,
            device_index=V.graph.scheduler.current_device.index,
            cuda=True,
            triton=True,
            triton_meta=triton_meta,
        )

    def generate_scatter_fallback(
        self, output, inputs, kernel, python_kernel_name, src_is_tensor, reduce, kwargs
    ):
        # TODO: needs updates to use C shim v2
        # TODO: support other overload for cpp wrapper and remove the below assertions
        if config.abi_compatible:
            # call the ABI shim function instead of the ATen one
            kernel = kernel.replace("at::", "aoti_torch_")
        line = f"{kernel}({output}, {','.join(map(str, inputs))}"
        if python_kernel_name == "aten.scatter_":
            if src_is_tensor:
                if reduce:
                    line += f", {V.graph.wrapper_code.val_to_arg_str(reduce)}"
            else:
                assert (
                    reduce is None
                ), "Expect reduce to be None for aten.scatter_ with scalar src"
        else:
            line += f", {','.join(kwargs)}"
        line += f"){self.ending}"
        self.writeline(line)

    def generate_index_put_fallback(self, kernel, x, indices, values, accumulate):
        # TODO: needs updates to use C shim v2
        if config.abi_compatible:
            # See the comment in codegen_reinterpret_view about why having something like
            # RAIIAtenTensorHandle(tmp_tensor_handle_2) in a tmp array can cause the correponding
            # tensor prematurely deallocated, thus this std::vector().data() trick here.
            indices_str = (
                f"std::vector<AtenTensorHandle>{{{', '.join(indices)}}}.data()"
            )
            args = [x, indices_str, str(len(indices)), values, accumulate]
        else:
            indices_str = (
                f"{self.open_bracket}{', '.join(indices)}{self.closed_bracket}"
            )
            args = [x, indices_str, values, accumulate]

        args.insert(0, x)  # set x as the output tensor, this fallback mutates x.
        self.writeline(self.wrap_kernel_call(kernel, args))

    def add_benchmark_harness(self, output):
        if V.graph.aot_mode:
            return
        super().add_benchmark_harness(output)

    def codegen_sizevar(self, x: Expr) -> str:
        return self.expr_printer(V.graph.sizevars.simplify(x))

    def codegen_tuple_access(self, basename: str, name: str, index: str) -> str:
        if config.abi_compatible:
            # in the abi_compatible mode, outputs are returned via arguments
            return name
        else:
            return f"std::get<{index}>({basename})"

    def codegen_shape_tuple(self, shape: Tuple[Expr, ...]) -> str:
        parts = list(map(self.codegen_sizevar, shape))
        if len(parts) == 0:
            return "{}"
        if len(parts) == 1:
            return f"{{{parts[0]}, }}"
        return f"{{{', '.join(parts)}}}"

    def codegen_dynamic_scalar(self, node):
        from .cpp import DTYPE_TO_ATEN, DTYPE_TO_CPP

        (data,) = (t.codegen_reference() for t in node.inputs)
        if config.abi_compatible:
            dtype = node.inputs[0].get_dtype()
            dtype_str = str(dtype).split(".")[-1]
            self.writeline(f"{DTYPE_TO_CPP[dtype]} {node.sym};")
            self.writeline(f"aoti_torch_item_{dtype_str}({data}, &{node.sym});")
            # record in unbacked_symbol_decls so we won't generate a declaration of the symbol again
            self.unbacked_symbol_decls.add(str(node.sym))
        else:
            if node.is_bool:
                self.writeline(f"bool {node.sym} = {data}.item() ? 1 : 0;")
            else:
                convert_type = DTYPE_TO_ATEN[node.inputs[0].get_dtype()].replace(
                    "at::k", "to"
                )
                self.writeline(f"auto {node.sym} = {data}.item().{convert_type}();")

    def can_stack_allocate_buffer(self, buffer):
        return (
            self.allow_stack_allocation
            and buffer.get_device().type == "cpu"
            and self.can_prove_buffer_has_static_shape(buffer)
            and ir.is_contiguous_strides_for_shape(
                buffer.get_stride(), buffer.get_size()
            )
        )

    def make_buffer_free(self, buffer):
        return (
            ""
            if isinstance(buffer.get_layout(), ir.MultiOutputLayout)
            or (V.graph.aot_mode and buffer.get_name() in self.stack_allocated_buffers)
            or (
                config.use_minimal_arrayref_interface
                and V.graph.aot_mode
                and buffer.get_name() in V.graph.graph_inputs
            )
            or config.aot_inductor.eager_mode
            else f"{buffer.get_name()}.reset();"
        )

    def make_free_by_names(self, names_to_del: List[str]):
        return " ".join(f"{name}.reset();" for name in names_to_del)

    def codegen_exact_buffer_reuse(self, old_name: str, new_name: str, del_line: str):
        if config.abi_compatible:
            return f"auto {new_name} = std::move({old_name});  // reuse"
        else:
            return super().codegen_exact_buffer_reuse(old_name, new_name, del_line)

    def generate_profiler_mark_wrapper_call(self, stack):
        self.wrapper_call.writeline(
            'RECORD_FUNCTION("inductor_wrapper_call", c10::ArrayRef<c10::IValue>());'
        )

    def write_triton_header_once(self):
        pass

    def generate_start_graph(self):
        pass

    def generate_end_graph(self):
        pass

    def generate_inf_and_nan_checker(self, nodes):
        for buf in nodes.get_names():
            # TODO: Add buf name directly into check_inf_and_nan.
            self.writeline(
                f"AOTI_TORCH_ERROR_CODE_CHECK(aoti_check_inf_and_nan({buf}));"
            )

    def codegen_device(self, device):
        if config.abi_compatible:
            self.used_cached_devices.add(device.type)
            return f"cached_torch_device_type_{device.type},{device.index if device.index else 0}"
        else:
            from .cpp import DEVICE_TO_ATEN

            return (
                f"c10::Device({DEVICE_TO_ATEN[device.type]}, {device.index})"
                if device.index is not None
                else f"{DEVICE_TO_ATEN[device.type]}"
            )

    def codegen_dtype(self, dtype):
        if config.abi_compatible:
            dtype_str = str(dtype).split(".")[-1]
            self.used_cached_dtypes.add(dtype_str)
            return f"cached_torch_dtype_{dtype_str}"
        else:
            from .cpp import DTYPE_TO_ATEN

            return DTYPE_TO_ATEN[dtype]

    @functools.lru_cache(None)
    def codegen_int_array_var(
        self,
        int_array: str,
        writer=None,
        known_statically=False,
        graph=None,  # for per-graph caching
    ):
        # Because the memory planning is done in two passes (see the implementation
        # of self.generate), the writeline behavior is different in the two passes.
        # As a result, the emitted int array declarations may appear in a later
        # position of the generated code, so the second pass codegen should not
        # reuse int array declarations generated in the first pass
        if writer is None:
            # The first pass codegen uses `self` as the writer
            writer = self

        var = f"int_array_{next(self.int_array_id)}"
        if var not in self.declared_int_array_vars:
            self.declared_int_array_vars.add(var)
            if known_statically:
                writer.writeline(f"static constexpr int64_t {var}[] = {int_array};")
            else:
                writer.writeline(f"int64_t {var}[] = {int_array};")
        return var

    def make_buffer_allocation(self, buffer):
        return self.make_allocation(
            buffer.get_name(),
            buffer.get_device(),
            buffer.get_dtype(),
            buffer.get_size(),
            buffer.get_stride(),
            buffer if self.can_stack_allocate_buffer(buffer) else None,
        )

    def make_allocation(
        self, name, device, dtype, shape, stride, buffer_if_can_stack_allocate=None
    ):
        orig_stride = stride
        device_str = self.codegen_device(device)
        dtype_code = self.codegen_dtype(dtype)
        size = self.codegen_shape_tuple(shape)
        stride = self.codegen_shape_tuple(orig_stride)
        if config.abi_compatible:
            size_array_var = self.codegen_int_array_var(
                size,
                self.wrapper_call,
                known_statically=self.is_statically_known_list_of_ints(shape),
                graph=self.get_codegened_graph(),
            )
            stride_array_var = self.codegen_int_array_var(
                stride,
                self.wrapper_call,
                known_statically=self.is_statically_known_list_of_ints(orig_stride),
                graph=self.get_codegened_graph(),
            )
            device_type, device_id = device_str.split(",")
            device_idx = "this->device_idx_" if V.graph.aot_mode else device_id
            if buffer_if_can_stack_allocate is not None:
                from .cpp import DTYPE_TO_CPP

                self.stack_allocated_buffers[name] = buffer_if_can_stack_allocate
                cpp_type = DTYPE_TO_CPP[dtype]
                numel = buffer_if_can_stack_allocate.get_numel()
                # Note: we don't zero storage because empty_strided doesn't zero either.
                self.wrapper_call.writeline(f"{cpp_type} {name}_storage[{numel}];")
                args = [
                    f"{name}_storage",
                    size_array_var,
                    stride_array_var,
                    device_type,
                    device_idx,
                ]
                return f"ArrayRefTensor<{cpp_type}> {name}({', '.join(args)});"

            args = [
                str(len(shape)),
                size_array_var,
                stride_array_var,
                dtype_code,
                device_type,
                device_idx,
                f"&{name}_handle",
            ]

            self.wrapper_call.writeline(f"AtenTensorHandle {name}_handle;")
            self.wrapper_call.writeline(
                f"AOTI_TORCH_ERROR_CODE_CHECK(aoti_torch_empty_strided({', '.join(args)}));"
            )

            return f"RAIIAtenTensorHandle {name}({name}_handle);"

        if V.graph.aot_mode and device_str.startswith("c10::Device("):
            tensor_device = f"{device_str.split(',')[0]}, this->device_idx_)"
        else:
            tensor_device = device_str

        if device.type == "cpu":
            return f"at::Tensor {name} = at::detail::empty_strided_cpu({size}, {stride}, {dtype_code});"
        if device.type == "cuda":
            return (
                f"at::Tensor {name} = at::detail::empty_strided_cuda("
                f"{size}, {stride}, {dtype_code}, c10::DeviceType::CUDA);"
            )
        return (
            f"{self.declare}{name} = {self.namespace}empty_strided("
            f"{size}, {stride}, at::TensorOptions({tensor_device}).dtype({dtype_code})){self.ending}"
        )

    def codegen_alloc_from_pool(self, name, offset, dtype, shape, stride) -> str:
        if config.abi_compatible:
            size = self.codegen_shape_tuple(shape)
            stride = self.codegen_shape_tuple(stride)
            tmp_name = f"tmp_tensor_handle_{next(self.tmp_tensor_id)}"
            args = [
                name,
                pexpr(offset),  # bytes not numel
                self.codegen_dtype(dtype),
                str(len(shape)),
                self.codegen_int_array_var(
                    size, self.wrapper_call, graph=self.get_codegened_graph()
                ),
                self.codegen_int_array_var(
                    stride, self.wrapper_call, graph=self.get_codegened_graph()
                ),
                f"&{tmp_name}",
            ]
            self.wrapper_call.writeline(f"AtenTensorHandle {tmp_name};")
            self.wrapper_call.writeline(
                f"AOTI_TORCH_ERROR_CODE_CHECK(aoti_torch__alloc_from_pool({', '.join(args)}));"
            )
            return f"RAIIAtenTensorHandle({tmp_name})"

        return "alloc_from_pool({})".format(
            ", ".join(
                [
                    name,
                    pexpr(offset),  # bytes not numel
                    self.codegen_dtype(dtype),
                    self.codegen_shape_tuple(shape),
                    self.codegen_shape_tuple(stride),
                ]
            )
        )

    def codegen_reinterpret_view(
        self, data, size_list, stride_list, offset, writer
    ) -> str:
        dim = str(len(size_list))
        size = self.codegen_shape_tuple(size_list)
        stride = self.codegen_shape_tuple(stride_list)
        offset = self.codegen_sizevar(offset)

        if config.abi_compatible:
            tmp_name = f"tmp_tensor_handle_{next(self.tmp_tensor_id)}"
            # Because the memory planning is done in two passes (see the implementation
            # of self.generate), the writeline behavior is different in the two passes.
            if writer is None:
                writer = self

            args = [
                f"{data.get_name()}",
                dim,
                self.codegen_int_array_var(
                    size,
                    writer,
                    known_statically=self.is_statically_known_list_of_ints(size_list),
                    graph=self.get_codegened_graph(),
                ),
                self.codegen_int_array_var(
                    stride,
                    writer,
                    known_statically=self.is_statically_known_list_of_ints(stride_list),
                    graph=self.get_codegened_graph(),
                ),
                offset,
            ]

            def gen_reinterpret_call(writer, args):
                writer.writeline(
                    f"auto {tmp_name} = reinterpret_tensor_wrapper({', '.join(args)});"
                )

            if (
                self.can_stack_allocate_buffer(data)
                and self.is_statically_known_list_of_ints(size_list)
                and self.is_statically_known_list_of_ints(stride_list)
                and ir.is_contiguous_strides_for_shape(stride_list, size_list)
            ):
                gen_reinterpret_call(writer, args)
                return tmp_name

            gen_reinterpret_call(writer, args)

            # NB, the return handle here represents a temporary tensor, which will be automatically
            # released.
            # Here's a sample usage in the cpp wrapper code:
            # ```
            # aoti_torch_addmm_out(
            #     buf1,
            #     arg1_1,
            #     RAIIAtenTensorHandle(tmp_tensor_handle_0),
            #     buf0,
            #     1L,
            #     1L));
            # ```
            # RAIIAtenTensorHandle(tmp_tensor_handle_0) will be released after the call to addmm_out.
            # This could be problematic when it's used in a different pattern, for example:
            # ````
            # AtenTensorHandle tensor_args[] = {RAIIAtenTensorHandle(tmp_tensor_handle_2), buf5, buf6};
            # aoti_torch_proxy_executor_call_function(..., tensor_args);
            # ````
            # RAIIAtenTensorHandle(tmp_tensor_handle_2) will be invalid when it's used in the latter
            # kernel call.
            #
            # This is solved by updating the proxy_executor invocation to
            # ```
            # aoti_torch_proxy_executor_call_function(...,
            #     std::vector<AtenTensorHandle>{
            #         RAIIAtenTensorHandle(tmp_tensor_handle_2), buf5, buf6
            #     }.data()
            # );
            # ```
            return f"wrap_with_raii_handle_if_needed({tmp_name})"
        else:
            args = [data.get_name(), size, stride, offset]
            return f"reinterpret_tensor({', '.join(args)})"

    def codegen_device_copy(self, src, dst):
        if config.abi_compatible:
            self.writeline(
                f"AOTI_TORCH_ERROR_CODE_CHECK(aoti_torch_tensor_copy_(expensive_copy_to_tensor_if_needed({src}), {dst}));"
            )
        else:
            self.writeline(f"{dst}.copy_({src});")

    def codegen_multi_output(self, name, value):
        # in the abi_compatible mode, outputs are retrieved by passing
        # output pointers, so we skip its codegen here.
        if not config.abi_compatible:
            super().codegen_multi_output(name, value)

    def codegen_subgraph_prefix(self, subgraph, outer_inputs, outer_outputs):
        for inner_input, outer_input in zip(subgraph.graph.graph_inputs, outer_inputs):
            if config.abi_compatible:
                # in ABI-compatible mode, we copy the underlying at::Tensor of the conditional
                # input (outer_input) into another at::Tensor to be used as a subgraph input
                # (inner_input) in the nested scope. we can't std::move here, as the codegened
                # outer input may be an expression / rvalue (e.g., reinterpret_view(x)), so we
                # can't necessarily std::move it back to the origin (x).
                self.writeline(f"AtenTensorHandle {inner_input}_handle;")
                self.writeline(
                    f"AOTI_TORCH_ERROR_CODE_CHECK(aoti_torch_assign_tensors_out({outer_input}, &{inner_input}_handle));"
                )
                self.writeline(
                    f"RAIIAtenTensorHandle {inner_input}({inner_input}_handle);"
                )
            else:
                self.writeline(
                    f"{self.declare}{inner_input} = {outer_input}{self.ending}"
                )

    def codegen_subgraph_suffix(self, subgraph, outer_inputs, outer_outputs):
        for inner_output, outer_output in zip(
            subgraph.graph.graph_outputs, outer_outputs
        ):
            src = inner_output.codegen_reference()
            if config.abi_compatible:
                # in ABI-compatible mode, we need to std::move subgraph output (inner_output)
                # to the conditional output (outer_output), as RAIIAtenTensorHandle's copy
                # constructor is deleted.
                src = f"std::move({src})"
            self.writeline(f"{outer_output} = {src}{self.ending}")

    def codegen_conditional(self, conditional):
        name = conditional.get_name()
        outer_inputs = [f"{buf.codegen_reference()}" for buf in conditional.operands]
        if config.abi_compatible:
            outer_outputs = []
            for out in conditional.outputs:
                # in ABI-compatible mode, ir.MultiOutput is not codegened,
                # hence pre-declare output variables directly and separately
                self.writeline(f"RAIIAtenTensorHandle {out.get_name()};")
                outer_outputs.append(out.get_name())
            predicate = f"{conditional.predicate.get_name()}_scalar"
            self.writeline(f"bool {predicate};")
            # in ABI-compatible mode, we need to use the ABI shim function
            # to extract a C++ bool from the unrelying scalar bool Tensor
            self.writeline(
                f"AOTI_TORCH_ERROR_CODE_CHECK(aoti_torch_item_bool({conditional.predicate.codegen_reference()}, &{predicate}));"
            )
        else:
            # in non-ABI-compatible mode, we can codegen the conditional outputs
            # as array of at::Tensor instances, as the ir.MultiOutput is codegened
            outer_outputs = [f"{name}[{i}]" for i in range(len(conditional.outputs))]
            self.writeline(f"at::Tensor {name}[{len(conditional.outputs)}];")
            predicate = f"{conditional.predicate.codegen_reference()}.item<bool>()"

        self.writeline(f"if ({predicate}) {{")
        self.writeline(EnterSubgraphLine(self, conditional.true_subgraph.graph))
        self.codegen_subgraph(conditional.true_subgraph, outer_inputs, outer_outputs)
        self.writeline(ExitSubgraphLine(self))
        self.writeline("} else {")
        self.writeline(EnterSubgraphLine(self, conditional.false_subgraph.graph))
        self.codegen_subgraph(conditional.false_subgraph, outer_inputs, outer_outputs)
        self.writeline(ExitSubgraphLine(self))
        self.writeline("}")

    def generate_extern_kernel_args_decl_if_needed(
        self, op_overload, raw_args, output_args
    ):
        arg_types = [x.real_type for x in op_overload._schema.arguments]
        return_types = [x.type for x in op_overload._schema.returns]

        new_tensor_args = []
        new_int_args = []

        def fill_args(arg, arg_type):
            static_arg_types = (
                torch.FloatType,
                torch.BoolType,
                torch.StringType,
                torch.Type,
                torch.DeviceObjType,
            )
            inductor_tensor_buffers = (
                ir.Buffer,
                ir.ReinterpretView,
            )

            if isinstance(arg_type, torch.TensorType):
                assert isinstance(arg, inductor_tensor_buffers), f"got {type(arg)}"
                new_tensor_args.append(f"{arg.codegen_reference()}")
            elif isinstance(arg_type, torch.IntType):
                # int
                new_int_args.append(str(arg))
            elif isinstance(arg_type, torch.SymIntType):
                # SymInt
                expr = arg.node.expr if isinstance(arg, torch.SymInt) else arg
                new_int_args.append(self.expr_printer(expr))
            elif isinstance(arg_type, torch.NumberType):
                # Scalar of type int
                assert isinstance(arg, (int, float, bool))
                # Only treat int Scalar as dynamic
                if isinstance(arg, int):
                    new_int_args.append(str(arg))
            elif isinstance(arg_type, torch.ListType):
                assert isinstance(arg, (list, tuple))

                # List[Tensor]
                if isinstance(arg_type.getElementType(), torch.TensorType):
                    new_tensor_args.extend([f"{a.codegen_reference()}" for a in arg])
                # List[Optional[Tensor]]
                elif isinstance(
                    arg_type.getElementType(), torch.OptionalType
                ) and isinstance(
                    arg_type.getElementType().getElementType(), torch.TensorType
                ):
                    new_tensor_args.extend(
                        [f"{a.codegen_reference()}" for a in arg if a is not None]
                    )
                # List[int]
                elif isinstance(arg_type.getElementType(), torch.IntType):
                    new_int_args.extend([str(a) for a in arg])
                # List[SymInt]
                elif isinstance(arg_type.getElementType(), torch.SymIntType):
                    expressions = [
                        a.node.expr if isinstance(a, torch.SymInt) else a for a in arg
                    ]
                    new_int_args.extend(
                        [self.expr_printer(expr) for expr in expressions]
                    )
                # List[Scalar]
                elif isinstance(arg_type.getElementType(), torch.NumberType):
                    # Only treat int Scalar as dynamic
                    is_int_type = [isinstance(a, int) for a in arg]
                    if any(is_int_type):
                        assert all(
                            is_int_type
                        ), "AOTInductor only supports int scalars of the same type"
                        new_int_args.extend([str(a) for a in arg])
                else:
                    assert isinstance(
                        arg_type.getElementType(), static_arg_types  # type: ignore[arg-type]
                    ), f"Fall through arguments must be one of static_arg_types, got {type(arg_type)}"
            else:
                assert isinstance(
                    arg_type, static_arg_types  # type: ignore[arg-type]
                ), f"Fall through arguments must be one of static_arg_types, got {type(arg_type)}"

        for arg, arg_type in zip(raw_args, arg_types):
            if arg is not None:
                if isinstance(arg_type, torch.OptionalType):
                    fill_args(arg, arg_type.getElementType())
                else:
                    fill_args(arg, arg_type)

        def fill_output_arg(arg, return_type):
            if isinstance(return_type, torch.TensorType):
                self.writeline(f"AtenTensorHandle {arg}_handle;  // output buffer")
                self.writeline(
                    f"AOTI_TORCH_ERROR_CODE_CHECK(aoti_torch_new_uninitialized_tensor(&{arg}_handle));"
                )
                self.writeline(f"RAIIAtenTensorHandle {arg}({arg}_handle);")
                new_tensor_args.append(f"{arg}")
            elif isinstance(return_type, torch.SymIntType):
                raise NotImplementedError("NYI support for return type: SymInt")
            elif isinstance(return_type, torch.ListType) and isinstance(
                return_type.getElementType(), torch.SymIntType
            ):
                raise NotImplementedError("NYI support for return type: List[SymInt]")
            else:
                raise AssertionError(f"Unsupported return type found: {return_type}")

        # TODO: Only support tensor(s) returns for now, SymInt is not implemented yet
        for return_type in return_types:
            if isinstance(return_type, (torch.TensorType)):
                pass
            elif isinstance(return_type, torch.OptionalType):
                assert isinstance(return_type.getElementType(), torch.TensorType)
            elif isinstance(return_type, torch.ListType):
                assert isinstance(return_type.getElementType(), torch.TensorType)
            else:
                raise NotImplementedError(
                    f"return type {return_type} is not yet supported."
                )

        for output_arg in output_args:
            assert output_arg is not None, "Optional return types are not yet supported"
            if isinstance(output_arg, (list, tuple)):
                for out in output_arg:
                    fill_output_arg(out, torch.TensorType.get())
            else:
                fill_output_arg(output_arg, torch.TensorType.get())

        return new_tensor_args, new_int_args

    def generate_extern_kernel_alloc_and_find_schema_if_needed(
        self,
        name,
        kernel,
        codegen_args,
        cpp_op_schema,
        cpp_kernel_key,
        cpp_kernel_overload_name="",
        op_overload=None,
        raw_args=None,
        outputs=None,
    ):
        if config.is_fbcode():
            assert op_overload is not None
            assert raw_args is not None
            assert outputs is not None

            return self.generate_extern_kernel_alloc_and_find_schema_if_needed_fbcode(
                name,
                cpp_kernel_key,
                op_overload,
                raw_args,
                outputs,
            )
        else:
            return self.generate_extern_kernel_alloc_and_find_schema_if_needed_oss(
                name,
                kernel,
                codegen_args,
                cpp_op_schema,
                cpp_kernel_key,
                cpp_kernel_overload_name,
            )

    def generate_extern_kernel_alloc_and_find_schema_if_needed_oss(
        self,
        name,
        kernel,
        codegen_args,
        cpp_op_schema,
        cpp_kernel_key,
        cpp_kernel_overload_name="",
    ):
        if cpp_kernel_key not in self.extern_call_ops:
            self.writeline(
                f"static auto op_{cpp_kernel_key} = c10::Dispatcher::singleton()"
            )
            self.writeline(
                f'\t.findSchemaOrThrow("{kernel}", "{cpp_kernel_overload_name}")'
            )
            self.writeline(f"\t.typed<{cpp_op_schema}>();")
            self.extern_call_ops.add(cpp_kernel_key)

        self.writeline(
            f"auto {name} = op_{cpp_kernel_key}.call({', '.join(codegen_args)});"
        )

    def generate_extern_kernel_alloc_and_find_schema_if_needed_fbcode(
        self,
        name,
        cpp_kernel_key,
        op_overload,
        raw_args,  # contains both args and flatten kwargs
        outputs,
    ):
        def extract_output_name(out):
            assert out is not None, "None, i.e. optional output is not supported"
            if isinstance(out, ir.MultiOutput):
                return out.get_name()
            elif isinstance(out, (list, tuple)):
                return type(out)(extract_output_name(o) for o in out)
            else:
                raise AssertionError(f"Unexpected output: {type(out)}")

        # output_args has the same pytree structure as outputs
        output_args = extract_output_name(outputs)
        if isinstance(output_args, str):
            output_args = [output_args]

        (
            tensor_call_args,
            int_call_args,
        ) = self.generate_extern_kernel_args_decl_if_needed(
            op_overload, raw_args, output_args
        )

        tensor_call_args_str = ", ".join(tensor_call_args)
        int_call_args_str = ", ".join(int_call_args)

        extern_kernel_node_index = len(V.graph.extern_kernel_nodes) - 1

        self.writeline(
            f"aoti_torch_proxy_executor_call_function(proxy_executor, "
            f"{extern_kernel_node_index}, "
            f"{len(int_call_args)}, "
            f"std::vector<int64_t>{{{int_call_args_str}}}.data(), "
            f"{len(tensor_call_args)}, "
            f"std::vector<AtenTensorHandle>{{{tensor_call_args_str}}}.data());"
        )

        self.extern_call_ops.add(cpp_kernel_key)

    def generate_reset_kernel_saved_flags(self):
        pass

    def generate_save_uncompiled_kernels(self):
        pass

    def val_to_cpp_arg_str(self, type_, val) -> str:
        if config.abi_compatible and isinstance(type_, torch.OptionalType):
            if val is None:
                return "0"  # nullptr is not available in C
            if not isinstance(type_.getElementType(), torch.TensorType):
                var_name = f"var_{next(self.arg_var_id)}"
                self.writeline(f"auto {var_name} = {self.val_to_arg_str(val)};")
                return f"&{var_name}"
            elif config.c_shim_version == "2":
                # Similar to other data type, use pointer to denote optional tensor arg in v2 C shim
                base_handle = self.val_to_arg_str(val)
                if "wrap_with_raii_handle_if_needed" in base_handle:
                    # wrap_with_raii_handle_if_needed creates a temp RAIIAtenTensorHandle, so we need to
                    # explicitly store it. Otherwise, it will be destroyed before the fallback kernel call.
                    tmp_var_name = f"var_{next(self.arg_var_id)}"
                    self.writeline(
                        f"RAIIAtenTensorHandle {tmp_var_name} = {base_handle};"
                    )
                    base_handle = tmp_var_name
                var_name = f"var_{next(self.arg_var_id)}"
                self.writeline(f"AtenTensorHandle {var_name} = {base_handle}.get();")
                return f"&{var_name}"

        return self.val_to_arg_str(val)

    def val_to_arg_str(self, val) -> str:
        if val is None:
            # When None is passed as an argument, it represents an optional that does not contain a value.
            if config.abi_compatible:
                return "0"  # nullptr is not available in C
            return "c10::nullopt"
        elif isinstance(val, bool):
            if config.abi_compatible:
                return "1" if val else "0"
            else:
                return "true" if val else "false"
        elif isinstance(val, int):
            # uint64_t is long on Linux, but long long on MacOS
            return f"{val}LL" if sys.platform == "darwin" else f"{val}L"
        elif isinstance(val, str):
            return f'"{val}"'
        elif isinstance(
            val, (ir.Buffer, ir.ReinterpretView, ir.StorageBox, ir.TensorBox)
        ):
            return val.codegen_reference()
        elif isinstance(val, torch.device):
            return self.codegen_device(val)
        elif isinstance(val, torch.dtype):
            return self.codegen_dtype(val)
        elif isinstance(val, float) and val in [float("inf"), float("-inf")]:
            if val == float("inf"):
                return "std::numeric_limits<float>::infinity()"
            else:
                return "-std::numeric_limits<float>::infinity()"
        elif isinstance(val, (list, tuple)):
            # FIXME handle embedded optional types?
            result = f"{{{', '.join(self.val_to_arg_str(x) for x in val)}}}"
            if config.abi_compatible:
                static = self.is_statically_known_list_of_ints(val)
                # Need to pass the array length because we can't use std::vector
                int_var_array = self.codegen_int_array_var(
                    result,
                    known_statically=static,
                    graph=self.get_codegened_graph(),
                )
                return f"{int_var_array}, {len(val)}"
            else:
                return result
        else:
            return repr(val)<|MERGE_RESOLUTION|>--- conflicted
+++ resolved
@@ -924,37 +924,46 @@
         )
 
         kernel_meta_info = {}
-        if config.aot_inductor.eager_mode and config.aot_inductor.eager_op_name:
-            kernel_meta_info_items = []
-            for value in V.graph.graph_inputs.values():
-                if isinstance(value, ir.TensorBox) and isinstance(
-                    value.layout, ir.FixedLayout
-                ):
-                    meta_info_item = {}
-                    # TODO(Eikan):We only support symbloic shape now and will support it later.
-                    meta_info_item["is_symbloic"] = "false"
-                    meta_info_item["device_type"] = f"{value.get_device().type}"
-                    meta_info_item["dtype"] = f"{value.get_dtype()}"
-                    meta_info_item["sizes"] = f"{value.get_size()}"
-                    meta_info_item["strides"] = f"{value.get_stride()}"
-                    kernel_meta_info_items.append(meta_info_item)
-            kernel_meta_info[config.aot_inductor.eager_op_name] = kernel_meta_info_items
-
-        result.splice(
-            f"""
-<<<<<<< HEAD
-            inductor_entry = {cache_cls_name}.load_pybinding(
-                ["std::vector<at::Tensor>"],
-                cpp_wrapper_src,
-                {self.cuda},
-                {len(V.graph.graph_outputs)},
-                {kernel_meta_info})
-=======
-            inductor_entry = CppWrapperCodeCache.load_pybinding(
-                ["std::vector<AtenTensorHandle>"], cpp_wrapper_src, {self.cuda}, {len(V.graph.graph_outputs)})
->>>>>>> 8fdd8125
-            """
-        )
+        if config.aot_inductor.eager_mode:
+            if config.aot_inductor.eager_op_name:
+                kernel_meta_info_items = []
+                for value in V.graph.graph_inputs.values():
+                    if isinstance(value, ir.TensorBox) and isinstance(
+                        value.layout, ir.FixedLayout
+                    ):
+                        meta_info_item = {}
+                        # TODO(Eikan):We only support symbloic shape now and will support it later.
+                        meta_info_item["is_symbloic"] = "false"
+                        meta_info_item["device_type"] = f"{value.get_device().type}"
+                        meta_info_item["dtype"] = f"{value.get_dtype()}"
+                        meta_info_item["sizes"] = f"{value.get_size()}"
+                        meta_info_item["strides"] = f"{value.get_stride()}"
+                        kernel_meta_info_items.append(meta_info_item)
+                kernel_meta_info[
+                    config.aot_inductor.eager_op_name
+                ] = kernel_meta_info_items
+
+            result.splice(
+                f"""
+                inductor_entry = {cache_cls_name}.load_pybinding(
+                    ["std::vector<at::Tensor>"],
+                    cpp_wrapper_src,
+                    {self.cuda},
+                    {len(V.graph.graph_outputs)},
+                    {kernel_meta_info})
+                """
+            )
+        else:
+            result.splice(
+                f"""
+                inductor_entry = CppWrapperCodeCache.load_pybinding(
+                    ["std::vector<AtenTensorHandle>"],
+                    cpp_wrapper_src,
+                    {self.cuda},
+                    {len(V.graph.graph_outputs)},
+                    {kernel_meta_info})
+                """
+            )
 
         wrapper_body = "input_tensors = [arg if isinstance(arg, torch.Tensor) else torch.tensor(arg) for arg in args]"
         if V.graph.constants:
@@ -970,11 +979,6 @@
                     constants_tensor = {constants_str}
                     input_tensors.extend(constants_tensor)
             """
-        # Convert vector of at::Tensor to vector of AtenTensorHandle.
-        # If we pass at::Tensor, the compilation will be too slow.
-        wrapper_body += """
-                    input_handles = torch._C._aoti.unsafe_alloc_void_ptr_from_tensors(input_tensors)
-        """
 
         # unwrap output tensor back to python scalar
         if all(x for x in self.output_is_tensor.values()):
@@ -988,11 +992,24 @@
                 for i in range(len(V.graph.graph_outputs))
             ]
             outputs_str = f"[{', '.join(outputs)}]"
-        wrapper_body += f"""
-                    output_handles = f(input_handles)
-                    output_tensors = torch._C._aoti.alloc_tensors_by_stealing_from_void_ptr(output_handles)
+
+        if not config.aot_inductor.eager_mode:
+            # Convert vector of at::Tensor to vector of AtenTensorHandle.
+            # If we pass at::Tensor, the compilation will be too slow.
+            wrapper_body += """
+                        input_handles = torch._C._aoti.unsafe_alloc_void_ptr_from_tensors(input_tensors)
+            """
+
+            wrapper_body += f"""
+                        output_handles = f(input_handles)
+                        output_tensors = torch._C._aoti.alloc_tensors_by_stealing_from_void_ptr(output_handles)
+                        return {outputs_str}
+            """
+        else:
+            wrapper_body += f"""
+                    output_tensors = f(input_tensors)
                     return {outputs_str}
-        """
+            """
 
         # Wrap the func to support setting result._boxed_call = True
         result.splice(
