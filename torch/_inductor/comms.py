--- conflicted
+++ resolved
@@ -24,80 +24,18 @@
     """
     Greedily schedules waits as late as possible.
     """
-<<<<<<< HEAD
-    comm_nodes = [n for n in nodes if is_collective(n.node)]
-
-    def item(x: Set[str]) -> str:
-        assert len(x) == 1
-        return next(iter(x))
-
-    for i in range(1, len(comm_nodes)):
-        # Enforce ordering by making previous comm a `WeakDep` dependency of the next comm
-        comm_nodes[i].add_fake_dep(WeakDep(item(comm_nodes[i - 1].get_buffer_names())))
-
-
-def assert_no_comm_nodes(snodes: List[BaseSchedulerNode]) -> None:
-    assert not any(is_collective(snode.node) for snode in snodes)
-=======
     return _schedule_for_comm(
         snodes, raise_comms=False, sink_waits=True, reorder_for_overlap=False
     )
->>>>>>> d3ab8cec
 
 
 def raise_comms(snodes: List[BaseSchedulerNode]) -> List[BaseSchedulerNode]:
     """
     Greedily schedules comms as early as possible.
     """
-<<<<<<< HEAD
-    if config.estimate_op_runtime == "default":
-        runtime = snode.get_estimated_runtime()
-    else:
-        assert callable(config.estimate_op_runtime)
-        runtime = config.estimate_op_runtime(snode)
-    return runtime
-
-
-def compute_node_users(
-    snodes: List[BaseSchedulerNode],
-) -> Tuple[
-    Dict[BaseSchedulerNode, Set[BaseSchedulerNode]],
-    Dict[BaseSchedulerNode, Set[BaseSchedulerNode]],
-]:
-    from .scheduler import FusedSchedulerNode
-
-    # set up buffer name to (fused)snode mapping
-    buf_to_snode: Dict[str, BaseSchedulerNode] = {}
-    for node in snodes:
-        if isinstance(node, FusedSchedulerNode):
-            for x in node.snodes:
-                for buf in x.get_outputs():
-                    buf_to_snode[buf.get_name()] = node
-
-        for buf in node.get_outputs():
-            buf_to_snode[buf.get_name()] = node
-
-    # compute inverse_users
-    inverse_users = {
-        node: {buf_to_snode[dep.name] for dep in node.unmet_dependencies}
-        for node in snodes
-    }
-
-    # compute node_users
-    # TODO: ideally, we should deduplicate .users and .node_users,
-    # but currently .users contains extra information that's difficult to
-    # extract into a standalone container.
-    node_users: Dict[BaseSchedulerNode, Set[BaseSchedulerNode]] = defaultdict(set)
-    for node, node_inverse_users in inverse_users.items():
-        for inverse_user in node_inverse_users:
-            node_users[inverse_user].add(node)
-
-    return inverse_users, node_users
-=======
     return _schedule_for_comm(
         snodes, raise_comms=True, sink_waits=False, reorder_for_overlap=False
     )
->>>>>>> d3ab8cec
 
 
 def reorder_compute_for_overlap(
@@ -287,9 +225,14 @@
     TODO: Come up with a better approach
     """
     comm_nodes = [n for n in nodes if is_collective(n.node)]
+
+    def item(x: Set[str]) -> str:
+        assert len(x) == 1
+        return next(iter(x))
+
     for i in range(1, len(comm_nodes)):
         # Enforce ordering by making previous comm a `WeakDep` dependency of the next comm
-        comm_nodes[i].add_fake_dep(WeakDep(comm_nodes[i - 1].get_name()))
+        comm_nodes[i].add_fake_dep(WeakDep(item(comm_nodes[i - 1].get_buffer_names())))
 
 
 def estimate_op_runtime(snode: BaseSchedulerNode) -> float:
