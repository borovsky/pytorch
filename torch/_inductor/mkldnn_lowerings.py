--- conflicted
+++ resolved
@@ -179,7 +179,7 @@
             torch.ops.mkldnn._linear_pointwise.binary,
             "mkldnn::_linear_pointwise",
             has_out_variant=False,
-            kernel_creator=ir.LinearBinary.create,
+            kernel_creator=mkldnn_ir.LinearBinary.create,
         )
         cpu_needs_realized_inputs = [
             torch.ops.mkldnn._convolution_pointwise,
@@ -353,10 +353,6 @@
             return result
 
         @register_lowering(torch.ops.mkldnn._linear_pointwise.binary)
-<<<<<<< HEAD
-        def linear_binary(x: TensorBox, y: TensorBox, w: TensorBox, b: TensorBox, attr):
-            return TensorBox.create(mkldnn_ir.LinearBinary.create(x, y, w, b, attr))
-=======
         def linear_binary(
             x: TensorBox, y: TensorBox, w: TensorBox, b: TensorBox, attr, layout=None
         ):
@@ -417,7 +413,6 @@
             if len(x_size) > 2:
                 result = view(result, (*x_size[:-1], result.get_size()[-1]))
             return result
->>>>>>> 3af11ecc
 
         @register_lowering(torch.ops.mkldnn._convolution_transpose_pointwise)
         def convolution_transpose_unary(
