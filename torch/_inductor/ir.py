# mypy: allow-untyped-defs
from __future__ import annotations

import collections
import contextlib
import dataclasses
import functools
import itertools
import logging
import re
import textwrap
import traceback
from contextlib import nullcontext
from functools import partial
from typing import (
    Any,
    Callable,
    ClassVar,
    Dict,
    Iterable,
    List,
    Optional,
    Sequence,
    Set,
    Tuple,
    TYPE_CHECKING,
    Union,
)
from unittest.mock import patch

import sympy
from sympy import Expr, Integer

import torch._export.serde.schema as export_schema
import torch._logging
import torch.fx
import torch.utils._pytree as pytree
from torch._dynamo.device_interface import get_interface_for_device
from torch._dynamo.utils import identity
from torch._export.serde.serialize import GraphModuleSerializer
from torch._higher_order_ops.auto_functionalize import can_auto_functionalize
from torch._inductor import metrics
from torch._prims_common import (
    compute_required_storage_length,
    is_boolean_dtype,
    is_float_dtype,
    make_channels_last_strides_for,
    StrideType,
)
from torch._subclasses.fake_tensor import get_schema_info
from torch.fx.experimental.symbolic_shapes import (
    CallMethodKey,
    compute_unbacked_bindings,
    DivideByKey,
    free_unbacked_symbols,
    rebind_unbacked,
    resolve_unbacked_bindings,
    SymTypes,
)
from torch.utils._sympy.functions import CleanDiv, FloorDiv, ModularIndexing
from torch.utils._sympy.symbol import SymT

from . import config, dependencies
from .codegen.common import BackendFeature, index_prevent_reordering
from .dependencies import (
    extract_free_unbacked_symbols,
    extract_input_node_reduction_ranges,
    extract_read_writes,
    var_builder,
)
from .ops_handler import OpCounterCSE
from .runtime.hints import ReductionHint
from .runtime.runtime_utils import do_bench
from .utils import (
    argsort,
    cache_on_self,
    ceildiv,
    convert_shape_to_inductor,
    convert_shape_to_symint,
    developer_warning,
    get_kernel_metadata,
    is_dynamic,
    is_gpu,
    sympy_dot,
    sympy_index_symbol,
    sympy_index_symbol_with_prefix,
    sympy_product,
    sympy_subs,
)
from .virtualized import ops, V


if TYPE_CHECKING:
    from .graph import GraphLowering

log = logging.getLogger(__name__)
indent = functools.partial(textwrap.indent, prefix="  ")
aten = torch.ops.aten

""" [Note: Inductor IR]

Inductor's IR is produced by executing 'lowering' code (see lowering.py).  Each
lowering is registered to a particular aten operator, and expects inputs that
correspond to the aten schema.  However, in place of torch Tensor inputs, lowerings
expect Inductor TensorBox inputs.

TensorBox IR represents torch tensors.  Tensors are sometimes single objects owning
storage, and sometimes views of another Tensor's storage.  Mutating tensor operations
(such as add_()) affect the underlying storage and any associated views.  Other operations
(such as .t_()) update metadata about the current view but don't modify the underlying storage.

To model this in Inductor, the IR distinguishes between TensorBox, View, StorageBox and Buffer.

TensorBox is the top level IR construct that any lowering should produce and maps to a torch.Tensor
output from an operation.  But just as torch.Tensors take different forms, TensorBox IR can
reference View IR or directly reference StorageBox IRs.

Some Inductor lowerings produce new sets of 'Box'es, while others (such as .t() or other view ops)
may take an existing TensorBox and point it to a new underlying View IR.

Tensors that directly own storage are represented as a chain of:
TensorBox -> StorageBox -> Buffer
where Buffer is a simple (1D) allocation, and StorageBox introduces the concept of a Layout.

If you mutate the data of such a tensor, we swing the StorageBox pointer to point to a new buffer
(leaving the old buffer unmodified and functionalizing the operation).

Tensors backed by views add one more indirection to the IR.
TensorBox -> View -> StorageBox -> Buffer
In these cases, the underlying StorageBox/Buffer will be shared with the pre-view TensorBox.

Computation is represented by Operation nodes, with each operation producing 1
or more output Buffers. In the case of mutations, these will be new Buffers that have the
mutated buffer listed in its get_mutation_names().

It is also possible to have an InputBuffer for which there is no corresponding Operation,
e.g. it may be a graph input or compile time constant.

"""


def validate_ir(node_or_nodes: Any) -> None:
    def _check_tensorbox(nodes):
        # Could expand this to check deeper properties
        # (e.g. TensorBox points to View or StorageBox)
        if nodes is None:
            pass
        elif isinstance(nodes, (list, tuple)):
            for node in nodes:
                _check_tensorbox(node)
        elif isinstance(nodes, dict):
            for node in nodes.values():
                _check_tensorbox(node)
        else:
            assert isinstance(
                nodes,
                (
                    torch._inductor.ir.ExpandView,
                    DynamicScalar,
                    AssertScalar,
                    TensorBox,
                    sympy.logic.boolalg.Boolean,
                    Expr,
                    int,
                    EffectfulKernel,
                ),
            ), f"Found {type(nodes)}, which is not a supported top level IR node. See [Note: Inductor IR]"

    # Be picky about the accepted data structure (don't use pytree here)
    _check_tensorbox(node_or_nodes)


def ops_wrapper(name: str) -> Callable:
    assert isinstance(name, str)

    def fn(*args, **kwargs):
        return getattr(ops, name)(*args, **kwargs)

    return fn


def inverse_reorder(order: List[int]) -> Callable:
    inv_order = dict(zip(order, range(len(order))))

    def reindex(index):
        assert len(index) == len(inv_order)
        return [index[inv_order[i]] for i in range(len(index))]

    return reindex


def same_reorder(order: List[int]) -> Callable:
    def reindex(index):
        assert len(index) == len(order)
        return [index[order[i]] for i in range(len(index))]

    return reindex


def fuse_reindexing(reindex1: Callable, reindex2: Callable) -> Callable:
    def reindex(index):
        return reindex1(reindex2(index))

    return reindex


NHWC_STRIDE_ORDER = [3, 0, 2, 1]
NHWDC_STRIDE_ORDER = [4, 0, 3, 2, 1]


def stride_order2fill_order(order: List[int]) -> List[int]:
    """
    Convert stride order to fill order
    For channel last format,

    stride order = [3, 0, 2, 1] and fill order = [1, 3, 2, 0]
    """
    lookup = {pos: idx for idx, pos in enumerate(order)}
    fill_order = [lookup[i] for i in range(len(order))]
    return fill_order


def get_stride_order(seq: Sequence[int]) -> List[int]:
    """
    Convert strides to stride order
    """
    sorted_idx: List[int] = argsort(seq)
    out = [0 for _ in range(len(seq))]
    for i, elem in enumerate(sorted_idx):
        out[elem] = i
    return out


def ir_node_to_tensor(x: Any, guard_shape: bool = True) -> Optional[FakeTensor]:
    if x is None:
        return None

    shape_fn: Callable[[Expr], Union[int, Expr]]
    if not guard_shape:
        shape_fn = V.graph.sizevars.size_hint
    else:
        shape_fn = identity
    size = [shape_fn(s) for s in x.get_size()]
    stride: StrideType
    if is_storage_and_layout(x):
        stride = [shape_fn(s) for s in x.get_layout().stride]  # type: ignore[misc]
    else:
        stride = FlexibleLayout.contiguous_strides(size)  # type: ignore[arg-type]
    dtype = x.get_dtype()
    device = x.get_device()
    size = convert_shape_to_symint(size)
    stride = convert_shape_to_symint(stride)
    with V.graph.sizevars.shape_env.suppress_guards():
        t = torch.empty_strided(
            size=size, stride=stride, dtype=dtype, device=device
        ).zero_()
    return t


def may_convert_to_optional(value):
    if isinstance(value, list) and not value:
        # [None] makes sure the cpp wrapper codegen will generate something like
        # {std::nullopt} instead of {}
        return [None]
    return value


def get_device_type(x: Any) -> str:
    if getattr(x, "get_device", None):
        return get_device_type(x.get_device())
    if isinstance(x, torch.device):
        return x.type
    return None


def is_triton(x):
    return is_gpu(get_device_type(x))


def is_cpu(x: Pointwise) -> bool:
    return get_device_type(x) == "cpu"


class IRNode:
    _current_origins: ClassVar[Set[Any]] = set()

    @staticmethod
    @contextlib.contextmanager
    def current_origins(origins: Set[torch.fx.Node]):
        old = IRNode._current_origins
        IRNode._current_origins = old | origins
        try:
            yield
        finally:
            IRNode._current_origins = old

    def __post_init__(self) -> None:
        self.origins = set(self._current_origins)
        self.traceback = traceback.format_stack() if config.debug_ir_traceback else None

    def get_read_names(self) -> Set[str]:
        raise NotImplementedError(f"NYI on {type(self)}")

    def get_traceback(self) -> Optional[Any]:
        return self.traceback

    def get_defining_op(self):
        raise NotImplementedError

    def common_repr(self, shorten=True):
        origins = f"origins={getattr(self, 'origins', '')}"
        if shorten and len(origins) > 64:
            # this can get *very* long
            origins = f"{origins[:61]}..."
        return [origins]

    def str_helper(self, lines, shorten=True, multiline=True):
        lines = lines + self.common_repr(shorten)
        lines = list(map(str, lines))
        if multiline:
            new_lines = indent(",\n".join(lines))
            return f"{type(self).__name__}(\n{new_lines}\n)"
        else:
            return f"{type(self).__name__}({lines})"

    def get_dtype(self) -> Optional[dtype]:
        return self.dtype

    def get_layout(self):
        raise NotImplementedError(f"get_layout() is not implemented by {type(self)}!")

    def get_size(self):
        raise NotImplementedError(f"get_size() is not implemented by {type(self)}!")

    @property
    def shape(self):
        return self.get_size()

    def get_numel(self) -> Any:
        return sympy_product(self.get_size())

    def is_zero_elements(self) -> bool:
        return V.graph.sizevars.is_expr_static_and_true(sympy.Eq(self.get_numel(), 0))  # type: ignore[arg-type]

    def realize(self):
        """
        If the IRNode refers to data which has not been materialized (e.g.,
        it is a Pointwise/Reduction that could potentially have more
        compute fused into it), realize the IRNode into physical memory,
        ending the possibility of fusing into it, but allowing, e.g., multiple
        users to access the data without having to recompute.

        Check StorageBox.realize for a particularly notable implementation.

        TODO(ezyang): I think, in principle, every IRNode should have an
        implementation of this, and most of the time no-op is OK, but you
        really do have to audit each IRNode for this, so for now, raise
        an error if it's not implemented.  Note that some code in graph.py
        will catch this thrown error and suppress it with a warning.
        """
        raise NotImplementedError(f"realize NYI on {type(self)}")

    def codegen_reference(self, writer=None):
        raise NotImplementedError(f"codegen_reference NYI on {type(self)}")

    # The abstract method declarations below serve to convince mypy that all IRNode instances have these functions
    # defined, while having no effect at runtime. We cannot create stub implementations here because other parts of
    # the code dynamically check for defined attributes.
    get_device: Callable[[], torch.device]
    dtype: torch.dtype
    get_name: Callable[[], str]
    get_reads: Callable[[], Any]
    get_stride: Callable[[], Any]
    get_storage_numel: Callable[[], Any]
    has_exceeded_max_reads: Callable[[], bool]
    make_loader: Callable[[], Callable[[Any], Any]]
    make_indexer: Callable[[], Callable[[Any], Any]]
    mark_reuse: Callable[[int], None]
    realize_hint: Callable[[], None]
    get_unbacked_symbol_uses: Callable[[], Set[sympy.Symbol]]


@dataclasses.dataclass
class Operation:
    def __post_init__(self):
        self.operation_name: Optional[str] = None

    def get_device(self):
        raise NotImplementedError

    def get_origin_node(self):
        assert hasattr(self, "origin_node")
        return self.origin_node

    def get_origins(self):
        assert hasattr(self, "origins")
        return self.origins

    def get_operation_name(self) -> str:
        assert self.operation_name is not None
        return self.operation_name

    def is_extern(self):
        return False

    def is_no_op(self):
        return False

    def get_read_writes(self):
        raise NotImplementedError

    def is_user_of(self, name):
        return name in self.get_read_names()

    def get_read_names(self) -> Set[str]:
        return {dep.name for dep in self.get_reads()}

    def get_reads(self):
        return self.get_read_writes().reads

    def get_outputs(self) -> List[Buffer]:
        raise NotImplementedError

    def get_unbacked_symbol_defs(self) -> Set[sympy.Symbol]:
        return set()

    def get_unbacked_symbol_uses(self) -> Set[sympy.Symbol]:
        """
        Returns the unbacked symbols which are required to be in scope in
        order to successfully perform codegen for this buffer.  For example,
        a buffer that corresponds to an extern kernel call that takes i0 as
        an argument would return {i0} here.  This is used to generate necessary
        dependencies that ensure we actually bind i0 in codegen before you
        try to use it.

        Note that this is NOT transitive; in particular, if this buffer takes
        in as input another buffer with dynamic shape (e.g., (i0,)), we will
        not report it here, because you will already have a dependency
        on that buffer, which will eventually have a dependency on i0 if
        necessary.
        """
        return set()

    def get_workspace_size(self):
        """
        Gets extra global memory size needed by this buffer.
        Some algorithms (e.g. group gemm) may require extra global memory in the generated code.
        """
        return 0


@dataclasses.dataclass
class Loops(IRNode):
    device: torch.device
    dtype: torch.dtype
    inner_fn: Callable[..., Any]
    ranges: List[Expr]

    def get_unbacked_symbol_uses(self) -> Set[sympy.Symbol]:
        return set().union(
            *(free_unbacked_symbols(e) for e in self.ranges),
            self.inner_fn_free_unbacked_symbols(),
        )

    def __str__(self, names=("ranges",)):
        return self.str_helper(
            [
                f"'{self.device.type}'",
                str(self.dtype),
                self.inner_fn_str(),
            ]
            + [f"{name}={getattr(self, name)}" for name in names]
            + [f"origin_node={self.origin_node!r}"]
        )

    def __post_init__(self) -> None:
        super().__post_init__()
        self.origin_node = None

    __repr__ = __str__

    def get_device(self) -> device:
        return self.device

    def get_origin_node(self) -> Optional[Node]:
        return self.origin_node

    def get_size(self) -> Any:
        return self.ranges

    def get_pointwise_size(self) -> Any:
        return self.ranges

    def is_extern(self):
        return False

    @classmethod
    def create(cls, *args: Any, **kwargs: Any) -> TensorBox:
        origin_node = kwargs.pop("origin_node", None)
        tb = kwargs.pop("traceback", None)
        r = cls(*args, **kwargs)
        r.origin_node = origin_node
        r.traceback = (
            tb or traceback.format_stack() if config.debug_ir_traceback else None
        )
        return TensorBox.create(r)

    @staticmethod
    def _index(ranges: Any, prefix: SymT = SymT.INDEX) -> Union[List[Union[Zero, Symbol]], List[Zero], List[Symbol]]:
        return [
            sympy.Integer(0) if s == 1 else sympy_index_symbol_with_prefix(prefix, n)
            for n, s in enumerate(ranges)
        ]

    @cache_on_self
    def inner_fn_opcount(self):
        opcounter = OpCounterCSE(V.MockHandler())

        with V.set_ops_handler(opcounter), patch.object(
            FlexibleLayout, "allow_indexing", True
        ):
            self.inner_fn(*self.inner_fn_args())
            return opcounter.op_count

    def inner_fn_args(self) -> Tuple[Union[List[Union[Zero, Symbol]], List[Zero], List[Symbol]]]:
        return (self._index(self.ranges),)

    def inner_fn_str(self) -> str:
        return V.KernelFormatterHandler.ir_to_string(
            self.inner_fn, *self.inner_fn_args()
        )

    def has_large_inner_fn(self) -> bool:
        return self.inner_fn_opcount() > config.realize_opcount_threshold

    def inner_fn_free_unbacked_symbols(self) -> Set:
        index = self._index(self.ranges)
        return extract_free_unbacked_symbols(self.inner_fn, index)

    def get_reads(self) -> Set[MemoryDep]:
        with patch.object(FlexibleLayout, "allow_indexing", True):
            if self.get_reduction_type():
                return extract_read_writes(
                    self.make_loader(),
                    self.get_size(),
                    self.get_reduction_size(),
                ).reads
            else:
                return extract_read_writes(
                    self.make_loader(),
                    self.get_size(),
                ).reads

    def get_read_names(self) -> Set[str]:
        return {dep.name for dep in self.get_reads()}

    def get_reduction_size(self):
        raise NotImplementedError(
            f"get_reduction_size() is not implemented by {type(self)}!"
        )

    def get_reduction_type(self):
        raise NotImplementedError(
            f"get_reduction_type() is not implemented by {type(self)}!"
        )

    def constant_to_device(self, device):
        raise NotImplementedError(
            f"constant_to_device() is not implemented by {type(self)}!"
        )


def nop_loader_fn(idx: Tuple[Symbol, Symbol, Symbol], *, dtype: dtype) -> OpsValue:
    if dtype.is_floating_point:
        return ops.constant(float("nan"), dtype)
    else:
        return ops.constant(0, dtype)


class Pointwise(Loops):
    def make_loader(self) -> Callable:
        # Make zero-element loops into a no-op
        if self.is_zero_elements():
            return partial(nop_loader_fn, dtype=self.dtype)

        return self.inner_fn

    def get_reduction_size(self) -> List:
        return []

    def get_reduction_type(self) -> Optional[Any]:
        return None

    def store_output(self, output_name: Optional[str], indexer: Callable, vars: Any) -> OpsValue:
        loader = self.make_loader()
        return ops.store(output_name, indexer(vars), loader(vars))

    def constant_to_device(self, device):
        """Move this to a given device. Requires that all reads are to constants."""
        loader = self.make_loader()
        loader = patch.object(ConstantBuffer, "override_device", device)(loader)
        return Pointwise(device, self.dtype, loader, self.ranges)


@dataclasses.dataclass
class Scatter(Pointwise):
    output_indexer: Callable[[List[Expr]], Expr]
    scatter_mode: Optional[str] = None

    def constant_to_device(self, device):
        """Move this to a given device. Requires that all reads are to constants."""
        loader = self.make_loader()
        loader = patch.object(ConstantBuffer, "override_device", device)(loader)
        return Scatter(
            device,
            self.dtype,
            loader,
            self.ranges,
            self.output_indexer,
            self.scatter_mode,
        )

    def store_output(self, output_name: str, indexer: Callable, vars: Union[Tuple[Zero, Symbol, Symbol], Tuple[Symbol, ...]]) -> OpsValue:
        loader = self.make_loader()
        return ops.store(
            output_name,
            indexer(self.output_indexer(vars)),
            loader(vars),
            mode=self.scatter_mode,
        )


REDUCTION_COMBINE_FN = {
    "any": ops_wrapper("logical_or"),
    "max": ops_wrapper("maximum"),
    "min": ops_wrapper("minimum"),
    "prod": ops_wrapper("mul"),
    "sum": ops_wrapper("add"),
    "xor_sum": ops_wrapper("bitwise_xor"),
}


def get_reduction_combine_fn(reduction_type: str, dtype: dtype, arg_break_ties_left: bool = True) -> Callable:
    if reduction_type in REDUCTION_COMBINE_FN:
        combine_fn = REDUCTION_COMBINE_FN[reduction_type]
    elif reduction_type in {"argmax", "argmin"}:

        def combine_fn(a, b):
            a_value, a_index = a
            b_value, b_index = b

            if reduction_type == "argmin":
                mask = ops.lt(a_value, b_value)
            else:
                mask = ops.gt(a_value, b_value)

            equal = ops.eq(a_value, b_value)
            if is_float_dtype(dtype):
                a_isnan = ops.ne(a_value, a_value)
                b_isnan = ops.ne(b_value, b_value)
                mask = ops.logical_or(mask, ops.gt(a_isnan, b_isnan))
                equal = ops.logical_or(equal, ops.logical_and(a_isnan, b_isnan))

            tie = (
                ops.lt(a_index, b_index)
                if arg_break_ties_left
                else ops.gt(a_index, b_index)
            )
            mask = ops.logical_or(mask, ops.logical_and(equal, tie))
            return (
                ops.where(mask, a_value, b_value),
                ops.where(mask, a_index, b_index),
            )

    elif reduction_type == "welford_combine":

        def combine_fn(a, b):
            a_mean, a_m2, a_weight = a
            b_mean, b_m2, b_weight = b

            delta = b_mean - a_mean
            new_weight = a_weight + b_weight
            w2_over_w = b_weight / new_weight
            return (
                a_mean + delta * w2_over_w,
                a_m2 + b_m2 + delta * delta * a_weight * w2_over_w,
                new_weight,
            )

    else:
        raise NotImplementedError(f"unknown reduction_type={reduction_type}")

    return combine_fn


@dataclasses.dataclass
class Reduction(Loops):
    reduction_ranges: List[Expr]
    reduction_type: str
    # self.dtype represents the dst dtype
    src_dtype: torch.dtype
    reduction_hint: ReductionHint

    def __str__(self):
        return Loops.__str__(  # type: ignore[call-arg]
            self, names=("ranges", "reduction_ranges", "reduction_type")
        )

    def __repr__(self):
        return self.__str__()

    def get_unbacked_symbol_uses(self) -> Set[sympy.Symbol]:
        return super().get_unbacked_symbol_uses() | set().union(
            *(free_unbacked_symbols(e) for e in self.reduction_ranges)
        )

    def get_reduction_size(self) -> Any:
        return self.reduction_ranges

    def get_reduction_type(self) -> str:
        return self.reduction_type

    def store_reduction(self, output_name: Optional[str], indexer: Callable, vars: Any, reduction_vars: Union[Tuple[Zero, Symbol, Symbol], Tuple[Zero, Symbol], Tuple[Symbol, ...]]) -> OpsValue:
        value = ops.reduction(
            self.dtype,
            self.src_dtype,
            self.reduction_type,
            self.inner_fn(vars, reduction_vars),
        )
        return ops.store_reduction(output_name, indexer(vars), value)

    def index_length(self):
        return len(self.ranges) + len(self.reduction_ranges)

    def inner_fn_args(self):
        index = self._index(self.ranges)
        rindex = self._index(self.reduction_ranges, SymT.RINDEX)
        return (index, rindex)

    def inner_fn_free_unbacked_symbols(self) -> Set:
        index = self._index(self.ranges)
        rindex = self._index(self.reduction_ranges, SymT.RINDEX)
        return extract_free_unbacked_symbols(self.inner_fn, index, rindex)

    def constant_to_device(self, device):
        """Move this to a given device. Requires that all reads are to constants."""
        loader = self.make_loader()
        loader = patch.object(ConstantBuffer, "override_device", device)(loader)
        return Reduction(
            device,
            self.dtype,
            loader,
            self.ranges,
            self.reduction_ranges,
            self.reduction_type,
            self.src_dtype,
            ReductionHint.DEFAULT,
        )

    @staticmethod
    def num_splits(
        device,
        dst_dtype,
        src_dtype,
        inner_fn,
        ranges,
        reduction_ranges,
        reduction_type,
        reduction_numel,
        input_node: Optional[IRNode] = None,
    ):
        def _is_static(x):
            return isinstance(x, (int, sympy.Integer))

        reduction_numel_hint = V.graph.sizevars.symbolic_hint(reduction_numel)
        numel_hint = V.graph.sizevars.symbolic_hint(sympy_product(ranges))

        should_split = (
            not V.graph.has_feature(device, BackendFeature.REDUCE_TO_SINGLE_ELEMENT)
            and reduction_type
            not in {
                "argmax",
                "argmin",
            }
            and config.split_reductions
            # We don't support unbacked symints
            and _is_static(reduction_numel_hint)
            and _is_static(numel_hint)
        )
        if not should_split:
            return ReductionHint.DEFAULT, 1

        device_interface = get_interface_for_device(get_device_type(device))
        device_properties = device_interface.Worker.get_device_properties(device)
        if get_device_type(device) == "xpu":
            num_sm = device_properties.gpu_subslice_count
        else:
            # default is cuda behavior
            num_sm = device_properties.multi_processor_count

        min_elements_per_thread = 32
        max_elements_per_thread = 512
        threads_per_sm = 2048
        min_elements_per_device = min_elements_per_thread * num_sm * threads_per_sm
        max_elements_per_device = max_elements_per_thread * num_sm * threads_per_sm

        def inner_reduction_splits(reduction_numel_hint, numel_hint):
            # do heuristics that's close to eager mode for split inner reduction
            # we leak reduction autotune configs here, and will need to refactor to avoid this later
            num_warps = 8
            num_threads = 32 * num_warps
            if numel_hint >= 2 * num_sm:  # don't split if there are enough outputs
                return 1
            if reduction_numel_hint <= 8192:
                return 1
            if reduction_numel_hint * numel_hint <= min_elements_per_device:
                split_size = min_elements_per_thread
            elif reduction_numel_hint * numel_hint < max_elements_per_device:
                target_blocks = num_sm * threads_per_sm // (2 * num_threads)
                blocks_per_output = (target_blocks + numel_hint - 1) // numel_hint
                tmp_split_size = (
                    reduction_numel_hint + num_threads * blocks_per_output - 1
                ) // (num_threads * blocks_per_output)
                divisors = sympy.divisors(reduction_numel_hint)
                closest = min(divisors, key=lambda x: abs(x - tmp_split_size))
                if abs(closest - tmp_split_size) < 30:
                    # prefer even splits, but never smalle than min_elements_per_thread
                    split_size = max(closest, min_elements_per_thread)
                else:
                    split_size = tmp_split_size
            else:
                divisors = sympy.divisors(reduction_numel_hint)
                closest = min(divisors, key=lambda x: abs(x - max_elements_per_thread))
                if abs(closest - max_elements_per_thread) < 50:
                    # prefer even splits
                    split_size = closest
                else:
                    split_size = max_elements_per_thread
            return (reduction_numel_hint + split_size * num_threads - 1) // (
                split_size * num_threads
            )

        def outer_reduction_splits(reduction_numel_hint, numel_hint):
            # TODO the best heuristic currently has XBLOCK (corresponding to numel_hint) 128
            # extend to even smaller number of outputs
            num_warps = 8
            num_threads = num_warps * 32
            rvals_per_thread = 4  # comes from heuristics, refactor to not leak here
            xvals_per_block = 128
            xblocks = (numel_hint + xvals_per_block - 1) // xvals_per_block
            if reduction_numel_hint * numel_hint < min_elements_per_device:
                split_size = min_elements_per_thread
            elif reduction_numel_hint * numel_hint < max_elements_per_device:
                target_blocks = num_sm * threads_per_sm // (num_threads)
                target_blocks = (target_blocks + xblocks - 1) // xblocks
                tmp_split_size = (
                    reduction_numel_hint + rvals_per_thread * target_blocks - 1
                ) // (rvals_per_thread * target_blocks)
                divisors = sympy.divisors(reduction_numel_hint)
                closest = min(divisors, key=lambda x: abs(x - tmp_split_size))
                if abs(tmp_split_size - closest) < 20:
                    split_size = max(closest, min_elements_per_thread)
                else:
                    split_size = tmp_split_size
            else:
                divisors = sympy.divisors(reduction_numel_hint)
                closest = min(divisors, key=lambda x: abs(x - max_elements_per_thread))
                if abs(closest - max_elements_per_thread) < 50:
                    # prefer even splits
                    split_size = closest
                else:
                    split_size = max_elements_per_thread

            return (reduction_numel_hint + rvals_per_thread * split_size - 1) // (
                rvals_per_thread * split_size
            )

        # easy cases
        if numel_hint == 1:
            split = inner_reduction_splits(reduction_numel_hint, numel_hint)
            if split == 1:
                # No need to split.
                return ReductionHint.INNER, split
            if input_node is not None and isinstance(input_node, TensorBox):
                new_ranges, new_reduction_ranges = extract_input_node_reduction_ranges(
                    input_node
                )
                if new_ranges is not None and new_reduction_ranges is not None:
                    extracted_numel_hint = V.graph.sizevars.symbolic_hint(
                        sympy_product(new_ranges + new_reduction_ranges)
                    )
                    if reduction_numel_hint == extracted_numel_hint:
                        log.debug(
                            "Use previous IRNode's range and reduction_ranges instead of split. "
                            "current ranges: %s, current reduction ranges: %s, current split: %d, "
                            "new ranges: %s, new reduction ranges: %s",
                            ranges,
                            reduction_ranges,
                            split,
                            new_ranges,
                            new_reduction_ranges,
                        )
                        # If the input_node or its dependent nodes are also Reduction nodes,
                        # use reduction_sizes of this node or its dependent nodes directly.
                        return ReductionHint.INNER, -1
            return ReductionHint.INNER, split
        if (
            reduction_numel_hint <= min_elements_per_thread
            or numel_hint >= num_sm * 2 * 32
        ):
            return ReductionHint.DEFAULT, 1

        r = Reduction(
            device,
            dst_dtype,
            inner_fn,
            ranges,
            reduction_ranges,
            reduction_type,
            src_dtype,
            ReductionHint.DEFAULT,
        )

        def get_read_indices(r):
            cb = ComputedBuffer(
                name=None,
                layout=FlexibleLayout(
                    device=r.get_device(),
                    dtype=r.get_dtype(),
                    size=r.get_size(),
                ),
                data=r,
            )
            read_writes = cb.get_read_writes()
            # try finding the full size producer
            # TODO this will fail for something like ((1, N) * (N, 1)).sum()
            # this would also possibly be wrong for producers with the different contiguity but we hope those cases are rare
            range_vars = [
                r
                for r in read_writes.range_vars
                if isinstance(r, sympy.Expr) and not isinstance(r, sympy.Number)
            ]
            indices = []
            changed = False
            for md in sorted(read_writes.reads, key=lambda x: x.name):
                if all(r in md.index.free_symbols for r in range_vars):
                    indices.append(md.index)
                    if md.name in V.graph.name_to_buffer:
                        buf = V.graph.name_to_buffer[md.name]
                        original_stride = buf.layout.stride
                        buf.decide_layout()
                        if buf.layout.stride != original_stride:
                            changed = True
            return indices, changed

        indices, changed = get_read_indices(r)
        if changed:
            indices, _ = get_read_indices(r)

        if len(indices) == 0:
            # TODO determine splits when all inputs are broadcast
            return ReductionHint.DEFAULT, 1

        (_, reduction_vars), ranges = dependencies.index_vars_squeeze(
            r.get_size(), r.get_reduction_size()
        )
        num_outer = 0
        num_inner = 0
        for i in indices:
            i = V.graph.sizevars.simplify_with_ranges(i, ranges)
            strides = V.graph.sizevars.stride_hints(i, reduction_vars, ranges.keys())
            outer = all(s > 1 for s in strides)
            if outer:
                num_outer += 1
            else:
                num_inner += 1
        if num_inner > num_outer:
            return ReductionHint.INNER, inner_reduction_splits(
                reduction_numel_hint, numel_hint
            )
        else:
            return ReductionHint.OUTER, outer_reduction_splits(
                reduction_numel_hint, numel_hint
            )

    @staticmethod
    def _unroll_reduction_fn(inner_fn: Callable, reduction_ranges: List[Integer], reduction_type: str, src_dtype: dtype) -> Callable:
        """Convert inner_fn from a reduction to an pointwise"""
        reduction_ranges = [
            V.graph.sizevars.evaluate_static_shape(x) for x in reduction_ranges
        ]

        combine_fn = get_reduction_combine_fn(reduction_type, src_dtype)

        def fn(index):
            return functools.reduce(
                combine_fn,
                (
                    value_fn(index, rindex)
                    for rindex in itertools.product(
                        *[range(x) for x in reduction_ranges]
                    )
                ),
            )

        if reduction_type in ("argmin", "argmax"):
            flatten_index = FixedLayout(
                None,  # type: ignore[arg-type]
                None,  # type: ignore[arg-type]
                reduction_ranges,
                FlexibleLayout.contiguous_strides(reduction_ranges),
            ).make_indexer()

            def value_fn(index, rindex):
                rindex = [sympy.expand(i) for i in rindex]
                return (
                    inner_fn(index, rindex),
                    ops.index_expr(flatten_index(rindex), torch.int64),
                )

            return lambda index: fn(index)[1]
        else:
            value_fn = inner_fn
            return fn

    @classmethod
    def create(  # type: ignore[override]
        cls,
        device: torch.device,
        dst_dtype: torch.dtype,
        src_dtype: torch.dtype,
        inner_fn: Callable[..., Any],
        ranges: List[Expr],
        reduction_ranges: List[Expr],
        reduction_type: str,
        reduction_hint: ReductionHint = ReductionHint.DEFAULT,
        input_node: Optional[IRNode] = None,
    ):
        reduction_numel = V.graph.sizevars.simplify(sympy_product(reduction_ranges))

        if reduction_numel == 0:
            # N.B. This is a hack to generate the literal of the given type
            # Ideally, we should be fixing `def constant` in triton.py
            # but it breaks due to hardcoded dtypes in other places
            def py_cnst(val):
                return (
                    bool(val)
                    if dst_dtype == torch.bool
                    else float(val)
                    if dst_dtype.is_floating_point
                    else int(val)
                )

            rtypes_to_inits = {
                "sum": py_cnst(0),
                "xor_sum": py_cnst(0),
                "prod": py_cnst(1),
                "any": py_cnst(0),
                # "all" is desugared to `!any(!val)`
            }

            assert (
                reduction_type in rtypes_to_inits.keys()
            ), f"{reduction_type} not supported for zero-dimension tensors!"

            def const_fn(index):
                return ops.constant(rtypes_to_inits[reduction_type], dst_dtype)

            return Pointwise.create(
                device=device,
                dtype=src_dtype,
                inner_fn=const_fn,
                ranges=list(ranges),
            )

        if reduction_numel == 1:
            # this reduction is actually a pointwise op
            if reduction_type in ("argmin", "argmax"):

                def fn(index):
                    return ops.constant(0, dst_dtype)

            else:

                def fn(index):
                    reduction_index = [sympy.Integer(0) for _ in reduction_ranges]
                    return inner_fn(index, reduction_index)

            return Pointwise.create(device, dst_dtype, fn, ranges)

        if (
            isinstance(reduction_numel, sympy.Integer)
            and V.graph.sizevars.size_hint(reduction_numel)
            < config.unroll_reductions_threshold
            and sympy_product(ranges) != 1
        ):
            return Pointwise.create(
                device,
                dst_dtype,
                cls._unroll_reduction_fn(
                    inner_fn, reduction_ranges, reduction_type, src_dtype
                ),
                ranges,
            )

        # triton doesn't support reduce to single element well, so break it up
        hint, split = cls.num_splits(
            device,
            dst_dtype,
            src_dtype,
            inner_fn,
            ranges,
            reduction_ranges,
            reduction_type,
            reduction_numel,
            input_node,
        )
        # intermediate reduction in split can contain complex indexing,
        # and num_splits will fail to correctly set the hint
        # reuse the passed hint if available
        if reduction_hint == ReductionHint.DEFAULT:
            reduction_hint = hint
        if split == -1:
            assert input_node is not None
            new_ranges, new_reduction_ranges = extract_input_node_reduction_ranges(
                input_node  # type: ignore[arg-type]
            )
            assert new_ranges is not None
            assert new_reduction_ranges is not None
            return cls.create_multilayer_existing_ranges(
                device,
                dst_dtype,
                src_dtype,
                inner_fn,
                ranges,
                reduction_ranges,
                new_ranges,
                new_reduction_ranges,
                reduction_type,
                reduction_hint,
            )
        elif split > 1:
            # triton doesn't support reduce to single element well, so break it up
            return cls.create_multilayer(
                device,
                dst_dtype,
                src_dtype,
                inner_fn,
                ranges,
                reduction_ranges,
                reduction_type,
                split,
                reduction_hint,
            )

        return TensorBox.create(
            Reduction(
                device,
                dst_dtype,
                inner_fn,
                ranges,
                reduction_ranges,
                reduction_type,
                src_dtype,
                reduction_hint,
            )
        )

    @staticmethod
    def default_accumulator(reduction_type: str, dtype: dtype) -> Union[Tuple[int, int, int], float]:
        if reduction_type in {"max", "argmax"}:
            if is_float_dtype(dtype):
                return float("-inf")
            elif is_boolean_dtype(dtype):
                return 0
            else:
                return torch.iinfo(dtype).min
        if reduction_type in {"min", "argmin"}:
            if is_float_dtype(dtype):
                return float("inf")
            elif is_boolean_dtype(dtype):
                return 1
            else:
                return torch.iinfo(dtype).max

        return {
            "sum": 0,
            "prod": 1,
            "xor_sum": 0,
            "any": 0,
            "welford_reduce": (0, 0, 0),
            "welford_combine": (0, 0, 0),
        }[reduction_type]

    @staticmethod
    def default_value(reduction_type: str, dtype: dtype) -> Union[Tuple[int, int, int], float]:
        if reduction_type == "welford_reduce":
            return 0
        return Reduction.default_accumulator(reduction_type, dtype)

    @staticmethod
    def _multilayer_second_step_hint(
        split: int, numel_hint: int, reduction_hint: ReductionHint
    ) -> ReductionHint:
        if split == -1:
            return reduction_hint
        if split <= 512 and numel_hint <= 512 and reduction_hint == ReductionHint.OUTER:
            return ReductionHint.OUTER_TINY
        if (
            split <= 1024
            and numel_hint <= 256
            and reduction_hint == ReductionHint.OUTER
        ):
            return ReductionHint.OUTER_TINY

        return reduction_hint

    @classmethod
    def _multilayer_wrap_loader(
        cls,
        loader: Callable,
        reduction_ranges: Any,
        reduction_numel: Union[Mul, Integer, Symbol],
        split: Union[int, Integer],
        block_size: Union[Mul, Integer, FloorDiv],
        default: int,
    ) -> Callable:
        reindex = View.dynamic_reshape_indexer(reduction_ranges, [reduction_numel])
        need_mask = not V.graph.sizevars.is_expr_static_and_true(
            sympy.Eq(reduction_numel % split, 0)  # type: ignore[arg-type]
        )

        def wrapper_fn(index, reduction_index):
            (reduction_index,) = reduction_index
            *new_index, reduction_block = index
            indices = block_size * reduction_block + reduction_index

            def body():
                return loader(new_index, reindex([indices]))

            if need_mask:
                mask = ops.lt(
                    ops.index_expr(indices, torch.int32),
                    ops.index_expr(reduction_numel, torch.int32),
                )
                return ops.masked(mask, body, default)
            else:
                return body()

        return wrapper_fn

    @classmethod
    def _multilayer_wrap_loader_existing_ranges(
        cls,
        loader,
        original_ranges,
        original_reduction_ranges,
        new_ranges,
        new_reduction_ranges,
        default,
    ):
        assert all(
            r == 1 for r in original_ranges
        ), f"Only enabled for numel_hint == 1, found {original_ranges=}"
        reindex = View.dynamic_reshape_indexer(
            original_reduction_ranges, tuple(new_ranges) + tuple(new_reduction_ranges)
        )

        def wrapper_fn(merged_index, new_reduction_index):
            original_idx = merged_index[: len(original_ranges)]
            new_index = merged_index[len(original_ranges) :]
            return loader(
                original_idx,
                reindex(tuple(new_index) + tuple(new_reduction_index)),
            )

        return wrapper_fn

    @classmethod
    def create_multilayer_helper(
        cls,
        device: torch.device,
        dst_dtype: torch.dtype,
        src_dtype: torch.dtype,
        wrapper_fn: Callable[..., Any],
        original_ranges: List[Expr],
        original_reduction_ranges: List[Expr],
        new_ranges: List[Expr],
        new_reduction_ranges: List[Expr],
        reduction_type: str,
        split: int,
        reduction_hint: ReductionHint,
    ):
        """
        Break a large reduction up into multiple smaller reductions
        recursively
        """
        # triton will automatically compute reductions in fp32 if reducing over fp16/bf16
        # within the kernel. keep the intermediate in fp32 so as to keep the whole reduction
        # in fp32 and not reduce precision by breaking up the kernel into multiple layers
        intermediate_dtype = (
            dst_dtype
            if dst_dtype not in (torch.float16, torch.bfloat16)
            else torch.float
        )
        intermediate = Reduction.create(
            device,
            intermediate_dtype,
            src_dtype,
            wrapper_fn,
            new_ranges,
            new_reduction_ranges,
            reduction_type,
            reduction_hint,
        )
        intermediate.realize()
        intermediate_loader = intermediate.make_loader()

        def intermediate_fn(index, reduction_index):
            return intermediate_loader([*index, *reduction_index])

        numel_hint = V.graph.sizevars.size_hint(sympy_product(original_ranges))
        reduction_hint = cls._multilayer_second_step_hint(
            split, numel_hint, reduction_hint
        )

        assert original_ranges == new_ranges[: len(original_ranges)]
        return TensorBox.create(
            Reduction(
                device,
                dst_dtype,
                intermediate_fn,
                original_ranges,
                new_ranges[len(original_ranges) :],
                reduction_type,
                src_dtype,
                reduction_hint,
            )
        )

    @classmethod
    def create_multilayer(
        cls,
        device: torch.device,
        dst_dtype: torch.dtype,
        src_dtype: torch.dtype,
        inner_fn: Callable[..., Any],
        ranges: List[Expr],
        reduction_ranges: List[Expr],
        reduction_type: str,
        split: int,
        reduction_hint: ReductionHint,
    ):
        """
        Break a large reduction up into multiple smaller reductions
        recursively
        """
        # TODO(jansel): realize the reduction so we can do dynamic indexing
        reduction_numel = sympy_product(reduction_ranges)
        block_size = FloorDiv(reduction_numel + (split - 1), split)
        default = cls.default_value(reduction_type, dst_dtype)
        wrapper_fn = cls._multilayer_wrap_loader(
            inner_fn, reduction_ranges, reduction_numel, split, block_size, default
        )

        return cls.create_multilayer_helper(
            device,
            dst_dtype,
            src_dtype,
            wrapper_fn,
            ranges,
            reduction_ranges,
            [*ranges, split],  # type: ignore[list-item]
            [block_size],
            reduction_type,
            split,
            reduction_hint,
        )

    @classmethod
    def create_multilayer_existing_ranges(
        cls,
        device: torch.device,
        dst_dtype: torch.dtype,
        src_dtype: torch.dtype,
        inner_fn: Callable[..., Any],
        original_ranges: List[Expr],
        original_reduction_ranges: List[Expr],
        new_ranges: List[Expr],
        new_reduction_ranges: List[Expr],
        reduction_type: str,
        reduction_hint: ReductionHint,
    ):
        """
        Break a large reduction up into multiple smaller reductions
        recursively
        """
        default = cls.default_value(reduction_type, dst_dtype)
        wrapper_fn = cls._multilayer_wrap_loader_existing_ranges(
            inner_fn,
            original_ranges,
            original_reduction_ranges,
            new_ranges,
            new_reduction_ranges,
            default,
        )
        return cls.create_multilayer_helper(
            device,
            dst_dtype,
            src_dtype,
            wrapper_fn,
            original_ranges,
            original_reduction_ranges,
            [*original_ranges, *new_ranges],
            new_reduction_ranges,
            reduction_type,
            -1,
            reduction_hint,
        )


def num_reduction_outputs(reduction_type):
    return 3 if "welford" in reduction_type else 1


class WelfordReduction(Reduction):
    output_index: int

    def __init__(
        self,
        device: device,
        dtype: dtype,
        inner_fns: Tuple[Callable, ...],
        ranges: Any,
        reduction_ranges: Any,
        reduction_type: str,
        reduction_hint: ReductionHint,
        output_index: int,
    ) -> None:
        if len(inner_fns) == 1:
            loader = inner_fns[0]
        else:

            def loader(idx, reduction_idx):
                return tuple(fn(idx, reduction_idx) for fn in inner_fns)

        super().__init__(
            device,
            dtype,
            loader,
            ranges,
            reduction_ranges,
            reduction_type,
            dtype,
            reduction_hint,
        )
        self.output_index = output_index

    def store_reduction(self, output_name: str, indexer: Callable, vars: Union[Tuple[Union[Zero, Symbol], Union[Zero, Symbol], Zero], Tuple[Union[Zero, Symbol], Symbol, Zero, Zero], Tuple[Zero, Symbol, Zero, Zero, Symbol]], reduction_vars: Union[Tuple[Zero, Symbol, Symbol], Tuple[Symbol, ...]]) -> OpsValue:
        values = ops.reduction(
            self.dtype,
            self.src_dtype,
            self.reduction_type,
            self.inner_fn(vars, reduction_vars),
        )
        value = values[self.output_index]
        return ops.store_reduction(output_name, indexer(vars), value)

    @classmethod
    def create(  # type: ignore[override]
        cls,
        device: torch.device,
        dtype: torch.dtype,
        inner_fns: Sequence[Callable[..., Any]],
        ranges: List[Expr],
        reduction_ranges: List[Expr],
        reduction_type: str,
        reduction_hint: ReductionHint = ReductionHint.DEFAULT,
    ):
        assert reduction_type in {"welford_reduce", "welford_combine"}

        reduction_numel = V.graph.sizevars.simplify(sympy_product(reduction_ranges))

        def const(val):
            def inner_fn(idx):
                return ops.constant(
                    val,
                    dtype,
                )

            return Pointwise.create(
                device=device,
                dtype=dtype,
                inner_fn=inner_fn,
                ranges=list(ranges),
            )

        if reduction_numel == 0:
            mean = const(0)
            m2 = const(0)
            weight = const(0)
            return mean, m2, weight

        if reduction_numel == 1:

            def copy(loader):
                def inner_fn(idx):
                    reduction_index = [sympy.Integer(0) for _ in reduction_ranges]
                    return loader(idx, reduction_index)

                return Pointwise.create(
                    device=device,
                    dtype=dtype,
                    inner_fn=inner_fn,
                    ranges=list(ranges),
                )

            if reduction_type == "welford_reduce":
                return copy(inner_fns[0]), const(0), const(1)
            else:
                return tuple(copy(fn) for fn in inner_fns)

        # TODO: Unrolled reduction
        # if (
        #     isinstance(reduction_numel, sympy.Integer)
        #     and V.graph.sizevars.size_hint(reduction_numel)
        #     < config.unroll_reductions_threshold
        #     and sympy_product(ranges) != 1
        # ):
        #     return Pointwise.create(
        #         device,
        #         dst_dtype,
        #         cls._unroll_reduction_fn(
        #             inner_fn, reduction_ranges, reduction_type, src_dtype
        #         ),
        #         ranges,
        #     )

        # triton doesn't support reduce to single element well, so break it up
        hint, split = Reduction.num_splits(
            device,
            dtype,
            dtype,
            inner_fns[0],
            ranges,
            reduction_ranges,
            reduction_type=reduction_type,
            reduction_numel=reduction_numel,
        )
        # intermediate reduction in split can contain complex indexing,
        # and num_splits will fail to correctly set the hint
        # reuse the passed hint if available
        if reduction_hint == ReductionHint.DEFAULT:
            reduction_hint = hint
        if split > 1:
            # triton doesn't support reduce to single element well, so break it up
            return cls.create_multilayer(
                device,
                dtype,
                inner_fns,
                ranges,
                reduction_ranges,
                reduction_type,
                split,
                reduction_hint,
            )

        results = [
            TensorBox.create(
                WelfordReduction(
                    device,
                    dtype,
                    inner_fns,
                    ranges,
                    reduction_ranges,
                    reduction_type,
                    reduction_hint,
                    output_idx,
                )
            )
            for output_idx in range(3)
        ]
        for t in results:
            t.realize()
        return results

    @staticmethod
    def default_value(reduction_type, dtype):
        return (0, 0, 0)

    @classmethod
    def create_multilayer(  # type: ignore[override]
        cls,
        device: torch.device,
        dtype: torch.dtype,
        inner_fns: Sequence[Callable[..., Any]],
        ranges: List[Expr],
        reduction_ranges: List[Expr],
        reduction_type: str,
        split: int,
        reduction_hint: ReductionHint,
    ):
        """
        Break a large reduction up into multiple smaller reductions
        recursively
        """
        reduction_numel = sympy_product(reduction_ranges)
        need_mask = not V.graph.sizevars.is_expr_static_and_true(
            sympy.Eq(reduction_numel % split, 0)  # type: ignore[arg-type]
        )

        if need_mask and reduction_type != "welford_combine":
            # If we need mask, then "welford_reduce" doesn't work because
            # masked inputs shouldn't count towards the welford weight

            def constant(idx, reduction_idx, value):
                return ops.constant(value, dtype)

            return cls.create_multilayer(
                device=device,
                dtype=dtype,
                inner_fns=(
                    inner_fns[0],
                    partial(constant, value=0),
                    partial(constant, value=1),
                ),
                ranges=ranges,
                reduction_ranges=reduction_ranges,
                reduction_type="welford_combine",
                split=split,
                reduction_hint=reduction_hint,
            )

        block_size = FloorDiv(reduction_numel + (split - 1), split)
        intermediates = WelfordReduction.create(
            device,
            dtype,
            tuple(
                cls._multilayer_wrap_loader(
                    loader,
                    reduction_ranges,
                    reduction_numel,
                    split,
                    block_size,
                    default=0,
                )
                for loader in inner_fns
            ),
            [*ranges, split],  # type: ignore[list-item]
            [block_size],
            reduction_type,
            reduction_hint,
        )
        for i in intermediates:
            i.realize()

        i_loaders = [i.make_loader() for i in intermediates]

        def intermediate_loader_fn(index, reduction_index, loader):
            return loader([*index, *reduction_index])

        numel_hint = V.graph.sizevars.size_hint(sympy_product(ranges))
        reduction_hint = cls._multilayer_second_step_hint(
            split, numel_hint, reduction_hint
        )
        return WelfordReduction.create(
            device,
            dtype,
            tuple(
                partial(intermediate_loader_fn, loader=i.make_loader())
                for i in intermediates
            ),
            ranges,
            [split],  # type: ignore[list-item]
            # welford_reduce turns one input into three outputs, which are combined with welford_combine
            "welford_combine",
            reduction_hint,
        )


@dataclasses.dataclass
class Scan(Loops):
    scan_ranges: List[Expr]
    size: List[Expr]
    combine_fn: Callable[[Tuple[Any, ...], Tuple[Any, ...]], Tuple[Any, ...]]
    reindex: Callable[[List[Expr], List[Expr]], List[Expr]]
    reduction_hint: ReductionHint
    output_index: int
    # output_index indexes the following tuples
    dtypes: Tuple[torch.dtype, ...]
    inner_fns: Tuple[Callable[..., Any], ...]

    # HACK we mimick reduction

    def get_unbacked_symbol_uses(self) -> Set[sympy.Symbol]:
        # TODO: Can combine_fn/reindex close over unbacked symbols? If so, we
        # need to explicitly represent the closure so we can pull out unbacked
        # symbols here
        return (
            super().get_unbacked_symbol_uses()
            | set().union(*(free_unbacked_symbols(e) for e in self.scan_ranges))
            | set().union(*(free_unbacked_symbols(e) for e in self.size))
        )

    def __post_init__(self) -> None:
        assert len(self.ranges) + len(self.scan_ranges) == len(self.size)
        super().__post_init__()

    def store_reduction(self, output_name: str, indexer: Callable, vars: Tuple[Union[Zero, Symbol]], scan_vars: Tuple[Symbol]) -> OpsValue:
        idx = self.reindex(vars, scan_vars)
        values = [inner_fn(idx) for inner_fn in self.inner_fns]
        result = ops.scan(self.dtypes, self.combine_fn, values)
        return ops.store(output_name, indexer(idx), result[self.output_index])

    def get_reduction_type(self) -> str:
        # return self.scan_op
        return "custom"

    def get_reduction_size(self) -> Union[List[Integer], List[Symbol]]:
        return self.scan_ranges

    def get_size(self) -> Union[List[Union[Integer, One]], List[Union[Integer, Symbol]], List[Union[One, Symbol]]]:
        return self.size

    def get_pointwise_size(self) -> Union[List[One], List[Symbol]]:
        return self.ranges

    def index_length(self):
        return len(self.ranges) + len(self.scan_ranges)

    def inner_fn_args(self):
        index = self._index(self.ranges)
        rindex = self._index(self.scan_ranges, SymT.RINDEX)
        idx = self.reindex(index, rindex)
        return (idx,)

    def inner_fn_free_unbacked_symbols(self) -> Set:
        index = self._index(self.ranges)
        rindex = self._index(self.scan_ranges, SymT.RINDEX)
        idx = self.reindex(index, rindex)
        return extract_free_unbacked_symbols(self.inner_fn, idx)

    @classmethod
    def create(
        cls,
        device: torch.device,
        dtypes: Tuple[torch.dtype, ...],
        inner_fns: Tuple[Callable[[List[Expr]], Any], ...],
        size: List[Expr],
        axis: int,
        combine_fn: Callable[[Tuple[Any, ...], Tuple[Any, ...]], Tuple[Any, ...]],
        reduction_hint: ReductionHint = ReductionHint.DEFAULT,
        *,
        # Whether we have the option to fallback to aten
        can_fallback_to_aten: bool = True,
        **kwargs,
    ) -> List[Optional[TensorBox]]:
        pointwise_ranges = [*size[:axis], *size[axis + 1 :]]
        scan_ranges = [size[axis]]

        if not V.graph.has_feature(device, BackendFeature.SCAN):
            return [None] * len(dtypes)

        if len(dtypes) > 1 and not V.graph.has_feature(
            device, BackendFeature.TUPLE_REDUCTION
        ):
            return [None] * len(dtypes)

        sizevars = V.graph.sizevars
        scan_numel = sizevars.simplify(sympy_product(scan_ranges))

        assert len(dtypes) == len(inner_fns)

        # Scan with a single element is just a copy
        if sizevars.is_expr_static_and_true(sympy.Le(scan_numel, 1)):  # type: ignore[arg-type]
            return [
                Pointwise.create(
                    device=device,
                    dtype=dtypes[output_index],
                    inner_fn=inner_fns[output_index],
                    ranges=size,
                )
                for output_index in range(len(dtypes))
            ]

        reduction_hint, num_splits = cls.num_splits(
            device=device,
            dtype=dtypes[0],
            inner_fn=inner_fns[0],
            axis=axis,
            pointwise_ranges=pointwise_ranges,
            scan_ranges=scan_ranges,
            combine_fn=combine_fn,
            scan_numel=scan_numel,
        )
        scan_type = Scan
        if num_splits > 1:
            supports_split = torch.version.hip is None and len(dtypes) == 1
            if not supports_split:
                if can_fallback_to_aten:
                    # Fallback to ATen
                    return [None] * len(dtypes)
                else:
                    num_splits = 1
            else:
                scan_type = SplitScan

        def reindex(index, scan_index):
            assert len(scan_index) == len(scan_ranges)
            assert len(index) == len(pointwise_ranges)
            return [*index[:axis], *scan_index, *index[axis:]]

        results = [
            TensorBox.create(
                scan_type(
                    device=device,
                    dtype=dtypes[output_index],
                    dtypes=dtypes,
                    inner_fn=inner_fns[output_index],
                    inner_fns=inner_fns,
                    size=size,
                    ranges=pointwise_ranges,
                    scan_ranges=scan_ranges,
                    combine_fn=combine_fn,
                    reindex=reindex,
                    reduction_hint=reduction_hint,
                    output_index=output_index,
                    **kwargs,
                )
            )
            for output_index in range(len(dtypes))
        ]

        for result in results:
            result.realize()

        return results

    @classmethod
    def num_splits(
        cls,
        device: torch.device,
        dtype: torch.dtype,
        inner_fn: Callable[[List[Expr]], Any],
        axis: int,
        pointwise_ranges: List[Expr],
        scan_ranges: List[Expr],
        combine_fn: Callable[[Tuple[Any, ...], Tuple[Any, ...]], Tuple[Any, ...]],
        scan_numel: Expr,
    ):
        # TODO: custom splitting heuristic for scan
        def wrapper_fn(idx, reduction_idx):
            return inner_fn([*idx[:axis], *reduction_idx, *idx[axis:]])

        return Reduction.num_splits(
            device=device,
            dst_dtype=dtype,
            src_dtype=dtype,
            inner_fn=wrapper_fn,
            ranges=pointwise_ranges,
            reduction_ranges=scan_ranges,
            reduction_type="sum",
            reduction_numel=scan_numel,
        )


# This signifies a scan op that should go through TritonSplitScanKernel codegen on CUDA.
@dataclasses.dataclass
class SplitScan(Scan):
    pass


@dataclasses.dataclass
class Sort(Loops):
    # Sorts a tuple of key, value pairs
    sort_ranges: List[Expr]
    size: List[Expr]
    reindex: Callable[[List[Expr], List[Expr]], List[Expr]]
    reduction_hint: ReductionHint
    output_index: int
    # output_index indexes the following tuples
    dtypes: Tuple[torch.dtype, ...]
    inner_fns: Tuple[Callable[..., Any], ...]

    stable: bool
    descending: bool

    # HACK we mimick reduction

    def get_unbacked_symbol_uses(self) -> Set[sympy.Symbol]:
        return (
            super().get_unbacked_symbol_uses()
            | set().union(*(free_unbacked_symbols(e) for e in self.sort_ranges))
            | set().union(*(free_unbacked_symbols(e) for e in self.size))
        )

    def __post_init__(self) -> None:
        assert len(self.ranges) + len(self.sort_ranges) == len(self.size)
        super().__post_init__()

    def store_reduction(self, output_name: str, indexer: Callable, vars: Tuple[Symbol, Symbol, Zero, Zero], sort_vars: Tuple[Symbol]) -> OpsValue:
        idx = self.reindex(vars, sort_vars)
        values = [inner_fn(idx) for inner_fn in self.inner_fns]
        result = ops.sort(self.dtypes, values, self.stable, self.descending)
        return ops.store(output_name, indexer(idx), result[self.output_index])

    def get_reduction_type(self) -> str:
        return "sort"

    def get_reduction_size(self) -> List[int]:
        return self.sort_ranges

    def get_size(self) -> List[Union[int, FloorDiv]]:
        return self.size

    def get_pointwise_size(self) -> List[Union[int, FloorDiv]]:
        return self.ranges

    def index_length(self):
        return len(self.ranges) + len(self.sort_ranges)

    def inner_fn_args(self):
        index = self._index(self.ranges)
        rindex = self._index(self.sort_ranges, SymT.RINDEX)
        idx = self.reindex(index, rindex)
        return (idx,)

    def inner_fn_free_unbacked_symbols(self) -> Set:
        index = self._index(self.ranges)
        rindex = self._index(self.sort_ranges, SymT.RINDEX)
        idx = self.reindex(index, rindex)
        return extract_free_unbacked_symbols(self.inner_fn, idx)

    @classmethod
    def create(
        cls,
        device: torch.device,
        dtypes: Tuple[torch.dtype, ...],
        inner_fns: Tuple[Callable[[List[Expr]], Any], ...],
        size: List[Expr],
        axis: int,
        stable: bool,
        descending: bool,
        reduction_hint: ReductionHint = ReductionHint.DEFAULT,
        **kwargs,
    ) -> List[Optional[TensorBox]]:
        pointwise_ranges = [*size[:axis], *size[axis + 1 :]]
        sort_ranges = [size[axis]]

        if not V.graph.has_feature(device, BackendFeature.SORT):
            return [None] * len(dtypes)

        sizevars = V.graph.sizevars
        sort_numel = sizevars.simplify(sympy_product(sort_ranges))

        # Heuristic, smallest rblock where triton usually outperforms aten.sort
        # It also isn't bandwidth bound so fusion is unlikely to help.
        max_rblock = 256
        is_persistent_kernel = (
            config.triton.persistent_reductions
            and sizevars.is_expr_static_and_true(sympy.Le(sort_numel, max_rblock))
        )
        if not is_persistent_kernel:
            # We only support persistent triton kernels
            return [None] * len(dtypes)

        assert len(dtypes) == len(inner_fns)

        # Sort with a single element is just a copy
        if sizevars.is_expr_static_and_true(sympy.Le(sort_numel, 1)):  # type: ignore[arg-type]
            return [
                Pointwise.create(
                    device=device,
                    dtype=dtypes[output_index],
                    inner_fn=inner_fns[output_index],
                    ranges=size,
                )
                for output_index in range(len(dtypes))
            ]

        def reindex(index, sort_index):
            assert len(sort_index) == len(sort_ranges)
            assert len(index) == len(pointwise_ranges)
            return [*index[:axis], *sort_index, *index[axis:]]

        results = [
            TensorBox.create(
                Sort(
                    device=device,
                    dtype=dtypes[output_index],
                    dtypes=dtypes,
                    inner_fn=inner_fns[output_index],
                    inner_fns=inner_fns,
                    size=size,
                    ranges=pointwise_ranges,
                    sort_ranges=sort_ranges,
                    reindex=reindex,
                    reduction_hint=reduction_hint,
                    output_index=output_index,
                    stable=stable,
                    descending=descending,
                    **kwargs,
                )
            )
            for output_index in range(len(dtypes))
        ]

        for result in results:
            result.realize()

        return results


def is_storage_and_layout(x: Any) -> bool:
    try:
        as_storage_and_layout(x, freeze=False)
        return True
    except NotImplementedError:
        return False


def is_contiguous_storage_and_layout(x: Any) -> bool:
    try:
        buffer, layout = as_storage_and_layout(x, freeze=False)
        # pad the stride here so we will NOT claim an tensor as contiguous
        # if a padding is gonna happen.
        if layout.should_pad_strides():
            layout.pad_strides()
        return layout.is_contiguous()
    except NotImplementedError:
        return False


def as_storage_and_layout(
    x: Any, freeze: bool = True, want_contiguous: bool = False, stride_order: Optional[List[int]] = None, allow_padding: bool = False
) -> Tuple[StorageBox, Union[FixedLayout, FlexibleLayout, NonOwningLayout]]:
    """
    Try to simplify x into a StorageBox and a Layout.

    allow_padding only affect how we apply stride_order. When allow_padding
    is True, we have the freedom to add padding when applying the stride_order.
    """
    if isinstance(x, TensorBox):
        return as_storage_and_layout(
            x.data,
            freeze=freeze,
            want_contiguous=want_contiguous,
            stride_order=stride_order,
            allow_padding=allow_padding,
        )
    if isinstance(x, StorageBox) and isinstance(x.data, Buffer):
        if freeze:
            if want_contiguous:
                x.data.freeze_layout()
                assert x.data.layout.is_contiguous()
            elif stride_order is not None:
                x.data.freeze_layout_with_stride_order(
                    stride_order, allow_padding=allow_padding
                )
            else:
                x.data.decide_layout()
        return x, x.data.layout
    if isinstance(x, ReinterpretView):
        # making the base of x contiguous or stride_ordered will not necessarily make
        # the ReinterpretView either, so don't pass along those arguments
        buffer, _ = as_storage_and_layout(
            x.data,
            freeze=freeze,
        )
        return buffer, x.layout
    raise NotImplementedError


as_contiguous_storage_and_layout = functools.partial(
    as_storage_and_layout, want_contiguous=True
)


def is_stride_order_storage_and_layout(x: TensorBox, stride_order: List[int]) -> bool:
    try:
        buffer, layout = as_storage_and_layout(x, freeze=False)
        return layout.is_stride_ordered(stride_order)
    except NotImplementedError:
        return False


@dataclasses.dataclass
class BaseView(IRNode):
    data: IRNode

    def get_unbacked_symbol_uses(self):
        return self.data.get_unbacked_symbol_uses()

    def make_reindexer(self):
        raise NotImplementedError(f"make_reindexer NYI on {self}")

    def make_indexer(self) -> Callable:
        inner = self.data.make_indexer()
        reindex = self.make_reindexer()

        def indexer(idx):
            return inner(reindex(idx))

        return indexer

    def make_loader(self) -> Callable:
        inner = self.data.make_loader()
        reindex = self.make_reindexer()

        def loader(idx):
            return inner(reindex(idx))

        return loader

    @property
    def dtype(self):
        return self.data.dtype

    def get_layout(self):
        return self.data.get_layout()

    def get_device(self) -> device:
        return self.data.get_device()

    def get_origin_node(self) -> Optional[Any]:
        return None

    def get_name(self):
        return self.data.get_name()

    def get_pointwise_size(self):
        return self.get_size()

    def mark_reuse(self, users: int) -> Optional[Any]:
        return self.data.mark_reuse(users)

    def has_exceeded_max_reads(self) -> bool:
        return self.data.has_exceeded_max_reads()

    def realize(self) -> str:
        return self.data.realize()

    def realize_hint(self) -> Optional[Any]:
        return self.data.realize_hint()

    def get_storage_numel(self):
        return self.data.get_storage_numel()

    def is_extern(self) -> bool:
        return self.data.is_extern()  # type: ignore[attr-defined]

    def is_module_buffer(self):
        return self.data.is_module_buffer()  # type: ignore[attr-defined]

    def get_read_names(self) -> Set[str]:
        return self.data.get_read_names()

    def get_reads(self) -> Set[MemoryDep]:
        with patch.object(FlexibleLayout, "allow_indexing", True):
            return extract_read_writes(
                self.make_loader(),
                self.get_size(),
            ).reads

    def unwrap_view(self) -> Union[Constant, IndexingConstant, StorageBox]:
        x: IRNode = self
        while isinstance(x, BaseView):
            x = x.data
        return x

    def constant_to_device(self, device):
        """Move this to a given device. Requires that all reads are to constants."""
        loader = self.make_loader()
        loader = patch.object(ConstantBuffer, "override_device", device)(loader)
        return Pointwise(device, self.get_dtype(), loader, self.get_size())


@dataclasses.dataclass
class ExpandView(BaseView):
    size: List[Expr]

    @staticmethod
    def _normalize_size(x: Any, new_size: Any) -> Any:
        """Replace `-1` with correct sizes"""
        sizevars = V.graph.sizevars
        new_size = list(map(sympy.expand, new_size))
        old_size = x.get_size()
        old_size = [None] * (len(new_size) - len(old_size)) + list(old_size)
        assert len(new_size) == len(old_size)
        for i in range(len(new_size)):
            if new_size[i] == -1:
                assert old_size[i] is not None
                new_size[i] = old_size[i]
            elif old_size[i] is None or old_size[i] == 1:
                pass
            else:
                # Sanity check: Expect broadcast compatibility
                #
                # NB: new_size[i] == old_size[i] is expected to already be
                # guarded because the meta formula was expected to have taught
                # us this equality.
                assert (
                    sizevars.size_hint(new_size[i] - old_size[i], fallback=0) == 0
                ), "Broadcast failed in ExpandView({x.get_size()}, {new_size}) on dimension {i}"
        return new_size

    @classmethod
    def create(cls, x: Any, new_size: Any) -> Union[ExpandView, ReinterpretView]:
        new_size = cls._normalize_size(x, new_size)

        if is_storage_and_layout(x):
            storage, old_layout = as_storage_and_layout(x)
            skip = len(new_size) - len(old_layout.size)
            assert skip >= 0
            new_stride = [sympy.Integer(0)] * skip
            for stride, size in zip(old_layout.stride, old_layout.size):
                new_stride.append(stride if size != 1 else sympy.Integer(0))
            new_layout = FixedLayout(
                old_layout.device,
                old_layout.dtype,
                list(new_size),
                new_stride,
                old_layout.offset,
            )
            return ReinterpretView(storage, new_layout)

        return ExpandView(x, new_size)

    def get_size(self) -> Any:
        return self.size

    def make_reindexer(self) -> Callable:
        target = self.get_size()
        actual = self.data.get_size()
        skip = len(target) - len(actual)

        def reindex(index):
            index = list(index[skip:])
            assert len(index) == len(actual)
            for i in range(len(actual)):
                if actual[i] == 1:
                    # zero out broadcast dimension
                    index[i] = sympy.Integer(0)
            return index

        return reindex


@dataclasses.dataclass
class PermuteView(BaseView):
    dims: List[Expr]

    @classmethod
    def create(cls, x: Any, dims: Tuple[int, ...]) -> Union[PermuteView, ReinterpretView]:
        dims = cls._map_neg_dims(dims)
        assert set(dims) == set(range(len(dims)))

        if is_storage_and_layout(x):
            storage, old_layout = as_storage_and_layout(x)
            new_layout = FixedLayout(
                old_layout.device,
                old_layout.dtype,
                [old_layout.size[i] for i in dims],
                [old_layout.stride[i] for i in dims],
                old_layout.offset,
            )
            return ReinterpretView(storage, new_layout)

        return PermuteView(x, dims)

    @classmethod
    def _map_neg_dims(cls, dims: Union[List[int], Tuple[int, ...]]) -> List[int]:
        return [dim if dim >= 0 else len(dims) + dim for dim in dims]

    def get_size(self) -> Any:
        assert set(self._map_neg_dims(self.dims)) == set(range(len(self.dims)))
        size = self.data.get_size()
        return [size[i] for i in self.dims]

    def make_reindexer(self) -> Callable:
        inv = {j: i for i, j in enumerate(self.dims)}
        inv = [inv[i] for i in range(len(self.dims))]  # type: ignore[index]
        assert set(inv) == set(range(len(self.dims)))

        def reindex(index):
            return [index[i] for i in inv]

        return reindex


class SqueezeView(BaseView):
    @classmethod
    def create(cls, x, *, dim=None):
        if is_storage_and_layout(x):
            storage, old_layout = as_storage_and_layout(x)
            new_size = []
            new_stride = []
            if dim is not None:
                assert isinstance(dim, int), "expected integer dim argument"
                assert 0 <= dim and dim < len(old_layout.size)

            for i, (size, stride) in enumerate(zip(old_layout.size, old_layout.stride)):
                if dim is None:
                    if size != 1:
                        new_size.append(size)
                        new_stride.append(stride)
                else:
                    if i != dim:
                        new_size.append(size)
                        new_stride.append(stride)
                    else:
                        assert size == 1, "expected squeezed size to be 1"

            new_layout = FixedLayout(
                old_layout.device,
                old_layout.dtype,
                new_size,
                new_stride,
                old_layout.offset,
            )
            return ReinterpretView(storage, new_layout)

        if dim is None:
            # redirect to a generic view
            return View.create(x, [s for s in x.get_size() if s != 1])
        else:
            assert x.get_size()[dim] == 1
            return View.create(x, [s for i, s in enumerate(x.get_size()) if i != dim])

    @staticmethod
    def squeezer(size: Tuple[sympy.Expr, ...]):
        new_size = [s for s in size if s != 1]
        not_one = [i for i, s in enumerate(size) if s != 1]
        length = len(size)

        def reindex(index: List[sympy.Expr]) -> Tuple[sympy.Expr, ...]:
            assert len(index) == len(not_one), f"{index} {not_one}"
            new_index = [sympy.Integer(0)] * length
            for idx, s in zip(not_one, index):
                new_index[idx] = s
            return tuple(new_index)

        return new_size, reindex

    def __init__(self, data):
        raise AssertionError("use SqueezeView.create()")


@dataclasses.dataclass
class GenericView(BaseView):
    size: List[Expr]
    reindex: Callable[..., Any]

    def make_reindexer(self) -> Callable:
        return self.reindex

    def reindex_str(self):
        index_old = [
            sympy_index_symbol_with_prefix(SymT.INDEX, n) for n in range(len(self.size))
        ]
        index_new = list(self.reindex(index_old))
        return f"lambda {', '.join(map(str, index_old))}: {index_new}"

    def __str__(self):
        return self.str_helper(
            [self.data, f"size={self.size}", f"reindex={self.reindex_str()}"]
        )

    __repr__ = __str__

    @classmethod
    def create(cls, x, new_size, reindex):
        return cls(x, list(new_size), reindex)

    def get_size(self) -> Any:
        return self.size


@dataclasses.dataclass
class View(GenericView):
    @staticmethod
    def handle_negative_index(idx: Any, size: Any) -> Any:
        idx = sympy.expand(idx)
        size = sympy.expand(size)
        evaluate_expr = V.graph.sizevars.shape_env.evaluate_expr
        if evaluate_expr(sympy.Lt(idx, 0)):
            idx = idx + size
        return idx

    @classmethod
    def create(cls, x: Any, new_size: Any) -> Union[ReinterpretView, StorageBox, View]:
        assert isinstance(new_size, (tuple, list))
        old_size, new_size = cls.resolve_negative_size(x.get_size(), new_size)

        # Skip pointless views
        if V.graph.sizevars.statically_known_list_equals(old_size, new_size):
            return x

        unbacked_symbols_in_sizes = False
        if (
            len(free_unbacked_symbols(old_size)) > 0
            or len(free_unbacked_symbols(new_size)) > 0
        ):
            unbacked_symbols_in_sizes = True

        if 0 in new_size:

            def fake_reindex(index):
                return tuple([0] * len(old_size))

            return cls(x, list(new_size), fake_reindex)
        # TODO: a new class for FixedTransferLayout that output layout is constrained by input layout
        elif is_contiguous_storage_and_layout(x) or unbacked_symbols_in_sizes:
            if unbacked_symbols_in_sizes and (not is_contiguous_storage_and_layout(x)):
                # realize x; otherwise, the dynamic_reshape_indexer below will fail
                # due to the size_hint's inability to process unbacked SymInts
                x = ExternKernel.realize_input(x)

            storage, old_layout = as_contiguous_storage_and_layout(x)
            new_layout = FixedLayout(
                old_layout.device,
                old_layout.dtype,
                new_size,
                FlexibleLayout.contiguous_strides(new_size),
                old_layout.offset,
            )
            return ReinterpretView(storage, new_layout)

        reindex = cls.dynamic_reshape_indexer(old_size, new_size)
        return cls(x, list(new_size), reindex)

    @staticmethod
    def resolve_negative_size(old_size: Any, new_size: Any) -> Tuple[Union[List[Union[Mul, Integer]], List[Union[Integer, Symbol]], List[Integer]], Union[List[Union[Integer, One, Symbol]], List[Integer]]]:
        new_size = [V.graph.sizevars.simplify(x) for x in new_size]
        old_size = [V.graph.sizevars.simplify(x) for x in old_size]

        new_size = list(new_size)
        for i in range(len(new_size)):
            if new_size[i] == -1:
                new_size[i] = sympy.Integer(1)
                new_size[i] = CleanDiv(sympy_product(old_size), sympy_product(new_size))
                break

        V.graph.sizevars.guard_equals(sympy_product(old_size), sympy_product(new_size))
        return old_size, new_size

    @classmethod
    def dynamic_reshape_indexer(cls, old_size: Any, new_size: Any) -> Callable:
        try:
            reindex = cls._dynamic_reshape_indexer(old_size, new_size)
        except (AssertionError, IndexError):
            # optimistic algorithm failed, lets do a fallback
            flat = [sympy_product(old_size)]
            reindex1 = cls._dynamic_reshape_indexer(old_size, flat)
            reindex2 = cls._dynamic_reshape_indexer(flat, new_size)
            reindex = fuse_reindexing(reindex1, reindex2)
        return reindex

    @staticmethod
    def _dynamic_reshape_indexer(old_size: Any, new_size: Any) -> Callable:
        """
        Perform a reshape entirely by modifying indexing math
        """
        size_hint = V.graph.sizevars.size_hint
        # TODO: These symbols may not escape, if they don't assert so and
        # treat them as temporary
        vars = [
            sympy_index_symbol_with_prefix(SymT.VIEW, i) for i in range(len(new_size))
        ]

        stack_new = list(zip(vars, new_size))
        stack_old = list(old_size)

        view_expr = []
        while stack_new and stack_old:
            size_old = stack_old.pop()
            var, size_new = stack_new.pop()
            if size_old == 1:
                view_expr.append(sympy.Integer(0))
                stack_new.append((var, size_new))  # re-add
            elif size_new == 1:
                stack_old.append(size_old)  # re-add
            elif size_hint(size_new) == size_hint(size_old):
                view_expr.append(var)
                V.graph.sizevars.guard_equals(size_new, size_old)
            elif size_hint(size_new) < size_hint(size_old):
                while size_hint(size_new) < size_hint(size_old):
                    var2, size_new2 = stack_new.pop()
                    var = var2 * size_new + var
                    size_new = size_new * size_new2
                view_expr.append(var)
                V.graph.sizevars.guard_equals(size_new, size_old)
            elif size_hint(size_new) > size_hint(size_old):
                divisor = sympy.Integer(1)
                modulus = size_old
                view_expr.append(ModularIndexing(var, divisor, modulus))
                divisor = divisor * modulus
                while size_hint(size_new) > size_hint(size_old):
                    modulus = stack_old.pop()
                    view_expr.append(ModularIndexing(var, divisor, modulus))
                    divisor = divisor * modulus
                    size_old = size_old * modulus
                V.graph.sizevars.guard_equals(size_new, size_old)
            else:
                raise AssertionError

        while stack_old:
            size_old = stack_old.pop()
            V.graph.sizevars.guard_equals(size_old, 1)  # type: ignore[arg-type]
            view_expr.append(sympy.Integer(0))

        while stack_new:
            var, size_new = stack_new.pop()
            V.graph.sizevars.guard_equals(size_new, 1)  # type: ignore[arg-type]

        view_expr.reverse()
        assert len(view_expr) == len(old_size)

        def reindex(index):
            assert len(index) == len(vars), (len(index), len(vars))
            replacements = dict(zip(vars, index))
            return tuple(sympy_subs(x, replacements) for x in view_expr)  # type: ignore[arg-type]

        return reindex


@dataclasses.dataclass
class ReinterpretView(BaseView):
    """Pretend our storage has a different layout"""

    layout: Layout

    def __post_init__(self) -> None:
        super().__post_init__()
        if isinstance(self.data, BaseView):
            self.data = self.data.unwrap_view()

    def __str__(self):
        return self.str_helper(
            [
                self.data,
                self.layout,
            ]
        )

    __repr__ = __str__

    def get_name(self) -> str:
        return self.data.get_name()

    def get_device(self) -> device:
        return self.layout.device

    def get_origin_node(self) -> Optional[Any]:
        return None

    @property
    def dtype(self):
        return self.layout.dtype

    def get_size(self) -> Any:
        return list(self.layout.size)

    def get_stride(self) -> Any:
        return list(self.layout.stride)

    def make_loader(self) -> Callable:
        def loader(index):
            indexer = self.layout.make_indexer()
            return ops.load(self.get_name(), indexer(index))

        return loader

    def make_indexer(self) -> Callable:
        return self.layout.make_indexer()

    def get_layout(self) -> FixedLayout:
        return self.layout

    def freeze_layout(self):
        pass

    def get_unbacked_symbol_uses(self) -> Set[sympy.Symbol]:
        return (
            free_unbacked_symbols(self.layout.size)
            | free_unbacked_symbols(self.layout.stride)
            | free_unbacked_symbols(self.layout.offset)
        )

    def codegen_reference(self, writer: Optional[IndentedBuffer] = None) -> str:
        # reinterpret_tensor is similar to as_strided except:
        # - offset is added to the existing offset (rather than replacing it)
        # - view tracking is disabled similar to unsafe_view
        return V.graph.wrapper_code.codegen_reinterpret_view(
            self.data,
            self.layout.size,
            self.layout.stride,
            self.layout.offset,
            writer,
        )


class SliceView(View):
    @classmethod
    def normalize_start_end(cls, x: Any, dim: Union[Integer, One, Zero], start: Any, end: Union[int, Integer, One]) -> Tuple[int, Union[Integer, One, Symbol]]:
        """
        Normalize start and end such that both are in the range
        [0, x.get_size()[dim]] and start <= end.
        """
        sizevars = V.graph.sizevars
        dim_size = x.get_size()[dim]

        if any(free_unbacked_symbols(x) for x in (start, end, dim_size)):

            def clamp(x, lower, upper):
                return sympy.Min(sympy.Max(x, lower), upper)

        else:

            def clamp(x, lower, upper):
                return sizevars.evaluate_min(sizevars.evaluate_max(x, lower), upper)

        def clamp_wrap(val, lower, upper, default):
            if val is None:
                return default
            val = cls.handle_negative_index(val, dim_size)
            return clamp(val, lower, upper)

        start = clamp_wrap(start, 0, dim_size, 0)
        end = clamp_wrap(end, start, dim_size, dim_size)
        return start, end

    @classmethod
    def create(cls, x: Any, dim: Union[Integer, One, Zero], start: Any, end: Union[int, Integer, One], step: int = 1, clamp: bool = True) -> Union[ReinterpretView, SliceView]:
        step = sympy.expand(step)
        assert isinstance(step, sympy.Expr) or step > 0
        try:
            if start == 0 and end >= 2**63 - 1 and step == 1:
                return x
        except TypeError:
            pass

        sizevars = V.graph.sizevars
        new_size = list(x.get_size())

        # NB: Ordinarily we default to clamping.
        # We only don't clamp for split_with_sizes. For split_with_sizes, sizes should be already valid
        # failing in this situation is ok, since invalid sizes could trigger silent errors.
        if clamp:
            start, end = cls.normalize_start_end(x, dim, start, end)

        new_size[dim] = FloorDiv(end - start + (step - 1), step)

        if is_storage_and_layout(x):
            # Fast path
            storage, old_layout = as_storage_and_layout(x)
            new_stride = list(old_layout.stride)
            new_stride[dim] = new_stride[dim] * step
            new_layout = FixedLayout(
                old_layout.device,
                old_layout.dtype,
                new_size,
                new_stride,
                old_layout.offset + old_layout.stride[dim] * start,
            )
            return ReinterpretView(storage, new_layout)

        def reindex(index):
            assert len(index) == len(new_size), f"wrong ndim {index} {new_size}"
            index = list(index)
            index[dim] = index[dim] * step + start
            return index

        # redirect to a generic view
        return SliceView(x, size=new_size, reindex=reindex)


class BaseConstant(IRNode):
    dtype: torch.dtype
    device: torch.device

    def get_size(self) -> Tuple[()]:
        return ()

    def get_device(self) -> device:
        return self.device

    def get_origin_node(self):
        return None

    def mark_reuse(self, users):
        pass

    def has_exceeded_max_reads(self):
        return False

    def get_reads(self):
        return ()

    def is_extern(self):
        return False


@dataclasses.dataclass
class Constant(BaseConstant):
    value: Any
    dtype: torch.dtype
    device: torch.device

    def make_loader(self) -> Callable:
        def loader(index):
            return ops.constant(self.value, self.dtype)

        return loader

    def realize(self):
        pass

    def constant_to_device(self, device):
        return Constant(self.value, self.dtype, device)


@dataclasses.dataclass
class IndexingConstant(BaseConstant):
    index: Any
    dtype: torch.dtype
    device: torch.device

    def make_loader(self) -> Callable:
        def loader(index):
            return ops.index_expr(self.index, self.dtype)

        return loader

    def constant_to_device(self, device):
        return IndexingConstant(self.index, self.dtype, device)


def is_contiguous_strides_for_shape(stride: Any, shape: Any) -> bool:
    return all(
        size == 1 or left == right
        for left, right, size in zip(
            stride, FlexibleLayout.contiguous_strides(shape), shape
        )
    )


def get_align_for_dtype(dtype: dtype) -> int:
    """
    CUDA max memory transaction size is 128 bytes for a warp.
    We pick `128 // dtype.itemsize` as alighment so GPU can do coalesced
    memory access.
    """
    return 128 // dtype.itemsize


@dataclasses.dataclass
class Layout(IRNode):
    def __init__(
        self,
        device: torch.device,
        dtype: torch.dtype,
        size: List[Expr],
        stride: Optional[Sequence[Union[Expr, int]]],
        offset: Expr = Integer(0),
    ):
        assert stride is None or len(size) == len(
            stride
        ), f"size={size}, stride={stride}"
        self.device = device
        self.dtype = dtype
        assert all(isinstance(s, (Expr, int)) for s in size)
        self.size = size
        self._stride = stride
        self.offset = offset

    @property
    def stride(self):
        return self._stride

    def __str__(self) -> str:
        offset = ""
        if self.offset != 0:
            offset = f", offset={self.offset}"
        return (
            f"{type(self).__name__}('{self.device.type}', {self.dtype}, "
            f"size={self.size}, stride={self.stride}{offset})"
        )

    __repr__ = __str__

    def is_contiguous(self) -> bool:
        return is_contiguous_strides_for_shape(self.stride, self.size)

    @staticmethod
    def is_channels_last_contiguous(shape: Any, strides: Any) -> bool:
        ndim = len(shape)
        if ndim not in [4, 5] or shape[1] == 1:
            return False
        for left, right, size in zip(
            strides, make_channels_last_strides_for(shape), shape  # type: ignore[arg-type]
        ):
            if size != 1 and left != right:
                return False
        return True

    def is_transposed(self):
        for left, right, size in zip(
            self.stride,
            reversed(FlexibleLayout.contiguous_strides(list(reversed(self.size)))),
            self.size,
        ):
            if size != 1 and left != right:
                return False
        return True

    def is_stride_ordered(self, order: List[int]) -> bool:
        assert len(self.stride) == len(order)

        # ignore dimensions of size 1, they dont affect layout
        non_1_indices = [
            i
            for i, dim in enumerate(self.size)
            if V.graph.sizevars.size_hint(dim, fallback=2) != 1
        ]

        stride = [self.stride[i] for i in non_1_indices]
        order = [order[i] for i in non_1_indices]

        def sorted_indices(arr):
            sorted_arr = sorted(arr)
            return [sorted_arr.index(element) for element in arr]

        # since we may have removed dimensions, need to re-sort & re-index order
        order = sorted_indices(order)

        # reorder the stride given order
        stride_ordered = [-1] * len(order)
        for i in range(len(order)):
            stride_ordered[order[i]] = V.graph.sizevars.size_hint(stride[i])
        # check if it is in ascending order
        for i in range(len(order) - 1):
            if stride_ordered[i] > stride_ordered[i + 1]:
                return False
        return True

    def is_channels_last_stride_ordered(self):
        # create channels_last order(NCHW, NCDHW, the C is the first order).
        order = [0] + list(reversed(range(1, len(self.stride) - 1)))
        order = [len(order)] + order
        return self.is_stride_ordered(order)

    @staticmethod
    def _pad_strides(in_strides: Any, size: Any, dtype: dtype) -> Any:
        """
        The padding does not change stride order but makes sure all strides larger
        than the threshold are multiple of align.
        """
        align = get_align_for_dtype(dtype)
        if len(in_strides) == 0:
            return in_strides

        if not config.pad_channels_last and Layout.is_channels_last_contiguous(
            size, in_strides
        ):
            return in_strides

        current_fx_node = V.get_current_node()
        if hasattr(current_fx_node, "meta") and current_fx_node.meta.get(
            "dislike_padding", False
        ):
            return in_strides

        # get_stride_order does not work with dynamic shape. Also we can not
        # statically decide if a padding is needed or how much padding we should
        # do for dynamic shape.
        #
        # Skip padding the strides for dynamic shape for now.
        if not all(
            isinstance(s, (int, sympy.Integer))
            for s in itertools.chain(in_strides, size)
        ):
            return in_strides

        stride_order = get_stride_order(in_strides)
        fill_order = stride_order2fill_order(stride_order)

        new_strides = [0 for _ in range(len(in_strides))]
        # since we pad when the layout is flexible, we can decide the
        # smallest stride to be 1.
        new_strides[fill_order[0]] = 1

        # Don't align a too small stride since that causes too much memory increase.
        # Pad too small stride may also cause perf loss. We may result in many tiny data blocks
        # with gaps in between. That causes less coalesced GPU memory access!
        #
        # Initially we pick 320 as the threshold since for alignement=16,
        # that results in at most 5% memory cost.
        #
        # But later on we raise the threshold to 1024 to avoid interfere with persistent reduction.
        # Let's say an inner reduction has a row size 513. Inductor will generate
        # persistent reduction code.
        # If we do padding, the strides are not contiguous any more. Inductor
        # uses a much smaller threshold for persistent reduction in this case and
        # generates potentially worse non-persistent reduction code.
        #
        # This change turns HF AllenaiLongformerBase amp training from a loss of 1.09x to a win of 1.05x.
        # (baseline: 71.09ms, padding w/o this change: 77.38ms, padding with this change: 67.77ms)
        align_stride_threshold = 1024
        padded = False
        for rank, idx in enumerate(fill_order[1:], start=1):
            prev_idx = fill_order[rank - 1]
            stride = new_strides[prev_idx] * size[prev_idx]

            if stride > align_stride_threshold and stride % align != 0:
                stride = ceildiv(stride, align) * align
                padded = True
            new_strides[idx] = stride

        if not padded:
            # Consider a tensor with shape [256, 1, 5, 5]
            # Avoid strides like [25, 5, 5, 1] being padded to equivalent strides
            # [25, 25, 5, 1].
            return in_strides

        metrics.num_comprehensive_padding += 1
        return new_strides

    def pad_strides(self) -> None:
        assert isinstance(self, FlexibleLayout)
        assert self._stride is not None
        self._stride = self._pad_strides(self._stride, self.size, self.dtype)

    def should_pad_strides(self) -> bool:
        return config.comprehensive_padding and isinstance(self, FlexibleLayout)

    def as_fixed(self) -> FixedLayout:
        if isinstance(self, FixedLayout):
            return self

        if self.should_pad_strides():
            self.pad_strides()
        return FixedLayout(
            self.device,
            self.dtype,
            self.size,
            self.stride,
            self.offset,
        )

    def make_indexer(self) -> Callable:
        assert (
            FlexibleLayout.allow_indexing
        ), f"convert {type(self).__name__} to FixedLayout first"
        return self.as_fixed().make_indexer()

    def __eq__(self, other) -> bool:
        return (
            self.device == other.device
            and self.dtype == other.dtype
            and self.size == other.size
            and self.stride == other.stride
            and self.offset == other.offset
        )

    def storage_size(self) -> sympy.Expr:
        return compute_required_storage_length(self.size, self.stride, self.offset)  # type: ignore[arg-type, return-value]


class FixedLayout(Layout):
    """A Tensor layout we cannot change"""

    def __init__(
        self,
        device: torch.device,
        dtype: torch.dtype,
        size: Union[List[Expr], List[int]],
        stride: Optional[Sequence[Union[Expr, int]]] = None,
        offset: Union[Expr, int] = Integer(0),
    ):
        if stride is None:
            stride = FlexibleLayout.contiguous_strides(size)
        super().__init__(
            device,
            dtype,
            size,  # type: ignore[arg-type]
            stride,
            offset,  # type: ignore[arg-type]
        )

    def make_indexer(self) -> Callable:
        """A closure containing math to read a given element"""

        def indexer(index):
            assert len(index) == len(self.stride)
            assert len(index) == len(self.size)
            result = self.offset
            for idx, stride, sz in zip(index, self.stride, self.size):
                if sz != 1:
                    result = result + idx * stride
            return result

        return indexer


class FlexibleLayout(Layout):
    """A Tensor layout we are allowed to change"""

    allow_indexing = False

    # WARNING!  This doesn't handle zero size tensors correctly
    @staticmethod
    def contiguous_strides(sizes: Any) -> Any:
        if len(sizes) == 0:
            return []
        reversed_strides = [sympy.Integer(1)]
        for size in reversed(sizes[1:]):
            reversed_strides.append(size * reversed_strides[-1])
        return list(reversed(reversed_strides))

    @staticmethod
    def fill_ordered(sizes: Any, order: List[int]) -> Any:
        """
        Create a stride based on the order the dimensions should be filled in.

        In this format, channels last would be:
            [1, 3, 2, 0]
        """
        assert set(range(len(sizes))) == set(order), (sizes, order)
        next_stride = sympy.Integer(1)
        strides = [None] * len(order)

        for i in order:
            strides[i] = next_stride
            next_stride = next_stride * sizes[i]
        return strides

    @staticmethod
    def stride_ordered(sizes: Any, order: List[int]) -> Union[List[Union[Integer, One]], List[Integer], List[One]]:
        """
        Create a stride based on the sorted order of a permuted range.

        In this format, channels last would be:
            [3, 0, 2, 1]
        """
        assert set(range(len(sizes))) == set(order)
        fill_order = stride_order2fill_order(order)
        return FlexibleLayout.fill_ordered(sizes, fill_order)

    @staticmethod
    def stride_ordered_for_memory_format(sizes, memory_format):
        """
        Create a stride based on a memory format.

        Memory format is translasted into a stride order,
        so channels_last is the same as:
            FlexibleLayout.stride_ordered(sizes, [3, 0, 2, 1])

        This interface does not support memory_format `torch.preserve_format`
        which should be used to deduce a format from another source
        """
        if memory_format == torch.channels_last:
            return FlexibleLayout.stride_ordered(sizes, NHWC_STRIDE_ORDER)
        elif memory_format == torch.channels_last_3d:
            return FlexibleLayout.stride_ordered(sizes, NHWDC_STRIDE_ORDER)
        elif memory_format == torch.contiguous_format:
            return FlexibleLayout.contiguous_strides(sizes)
        else:
            log.debug(
                "stride_ordered_for_memory_format, unsuppored memory_format: %s",
                memory_format,
            )
            raise NotImplementedError

    @staticmethod
    def same_ordered(sizes: Any, stride: Tuple[Union[Mul, Integer], int, Union[Mul, Integer], Union[Mul, Integer, One]]) -> Union[List[Union[Mul, Integer, One]], List[Union[Mul, One]], List[Union[Integer, One]]]:
        """
        Create a stride that has the same stride order as given stride

        For example, if given stride is [1000, 1, 100, 10],
        the fill order should be [1, 3, 2, 0]
        """
        assert len(sizes) == len(stride)
        stride = [V.graph.sizevars.size_hint(x) for x in stride]
        fill_order = sorted(range(len(stride)), key=stride.__getitem__)
        return FlexibleLayout.fill_ordered(sizes, fill_order)

    def as_stride_order(self, order: List[int], allow_padding: bool = False) -> FixedLayout:
        new_stride = self.stride_ordered(self.size, order)
        if self.should_pad_strides() and allow_padding:
            new_stride = self._pad_strides(new_stride, self.size, self.dtype)

        return FixedLayout(
            self.device,
            self.dtype,
            self.size,
            new_stride,
            self.offset,
        )

    def as_fill_order(self, order: List[int]) -> FixedLayout:
        new_stride = self.fill_ordered(self.size, order)
        if self.should_pad_strides():
            new_stride = self._pad_strides(new_stride, self.size, self.dtype)
        return FixedLayout(
            self.device,
            self.dtype,
            self.size,
            new_stride,
            self.offset,
        )

    def as_same_order(self, stride: Tuple[Union[Mul, Integer], int, Union[Mul, Integer], Union[Mul, Integer, One]]) -> FixedLayout:
        new_stride = self.same_ordered(self.size, stride)
        if self.should_pad_strides():
            new_stride = self._pad_strides(new_stride, self.size, self.dtype)
        return FixedLayout(
            self.device,
            self.dtype,
            self.size,
            new_stride,
            self.offset,
        )

    def __init__(self, device: device, dtype: dtype, size: Any, stride_order: Optional[Any] = None) -> None:
        if stride_order:
            strides = FlexibleLayout.fill_ordered(size, stride_order)
        else:
            strides = FlexibleLayout.contiguous_strides(size)
        super().__init__(device, dtype, size, strides)


class NonOwningLayout(Layout):
    """Is a view into the storage of another tensor"""

    def __init__(self, view: Union[BaseView, TensorBox]):
        layout = view.get_layout()
        super().__init__(
            layout.device,
            layout.dtype,
            layout.size,
            layout.stride,
        )
        self.view = view

    def make_indexer(self) -> Callable:
        return self.as_fixed().make_indexer()

    def maybe_guard_aligned(self) -> bool:
        offset = self.view.get_layout().offset
        if offset == 0:
            return True
        from .compile_fx import ALIGNMENT

        return V.graph.sizevars.statically_known_multiple_of(offset, ALIGNMENT)  # type: ignore[arg-type]


class NoneLayout(IRNode):
    # This is janky, I figured out what fields to populate by just running
    # the model I was interested in and adding properties/methods as needed.
    # This doesn't inherit from Layout because Layout assumes you have stuff
    # like sizes, but I don't really have anything here.
    #
    # If you have an ir.Node with NoneLayout, you probably need to setup
    # dependencies manually in scheduler

    def __init__(self, device: device) -> None:
        self.device = device
        self.size = [0]
        self.stride = [0]

    def storage_size(self):
        return 0

    def as_fixed(self):
        return self


class MutationLayoutSHOULDREMOVE(Layout):
    def __init__(self, target: IRNode):
        super().__init__(
            target.get_device(),
            target.get_dtype(),
            target.get_size(),
            None,
        )
        self.target = target
        name = self.get_buffer().get_name()
        V.graph.mark_buffer_mutated(name)

    @Layout.stride.getter  # type: ignore[attr-defined]
    def stride(self):
        return self.real_layout().stride

    def storage_size(self) -> sympy.Expr:
        return self.real_layout().storage_size()

    def get_buffer(self) -> Buffer:
        def unwrap_views(target):
            if isinstance(target, MutationLayoutSHOULDREMOVE):
                return unwrap_views(target.target)
            if isinstance(target, BaseView):
                return unwrap_views(target.unwrap_view())
            if isinstance(target, MutableBox):
                return unwrap_views(target.data)
            return target

        result = unwrap_views(self.target)
        assert isinstance(
            result, Buffer
        ), "MutationLayoutSHOULDREMOVE must refer to a buffer"
        return result

    def real_layout(self) -> FixedLayout:
        return self.get_buffer().layout

    @classmethod
    def realize_into(cls, src: StorageBox, dst: StorageBox, unsafe_alias: bool = False) -> ComputedBuffer:
        dst.realize()
        # NOTE: We must realize users of `dst` before we realize `src`, since
        # realization order determines scheduling order. Otherwise, src's
        # mutation would be scheduled before the existing users of dst!
        V.graph.mark_buffer_mutated(dst.get_name())

        if isinstance(src, TensorBox):
            src = src.data

        # We copy the contents of src into dst. In most cases this should
        # be fused into a single kernel by the scheduler.
        # NOTE: We cannot change src's layout to mutate dst directly as this
        # would alias src to dst, which is not correct as further mutations to
        # dst would effect users of src. However if there are no more users of
        # dst, we can alias src to dst.
        src.realize_hint()

        if not unsafe_alias:
            src = Pointwise.create(
                device=src.get_device(),
                dtype=src.get_dtype(),
                inner_fn=src.make_loader(),
                ranges=[
                    V.graph.sizevars.guard_equals(a, b)
                    for a, b in zip(src.get_size(), dst.get_size())
                ],
            ).data

        src.realize()
        assert isinstance(src.data.layout, FlexibleLayout)
        src.data.layout = MutationLayoutSHOULDREMOVE(dst)
        return src.data

    def as_fixed(self) -> MutationLayoutSHOULDREMOVE:
        return self

    def make_indexer(self) -> Callable:
        return self.target.make_indexer()


@dataclasses.dataclass
class Buffer(IRNode):
    # Name is sometimes None; e.g., ForceInPlace, where there isn't
    # a meaningful name
    name: Optional[str]
    layout: Layout

    # Multi-output buffers will define 'outputs: List[Buffer]'. Confusingly,
    # MultiOutput does NOT define this!

    def __post_init__(self) -> None:
        super().__post_init__()
        self.origin_node = None

    def make_indexer(self) -> Callable:
        return self.layout.make_indexer()

    def get_name(self) -> str:
        assert self.name, self
        return self.name

    def get_device(self) -> device:
        return self.layout.device

    def get_origin_node(self) -> Optional[Node]:
        return self.origin_node

    def get_defining_op(self) -> Optional[Operation]:
        return None

    @property
    def dtype(self):
        return getattr(self.layout, "dtype", None)

    def get_size(self) -> Any:
        return list(self.layout.size)

    def get_stride(self) -> Any:
        return list(self.layout.stride)

    def get_offset(self) -> Zero:
        return self.layout.offset

    def get_layout(self) -> Any:
        return self.layout

    def get_storage_numel(self):
        return self.get_numel()

    def is_extern(self):
        return False

    def freeze_layout(self) -> None:
        if not isinstance(self.layout, (MultiOutputLayout, NonOwningLayout)):
            self.layout = self.layout.as_fixed()

    def freeze_layout_with_stride_order(self, order: List[int], allow_padding: bool = False) -> None:
        assert isinstance(self.layout, FlexibleLayout)
        self.layout = self.layout.as_stride_order(order, allow_padding=allow_padding)

    def freeze_layout_with_fill_order(self, order: List[int]) -> None:
        assert isinstance(self.layout, FlexibleLayout)
        self.layout = self.layout.as_fill_order(order)

    def freeze_layout_with_same_order(self, stride: Tuple[Union[Mul, Integer], int, Union[Mul, Integer], Union[Mul, Integer, One]]) -> None:
        assert isinstance(self.layout, FlexibleLayout)
        self.layout = self.layout.as_same_order(stride)

    def is_zero_elements(self) -> bool:
        return V.graph.sizevars.is_expr_static_and_true(sympy.Eq(self.get_numel(), 0))  # type: ignore[arg-type]

    def make_loader(self) -> Callable:
        # Loading from a zero-element buffer is a no-op
        if self.is_zero_elements():
            return partial(nop_loader_fn, dtype=self.get_dtype())

        def loader(index):
            indexer = self.layout.make_indexer()
            return ops.load(self.name, indexer(index))

        return loader

    def codegen_reference(self, writer: Optional[IndentedBuffer] = None) -> str:
        return self.get_name()

    def decide_layout(self) -> None:
        pass

    def get_inputs_that_alias_output(self) -> Union[List[str], Tuple[()]]:
        if isinstance(self.layout, NonOwningLayout):
            return [self.layout.view.get_name()]
        return ()

    def get_mutation_names(self) -> Union[List[str], Tuple[()]]:
        if isinstance(self.layout, MutationLayoutSHOULDREMOVE):
            return [self.layout.target.get_name()]
        return ()

    def get_read_names(self) -> Set[str]:
        return {self.get_name()}

    def get_unbacked_symbol_uses(self) -> Set[sympy.Symbol]:
        return set()

    def get_unbacked_symbol_defs(self) -> Set[sympy.Symbol]:
        return set()

    def realize(self):
        pass

    def should_allocate(self):
        # Returns False by default.
        return False


@dataclasses.dataclass
class OperationBuffer(Buffer, Operation):
    # An operation that produces a single output buffer
    def get_outputs(self) -> List[Buffer]:
        return [self]

    def get_defining_op(self) -> Operation:
        return self

    def __post_init__(self):
        Buffer.__post_init__(self)
        Operation.__post_init__(self)


class InputBuffer(Buffer):
    pass


class ConstantBuffer(InputBuffer):
    override_device: Optional[torch.device] = None

    def make_loader(self) -> Callable:
        def loader(index):
            indexer = self.layout.make_indexer()
            return ops.load(
                V.graph.constant_name(self.get_name(), self.override_device),
                indexer(index),
            )

        return loader

    def constant_to_device(self, device):
        return ConstantBuffer(
            V.graph.constant_name(self.get_name(), device), self.layout
        )


class NoneAsConstantBuffer(IRNode):
    def get_unbacked_symbol_uses(self) -> Set[sympy.Symbol]:
        return set()

    def codegen_reference(self, writer: IndentedBuffer = None) -> str:
        return V.graph.wrapper_code.none_str


class ShapeAsConstantBuffer(IRNode):
    def __init__(self, shape: Union[Mul, Integer, Symbol]) -> None:
        super().__init__()
        self._shape = shape

    @property
    def shape(self):
        return self._shape

    def get_unbacked_symbol_uses(self) -> Set[sympy.Symbol]:
        return free_unbacked_symbols(self.shape)

    def codegen_reference(self, writer: IndentedBuffer = None) -> str:
        return V.graph.wrapper_code.expr_printer(V.graph.sizevars.simplify(self.shape))


@dataclasses.dataclass
class ComputedBuffer(OperationBuffer):
    data: Loops

    def get_computed_buffer_name(self):
        """
        Returns self.name if it exists, otherwise returns the name of the data node if that exists.
        If neither exist, returns None.
        """
        if self.name is not None:
            return self.name
        if hasattr(self.data, "name"):
            return self.data.name
        return None

    @cache_on_self
    def num_reads(self):
        return len(self.get_read_writes().reads)

    def get_read_writes(self) -> ReadWrites:
        with patch.object(FlexibleLayout, "allow_indexing", True):
            if self.data.get_reduction_type():
                return extract_read_writes(
                    self.get_store_function(),
                    self.data.get_pointwise_size(),
                    self.data.get_reduction_size(),
                )
            else:
                return extract_read_writes(
                    self.get_store_function(),
                    self.data.get_size(),
                )

    def get_unbacked_symbol_uses(self) -> Set[sympy.Symbol]:
        # Ordinarily, we'd like to just peek at the arguments list,
        # but ComputedBuffers have no argument list.
        #
        # Morally, this logic needs to be synchronized with the
        # KernelArgs.size calls, which are responsible for making symbols make
        # there way as kernel arguments (and it is precisely passing in one of
        # those symbols that establishes a dependency).  However, we haven't
        # started codegen yet so we can't directly reuse that logic.
        #
        # For now, I'm just yoloing with the size of the buffer.  Not sure if
        # it is enough.
        #
        # One thing you might wonder is if this is enough for a ComputedBuffer
        # denoting a reduction over i0.  Empirically, it is enough, but for an
        # unusual reason: we only need accurate dependencies for item() call,
        # but it's impossible to end up with a reduction over i0 from an
        # item() call without a regular non-reduction buffer first.
        return (
            free_unbacked_symbols(self.get_size())
            | free_unbacked_symbols(self.get_stride())
            | free_unbacked_symbols(self.get_offset())
            | self.data.get_unbacked_symbol_uses()
        )

    def make_loader(self) -> Callable:
        # Inline constants and index_expressions
        if (
            hasattr(self.data, "make_loader")
            and self.name not in V.graph.mutated_buffers
            and self.num_reads() == 0
        ):
            # can be inlined
            return self.data.make_loader()
        return super().make_loader()

    def get_store_function(self) -> Callable:
        indexer = self.layout.as_fixed().make_indexer()
        if isinstance(self.data, (Reduction, Scan, Sort)):
            return partial(self.data.store_reduction, self.name, indexer)
        else:
            assert isinstance(self.data, Pointwise)
            return partial(self.data.store_output, self.name, indexer)

    def get_fill_order(self) -> Optional[List[int]]:
        """
        If our layout is still flexible, try to determine the stride order based on stride orders of reads.

        TODO(jansel): A better algorithm here would look at downstream consumers of this
                      value and try to do global graph-level layout optimization.
                      This is also something just begging to be autotuned.
        """
        if isinstance(self.layout, FlexibleLayout):
            (index_vars, reduction_vars), _ = dependencies.index_vars_squeeze(
                self.data.get_pointwise_size(), self.data.get_reduction_size()
            )
            reads = self.get_read_writes().reads
            reads_bufs = [
                V.graph.name_to_buffer[r.name]
                if r.name in V.graph.name_to_buffer.keys()
                else None
                for r in reads
            ]
            # only consider reads to buffer of same size
            # ignore StarDeps because they don't contribute stride information
            assert all(
                isinstance(r, (dependencies.StarDep, dependencies.MemoryDep))
                for r in reads
            )
            reads = [
                sympy_subs(
                    r.index, {v: sympy.Integer(0) for v in reduction_vars if v != 0}
                )
                for r in reads
                if isinstance(r, dependencies.MemoryDep)
            ]

            if reads:
                if isinstance(self.data, (Scan, Sort)):
                    indices = self.data.reindex(index_vars, reduction_vars)
                else:
                    indices = index_vars
                stride_lengths = [
                    V.graph.sizevars.stride_hints(expr, indices) for expr in reads  # type: ignore[arg-type]
                ]
                from .scheduler import pick_loop_order

                return pick_loop_order(stride_lengths, self.get_size())

        return None

    def decide_layout(self) -> None:
        if isinstance(self.layout, FlexibleLayout):
            order = self.get_fill_order()
            if order:
                self.freeze_layout_with_fill_order(order)
            else:
                self.freeze_layout()

    @cache_on_self
    def get_default_sizes_body(self):
        args, var_ranges = dependencies.index_vars_squeeze(
            self.data.get_pointwise_size(), self.data.get_reduction_size(), prefix="q"
        )
        with patch.object(ConstantBuffer, "override_device", self.get_device()):
            body = LoopBody(
                self.get_store_function(),
                (args if self.get_reduction_type() else args[:1]),
                var_ranges,
            )
        index_vars = []
        reduce_vars: List[Any] = []
        index_size = []
        reduce_size = []
        for v, s in var_ranges.items():
            if v in args[0]:
                assert not reduce_vars
                index_vars.append(v)
                index_size.append(s)
            else:
                assert v in args[1]
                reduce_vars.append(v)
                reduce_size.append(s)
        return (index_size, reduce_size), body, (index_vars, reduce_vars)

    def simplify_and_reorder(
        self,
        extra_indexing_constraints: Optional[Tuple[Dict[Any, Any], List[Any]]] = None,
    ):
        """
        This is a main place where we do loop transformations in a
        backend-agnostic way.

        Here we:
            1) Remove any 1 dimensions
            2) Fuse contiguous dimensions together
            3) Reorder dimensions based on stride orders

        Optional argument extra_indexing_constraints can be used to append additional
        indexing expressions to existing ones derived from buffer's body. This can be useful
        to fuse scheduler nodes with compatible ranges, e.g. (s0*s1*...,) and (s0, s1, s2, ...)
        on CPU by preventing indexing simplifications and obtaining index/reduce ranges for
        the scheduler node compatible with other nodes.
        """
        (
            (index_size, reduce_size),
            body,
            (index_vars, reduce_vars),
        ) = self.get_default_sizes_body()

        index_formulas = [*body.indexing_exprs.values()]
        if extra_indexing_constraints is not None:
            assert (
                isinstance(extra_indexing_constraints, tuple)
                and len(extra_indexing_constraints) == 2
            )
            extra_indexing_ranges, extra_indexing_expr = extra_indexing_constraints
            assert isinstance(extra_indexing_ranges, dict)
            assert isinstance(extra_indexing_expr, list)
            assert all(isinstance(f, Expr) for f in extra_indexing_expr)

            expected_var_ranges = body.var_ranges
            assert expected_var_ranges == extra_indexing_ranges, (
                expected_var_ranges,
                extra_indexing_ranges,
            )
            # remove already existing expressions
            extra_indexing_expr = [
                e for e in extra_indexing_expr if e not in index_formulas
            ]
            index_formulas += extra_indexing_expr

        memory_addrs = [*body.writes_name2expr.values()]
        if not V.graph.has_feature(self, BackendFeature.PREFER_STORE_LOOP_ORDER):
            memory_addrs.extend(body.reads_name2expr.values())

        def simplify_and_reorder(x_vars, support_vars, sizes):
            sizes, reindex0, reindex1 = self._apply_loop_reordering(
                x_vars, support_vars, sizes, memory_addrs
            )
            # for NHWC: reindex0([0,1,2,3]) = [0,2,3,1], reindex1([0,1,2,3]) = [0,3,2,1]
            x_vars = reindex0(x_vars)
            sizes, reindex2, prune = V.graph.sizevars._simplify_loops(
                x_vars,
                sizes,
                index_prevent_reordering(index_formulas, x_vars, sizes),
            )
            reindex = fuse_reindexing(reindex1, reindex2)
            return sizes, reindex, reindex1

        support_vars = index_vars + reduce_vars
        iter_ranges, iter_reindex, _ = simplify_and_reorder(
            index_vars,
            support_vars,
            index_size,
        )
        reduce_ranges, reduce_reindex, _ = simplify_and_reorder(
            reduce_vars, support_vars, reduce_size
        )

        # retrace the loop body with simplification and reordering applied
        (iter_vars, reduce_vars), var_ranges = dependencies.index_vars_no_squeeze(
            iter_ranges, reduce_ranges, prefix="z"
        )
        body = LoopBody(
            body, [iter_reindex(iter_vars), reduce_reindex(reduce_vars)], var_ranges
        )
        return (iter_ranges, reduce_ranges), body

    @staticmethod
    def _apply_loop_reordering(
        index_vars: List[Symbol],
        support_vars: List[Symbol],
        sizes: Any,
        memory_addrs: Any,
        priority_idx: Optional[Any] = None,
    ) -> Tuple[Union[List[Union[int, Symbol]], List[Mul]], Callable, Callable]:
        """
        Shuffle the order of loops around to hopefully improve performance.
        """
        from .scheduler import pick_loop_order

        if priority_idx is None:
            priority_idx = []

        try:
            strides = [
                V.graph.sizevars.stride_hints(expr, index_vars, support_vars)
                for expr in memory_addrs
            ]
            assert len(strides) == len(memory_addrs) and len(strides[0]) == len(
                index_vars
            )
            order = list(reversed(pick_loop_order(strides, sizes, priority_idx)))
        except Exception:
            if config.debug:
                log.warning(
                    "Did not simplify complex index:\n%s\n%s",
                    dict(zip(index_vars, sizes)),
                    memory_addrs,
                )
            order = list(range(len(sizes)))
        sizes = [sizes[i] for i in order]
        return sizes, same_reorder(order), inverse_reorder(order)

    def get_reduction_size(self) -> List:
        return self.data.get_reduction_size()

    def get_reduction_type(self) -> Optional[str]:
        return self.data.get_reduction_type()

    def is_no_op(self) -> bool:
        return self.data.is_zero_elements()

    def should_allocate(self) -> bool:
        return True

    def constant_to_device(self, device):
        """Move this to a given device. Requires that all reads are to constants."""
        return self.data.constant_to_device(device)


class TemplateBuffer(OperationBuffer):
    """
    Represents a Triton (in the future other type) of template operator
    that we can fuse an epilogue onto.
    """

    def __init__(self, layout, inputs, make_kernel_render):
        super().__init__(name=None, layout=layout)
        self.inputs = InputsKernel.unwrap_storage(inputs)
        self.make_kernel_render = make_kernel_render
        self.name = V.graph.register_buffer(self)
        V.graph.register_operation(self)

    def get_read_writes(self):
        return self.normalized_read_writes()

    def normalized_read_writes(self):
        name = self.get_name()
        indexer = self.layout.make_indexer()

        def dummy(index, rindex):
            assert len(rindex) == 0
            return ops.store(name, indexer(index), "fake")

        deps = dependencies.extract_read_writes(
            dummy, self.get_size(), (), normalize=True
        )
        deps.reads = {dependencies.StarDep(x.get_name()) for x in self.inputs}
        return deps

    def get_reduction_size(self):
        return 1

    def get_reduction_type(self):
        return None

    def is_no_op(self):
        return False

    def should_allocate(self):
        return True

    def simplify_and_reorder(
        self,
        extra_indexing_constraints: Optional[Tuple[Dict[Any, Any], List[Any]]] = None,
    ):
        return (
            (
                self.get_size(),
                (),
            ),
            None,
        )


class TritonTemplateBuffer(TemplateBuffer):
    def __init__(
        self,
        layout,
        inputs,
        make_kernel_render,
        debug_extra=None,
        mutated_inputs: Optional[Iterable[IRNode]] = None,
    ):
        """
        NOTE:[TritonTemplates with multiple outputs]
        We want the ability for TritonTemplates to output multiple tensors. Triton
        kernels have no notion of outputs and this is done by creating tensors that
        are then mutated by the kernel. Currenlty our STORE_OUTPUT codegen doesn't
        support creating multinode outputs for triton templates.
        We work around this by creating an extra input buffer during the lowering
        and we mark them as mutated inputs.
        """
        super().__init__(layout, inputs, make_kernel_render)
        self.debug_extra = debug_extra
        self.mutated_inputs = mutated_inputs
        if mutated_inputs is not None:
            # Ensure that the mutated inputs are only allowed for certain nodes
            allowed_set = {
                torch.ops.higher_order.flex_attention,
                torch.ops.higher_order.flex_attention_backward,
            }
            current_node = V.graph.current_node.target
            assert (
                current_node in allowed_set
            ), f"Mutated inputs are only allowed for {allowed_set} but got {current_node}"
            mark_node_as_mutating(self, *mutated_inputs)

    def __str__(self):
        out = f"TritonTemplateBuffer(layout={self.layout}, {self.debug_extra})"
        return out


PrimitiveInfoType = Union[int, float, bool, str, List[Union[int, str, float, bool]]]


class ChoiceCaller:
    """
    Represents a possible choice used in autotune_process.py.
    During autotuning, self.benchmark() is first called to get benchmark result,
    and if this choice is selected, self.output_node() is called to get the output_node.

    Children classes: TritonTemplateCaller, CUDATemplateCaller.
    """

    def __init__(self, name: str, input_nodes: Union[List[TensorBox], Tuple[Union[ReinterpretView, StorageBox, TensorBox], Union[ReinterpretView, StorageBox]], Tuple[TensorBox, Union[ReinterpretView, StorageBox], Union[ReinterpretView, StorageBox]]], layout: Union[FixedLayout, FlexibleLayout]) -> None:
        super().__init__()
        self.name = name
        self.layout = layout
        self.input_nodes = input_nodes

    def benchmark(self, *args, out) -> float:
        algo = self.to_callable()
        return do_bench(algo, args, {"out": out})

    def call_name(self) -> str:
        raise NotImplementedError

    def to_callable(self):
        raise NotImplementedError

    def hash_key(self) -> str:
        raise NotImplementedError

    def output_node(self) -> TensorBox:
        raise NotImplementedError

    def info_dict(self) -> Dict[str, Union[PrimitiveInfoType, List[PrimitiveInfoType]]]:
        """Information returned here is logged to the autotune log file when that is enabled."""
        return {}


class TritonTemplateCallerBase(ChoiceCaller):
    def get_make_kernel_render(self) -> Any:
        raise NotImplementedError


class MultiTemplateBuffer(TritonTemplateBuffer):
    """
    Represents a Buffer with multiple backing implementation choices.

    Choices can be TritonTemplates or ExternKernels. During scheduling if there is a potential
    epilogue we will benchmark each of the choices with the epilogue to determine an implementation.
    Otherwise, the fastest base choice will be chosen.
    """

    def __init__(
        self,
        layout: Layout,
        inputs: List[IRNode],
        choice_timings: Callable[[], Dict[ChoiceCaller, float]],
    ):
        super().__init__(layout=layout, inputs=inputs, make_kernel_render=None)
        self._choice_timings_fn = choice_timings
        self._choice_timings: Optional[Dict[ChoiceCaller, float]] = None
        self.original_inputs = inputs

    @property
    def choice_timings(self) -> Dict[ChoiceCaller, float]:
        if self._choice_timings is None:
            self._choice_timings = self._choice_timings_fn()
        return self._choice_timings

    @contextlib.contextmanager
    def swap_as_triton_caller(self, caller: TritonTemplateCallerBase):
        assert isinstance(caller, torch._inductor.select_algorithm.TritonTemplateCaller)
        assert self.layout == caller.layout

        render = self.make_kernel_render
        self.make_kernel_render = caller.get_make_kernel_render()
        try:
            yield
        finally:
            self.make_kernel_render = render

    def finalize_as_triton_caller(self, caller: TritonTemplateCallerBase):
        assert isinstance(caller, torch._inductor.select_algorithm.TritonTemplateCaller)
        assert self.layout.size == caller.layout.size
        assert self.layout.stride == caller.layout.stride
        self.make_kernel_render = caller.get_make_kernel_render()

    def get_min_choice(self) -> Tuple[ChoiceCaller, float]:
        min_choice = min(self.choice_timings, key=self.choice_timings.get)  # type: ignore[arg-type]
        return (min_choice, self.choice_timings[min_choice])


class CUDATemplateBuffer(TemplateBuffer):
    def __init__(
        self,
        layout,
        inputs,
        make_kernel_render,
        workspace_size: int,
        template: CUDATemplate,  # type: ignore[name-defined]  # noqa: F821
    ):
        super().__init__(layout, inputs, make_kernel_render)
        # Global memory (in bytes) needed for this template.
        self.workspace_size = workspace_size
        self.template = template

    def get_workspace_size(self):
        return self.workspace_size if self.workspace_size is not None else 0


class CppTemplateBuffer(TemplateBuffer):
    def __init__(self, layout, inputs, make_kernel_render, template, choice):
        super().__init__(layout, inputs, make_kernel_render)
        self.template = template
        self.choice = choice


@dataclasses.dataclass
class InputsKernel(OperationBuffer):
    inputs: List[Buffer]

    def get_read_writes_input(self, x):
        return dependencies.StarDep(x.get_name())

<<<<<<< HEAD
    def get_read_writes(self) -> ReadWrites:
        reads: Set[dependencies.Dep] = set()
        StarDep = dependencies.StarDep
=======
    def get_read_writes(self):
        star_dep = []
>>>>>>> f8f41dcb
        for input in self.inputs:
            if isinstance(input, list):
                star_dep.extend([self.get_read_writes_input(x) for x in input])
            else:
                star_dep.append(self.get_read_writes_input(input))

        return dependencies.ReadWrites(
            set(star_dep),
            {dependencies.StarDep(self.get_name())},
            set(),
            [],
            None,
            op_counts=collections.Counter(),
        )

    @classmethod
    def unwrap_storage_for_input(cls, x: Any) -> Any:
        if isinstance(x, TensorBox):
            x = x.data
        if isinstance(x, StorageBox):
            x = x.data
        if isinstance(x, BaseView) and not isinstance(x, ReinterpretView):
            x = ExternKernel.realize_input(x)
        if isinstance(x, TensorBox):
            # when converting to ReinterpretView fails in the
            # realize_input call above, the result will be wrapped
            # into TensorBox / StorageBox pair as a result of the
            # cls.copy_input call; so we should unwrap recursively
            return cls.unwrap_storage_for_input(x)
        if isinstance(x, TorchBindObject):
            return x
        assert isinstance(x, (Buffer, ReinterpretView)), x
        return x

    @staticmethod
    def unwrap_storage(inputs: Any) -> Any:
        inputs_new = []
        for x in inputs:
            if isinstance(x, list):
                x = [InputsKernel.unwrap_storage_for_input(i) for i in x]
            else:
                x = InputsKernel.unwrap_storage_for_input(x)
            inputs_new.append(x)
        return inputs_new

    def is_extern(self) -> bool:
        return True


class NopKernel(InputsKernel):
    def is_no_op(self) -> bool:
        return True


class ConcatKernel(NopKernel):
    """
    There isn't actually a real kernel for concat, we just change the
    storage for the upstream data.
    """

    @classmethod
    def create(cls, inputs: List[TensorBox], dim: Union[Integer, One, Zero]) -> StorageBox:
        device = inputs[0].get_device()
        dtype = inputs[0].get_dtype()
        new_size = list(inputs[0].get_size())
        offsets_start = [0]
        offsets_end = [new_size[dim]]
        assert 0 <= dim < len(new_size)
        for i in range(1, len(inputs)):
            input_size = inputs[i].get_size()
            offsets_start.append(new_size[dim])
            assert len(input_size) == len(new_size)
            assert inputs[i].get_dtype() == dtype
            assert inputs[i].get_device() == device
            for j in range(len(new_size)):
                if j == dim:
                    new_size[j] = new_size[j] + input_size[j]
                else:
                    new_size[j] = V.graph.sizevars.guard_equals(
                        new_size[j], input_size[j]
                    )
            offsets_end.append(new_size[dim])

        output_stride = FlexibleLayout.contiguous_strides(new_size)
        # If any of the inputs is in CL format, use CL format for the output
        for i in range(len(inputs)):
            x = inputs[i]
            if is_storage_and_layout(x):
                layout = x.get_layout()
                if isinstance(
                    layout, FixedLayout
                ) and Layout.is_channels_last_contiguous(layout.size, layout.stride):
                    # use CL stride for the output
                    output_stride = make_channels_last_strides_for(new_size)
                    break
        any_input_is_storage_and_layout = any(is_storage_and_layout(x) for x in inputs)
        fx_node_args = V.graph.current_node.args[0]
        assert isinstance(fx_node_args, list)
        # If any of the inputs has meta tensor and the meta tensor is in CL format, use CL format for the output
        if any_input_is_storage_and_layout is False and any(
            "val" in arg.meta
            and (
                arg.meta["val"].is_contiguous(memory_format=torch.channels_last)
                or arg.meta["val"].is_contiguous(memory_format=torch.channels_last_3d)
            )
            for arg in fx_node_args
        ):
            output_stride = make_channels_last_strides_for(new_size)

        concat_kernel = ConcatKernel(
            name=None,
            layout=FixedLayout(
                device=device,
                dtype=dtype,
                size=new_size,
                stride=output_stride,
            ),
            inputs=[],
        )
        kernel = StorageBox(concat_kernel)
        op_names = []
        for i in range(len(inputs)):
            input_buffer = cls.realize_into(
                inputs[i],
                SliceView.create(
                    kernel, dim, offsets_start[i], offsets_end[i], clamp=False
                ),
            )
            concat_kernel.inputs.append(input_buffer)

            if isinstance(inputs[i].data, BaseView):
                input_unwrapped = inputs[i].data.unwrap_view()
            else:
                input_unwrapped = inputs[i].data

            if (
                input_unwrapped.is_input_buffer()
                and is_gpu(inputs[i].get_device().type)
                and not is_dynamic(input_buffer)
            ):
                op_names.append(input_buffer.get_operation_name())

        if len(op_names) > 1 and V.graph.has_feature(device, BackendFeature.FOREACH):
            V.graph.register_operation_list(op_names)

        concat_kernel.name = V.graph.register_buffer(concat_kernel)
        concat_kernel.inputs = cls.unwrap_storage(concat_kernel.inputs)
        V.graph.register_operation(concat_kernel)

        return kernel

    @classmethod
    def can_realize_into_without_copy(cls, src: StorageBox) -> bool:
        if isinstance(src, TensorBox):
            # unwrap a TensorBox
            return cls.can_realize_into_without_copy(src.data)

        return isinstance(src.data.layout, FlexibleLayout) and not isinstance(
            src.data, ExternKernelAlloc
        )

    @classmethod
    def realize_into(cls, src: Any, dst: ReinterpretView) -> ComputedBuffer:
        # Attempt to turn this into a ReinterpretView rather than assert.
        # This has concessions around layout, as as_storage_and_layout
        # can cause us to go from flexible to fixed layout.
        if not isinstance(dst, ReinterpretView):
            if is_storage_and_layout(dst):
                storage, layout = as_storage_and_layout(dst)
                dst = ReinterpretView(storage, layout)
        assert isinstance(dst, ReinterpretView), dst
        if isinstance(src, TensorBox):
            # unwrap a TensorBox
            return cls.realize_into(src.data, dst)
        if isinstance(src, StorageBox):
            src.realize()
            # ExternKernelAlloc has specific requirements for output layout, should create a copy
            assert hasattr(src.data, "layout")
            if cls.can_realize_into_without_copy(src):
                src.data.layout = NonOwningLayout(dst)
                return src.data
        # introduce a copy
        pw = Pointwise.create(
            device=src.get_device(),
            dtype=src.get_dtype(),
            inner_fn=src.make_loader(),
            ranges=[
                V.graph.sizevars.guard_equals(a, b)
                for a, b in zip(src.get_size(), dst.get_size())
            ],
        )
        return cls.realize_into(pw, dst)

    def should_allocate(self) -> bool:
        return True


def get_aten_cpp_kernel_name(kernel: Optional[OpOverload]) -> Optional[str]:
    # Calling with the default kernel name can lead to ambiguous behavior like the following example.
    # repeat_interleave(const at::Tensor & repeats, c10::optional<int64_t> output_size=std::nullopt)
    # repeat_interleave(const at::Tensor & self, int64_t repeats,
    #       c10::optional<int64_t> dim=std::nullopt, c10::optional<int64_t> output_size=std::nullopt)
    if not isinstance(kernel, torch._ops.OpOverload) or kernel.namespace != "aten":
        return None
    opname = (
        kernel.__name__.split(".")[0]
        if kernel._overloadname == "default"
        else kernel.__name__.replace(".", "_")
    )
    return f"at::_ops::{opname}::call"


@dataclasses.dataclass
class ExternKernel(InputsKernel):
    constant_args: Tuple[Any, ...] = ()
    kwargs: Dict[str, Any] = dataclasses.field(default_factory=dict)
    output_view: Optional[ReinterpretView] = None
    python_kernel_name: Optional[str] = None
    cpp_kernel_name: Optional[str] = None
    # FIXME: in some cases we sill need to explicitly pass in ordered_kwargs_for_cpp_kernel
    # We shouldn't need to do this since the information can be retrieved from op_overload._schema.
    ordered_kwargs_for_cpp_kernel: Iterable[str] = dataclasses.field(
        default_factory=list
    )
    op_overload: Optional[
        Union[torch._ops.OpOverload, torch._ops.HigherOrderOperator]
    ] = None
    arg_properties: Optional[List[Dict[str, Any]]] = None
    kwarg_properties: Optional[Dict[str, Dict[str, Any]]] = None
    unbacked_bindings: Dict[sympy.Symbol, pytree.KeyPath] = dataclasses.field(
        default_factory=dict
    )

    def __init__(
        self,
        name: Optional[Any],
        layout: Any,
        inputs: Any,
        constant_args: Any = (),
        kwargs: Optional[Dict[str, Any]] = None,
        output_view: Optional[Any] = None,
        python_kernel_name: Optional[str] = None,
        cpp_kernel_name: Optional[str] = None,
        ordered_kwargs_for_cpp_kernel: Union[List[str], Tuple[()]] = (),
        op_overload: Optional[OpOverload] = None,
    ) -> None:
        super().__init__(
            name,
            layout,
            inputs,
        )
        self.constant_args = constant_args
        self.kwargs = kwargs if kwargs else {}
        self.output_view = output_view
        self.python_kernel_name = python_kernel_name
        # If cpp_kernel_name is None, we will try to construct it from op_overload
        self.cpp_kernel_name = cpp_kernel_name or get_aten_cpp_kernel_name(op_overload)
        self.ordered_kwargs_for_cpp_kernel = ordered_kwargs_for_cpp_kernel
        self.op_overload = op_overload
        self.collect_arg_kwarg_properties()
        self.unbacked_bindings = {}
        self.fx_node = V.graph.current_node

    def get_unbacked_symbol_defs(self) -> Set[sympy.Symbol]:
        return set()

    def collect_arg_kwarg_properties(self) -> None:
        # if self.op_overload is torch._ops.OpOverload, we can use its schema to collect additional
        # information for args and kwargs, e.g. type and default value, to help with the cpp wrapper codegen
        self.arg_properties = (
            [
                {
                    "name": x.name,
                    "type": x.real_type,
                    "default_value": x.default_value,
                }
                for x in self.op_overload._schema.arguments
                if not x.kwarg_only
            ]
            if isinstance(self.op_overload, torch._ops.OpOverload)
            else [{} for i in range(len(self.inputs))]
        )
        self.allarg_properties = (
            {
                x.name: {"type": x.real_type, "default_value": x.default_value}
                for x in self.op_overload._schema.arguments
            }
            if isinstance(self.op_overload, torch._ops.OpOverload)
            else {}
        )
        # FIXME: self.kwargs does not always match kwargs defined in schema, so sometimes
        # ordered_kwargs_for_cpp_kernel is explicilty passed in.
        if (
            isinstance(self.op_overload, torch._ops.OpOverload)
            and not self.ordered_kwargs_for_cpp_kernel
        ):
            self.ordered_kwargs_for_cpp_kernel = [
                x.name for x in self.op_overload._schema.arguments if x.kwarg_only
            ]

    def fill_non_provided_args(self, args, kwargs, convert_val_to_str=False):
        # Previously, we want to maintain forward-compatibility by skipping
        # default args in the serialized artifacts in fbcode. However,
        # some of our shim interfaces require default values being set.
        # Discussed with Sherlock offline and we decided to allow serializing
        # default args into the C++ wrapper code for now. We will refine this
        # part if we see real FC requirement. More details related to FC
        # can be found at:
        # https://docs.google.com/document/d/1FzWm-sHYwmRi3x_g036kOxd99KaYquUsA-L5JwOn8ys/edit?usp=sharing
        assert isinstance(args, (list, tuple))
        if isinstance(args, tuple):
            args = list(args)
        assert self.arg_properties, "ExternKernel.arg_properties should not be empty"

        n_args = len(args)
        n_pos_args = len(self.arg_properties)
        # For cpp wrapper, if some positional args are not provided, we need to check
        # if they're in the kwargs or use their default value
        if n_args < n_pos_args:
            log.debug(
                "%s has %d unprovided positional arguments. "
                "Will check if they are in the keyword arguments or will use default values.",
                self.op_overload,
                n_pos_args - n_args,
            )
            for i in range(n_args, n_pos_args):
                arg_name = self.arg_properties[i]["name"]
                args.append(
                    kwargs[arg_name]
                    if arg_name in kwargs
                    else self.arg_properties[i]["default_value"]
                )
        return args

    def decide_layout(self) -> None:
        if isinstance(self.layout, FlexibleLayout):
            self.apply_constraint()
            self.freeze_layout()

    def codegen_comment(self, wrapper: WrapperCodeGen) -> None:
        origin_str, detailed_origin_str = get_kernel_metadata(self, wrapper)
        if origin_str:
            wrapper.writeline(origin_str)

    def codegen(self, wrapper):
        raise NotImplementedError

    def get_kernel_name(self) -> str:
        return (
            (
                V.graph.wrapper_code.get_c_shim_func_name(self.cpp_kernel_name)  # type: ignore[attr-defined]
                if config.abi_compatible
                else self.cpp_kernel_name
            )
            if V.graph.cpp_wrapper
            else self.python_kernel_name
        )

    @staticmethod
    def copy_input(x: Union[ReinterpretView, TensorBox, View]) -> TensorBox:
        pw = Pointwise.create(
            device=x.get_device(),
            dtype=x.get_dtype(),
            inner_fn=x.make_loader(),
            ranges=x.get_size(),
            origin_node=x.get_origin_node(),
            traceback=x.get_traceback(),
        )
        pw.realize()
        return pw

    @classmethod
    def process_kernel(
        cls, kernel, *args, **kwargs
    ) -> Tuple[
        Any,
        List[Any],
        List[Any],
        Callable[[Any, Any], Any],
        Optional[Dict[sympy.Symbol, pytree.KeyPath]],
    ]:
        binded_args = {"args": args, "kwargs": kwargs}

        args_flat, args_spec = pytree.tree_flatten(binded_args)

        is_arg_tensor = []
        tensor_args = []
        non_tensor_args: List[Any] = []
        for arg in args_flat:
            is_arg_tensor.append(isinstance(arg, IRNode))
            if is_arg_tensor[-1]:
                tensor_args.append(arg)
            else:
                if isinstance(arg, sympy.Expr):
                    arg = V.graph.sizevars.shape_env.create_symintnode(arg, hint=None)
                non_tensor_args.append(arg)

        def unflatten_args(new_tensor_args, new_non_tensor_args):
            result = []
            it_tensors = iter(new_tensor_args)
            it_non_tensors = iter(new_non_tensor_args)
            for is_tensor in is_arg_tensor:
                if is_tensor:
                    result.append(next(it_tensors))
                else:
                    result.append(next(it_non_tensors))
            r = pytree.tree_unflatten(result, args_spec)
            return r.get("args", []), r.get("kwargs", {})

        tensor_args = [cls.realize_input(x) for x in tensor_args]

        # freeze layout otherwise our output stride calculation might
        # become incorrect
        for x in tensor_args:
            if is_storage_and_layout(x):
                as_storage_and_layout(x, freeze=True)

        # Rerun fake tensor propagation, because Inductor may have changed the
        # strides of inputs and we need to determine accurately what the
        # output stride will be.
        example_args: List[Union[torch.Tensor, torch._C.ScriptObject]] = []

        # We need to retain the constant values of fake tensors that we originally
        # propagated the graph with, because for some operators running without a
        # constant would trigger an error / DataDependentException
        for x in tensor_args:
            # if x is a view of a constant, we need to realize the view
            # (we can't pass the constant into the kernel directly)
            if not isinstance(x, BaseView) and x.get_name() in V.graph.constants:
                example_args.append(V.graph.constants[x.get_name()])
            elif (
                not isinstance(x, BaseView)
                and x.get_name() in V.graph.torchbind_constants
            ):
                example_args.append(V.graph.torchbind_constants[x.get_name()])
            else:
                example_args.append(ir_node_to_tensor(x, guard_shape=True))

        new_args, new_kwargs = unflatten_args(example_args, non_tensor_args)
        example_output = kernel(*new_args, **new_kwargs)

        unbacked_bindings: Optional[Dict[sympy.Symbol, pytree.KeyPath]] = None
        if shape_env := V.fake_mode.shape_env:
            rebind_unbacked(shape_env, V.current_node, example_output)
            unbacked_bindings = compute_unbacked_bindings(
                shape_env, example_output, V.current_node.meta.get("val")
            )

        example_out_li = (
            [example_output]
            if not isinstance(example_output, (list, tuple))
            else example_output
        )
        for t in example_out_li:
            if isinstance(t, torch.Tensor) and t.is_sparse:
                msg = "sparsity not handled. Please file issue for sparse inference weights."
                if stack_trace := V.graph.current_node.meta.get("stack_trace", None):
                    msg = f"{msg} Found from : \n {stack_trace}"
                V.graph.disable_cudagraphs_reason = msg

        return (
            example_output,
            tensor_args,
            non_tensor_args,
            unflatten_args,
            unbacked_bindings,
        )

    @classmethod
    def convert_to_reinterpret_view(cls, x: Union[ExpandView, PermuteView, View]) -> ReinterpretView:
        """
        In order to pass this to an extern kernel we need a
        ReinterpretView not a View.  This allows us to avoid some
        unneeded copies.
        """
        assert isinstance(x, BaseView)
        if isinstance(x, ReinterpretView):
            return x

        # NOTE: Don't use extract_read_writes here as it fails when
        # make_loader() inlines the computation
        x_unwrap_view = x.unwrap_view()
        x_unwrap_view_fx_node = V.graph.get_buffer(
            x_unwrap_view.get_name()
        ).get_origin_node()
        # Prefer channels last format according to how the format is set from eager.
        if (
            x_unwrap_view_fx_node is not None
            and "val" in x_unwrap_view_fx_node.meta
            and isinstance(x_unwrap_view.layout, FlexibleLayout)
            and (
                x_unwrap_view_fx_node.meta["val"].is_contiguous(
                    memory_format=torch.channels_last
                )
                or x_unwrap_view_fx_node.meta["val"].is_contiguous(
                    memory_format=torch.channels_last_3d
                )
            )
        ):
            x_unwrap_view.freeze_layout_with_same_order(
                make_channels_last_strides_for(x_unwrap_view.get_size())
            )
        else:
            x_unwrap_view.freeze_layout()

        index_args, var_ranges = dependencies.index_vars_squeeze(
            x.get_size(), prefix="r"
        )
        range_vars = index_args[0]
        index = x.make_indexer()(range_vars)

        index = V.graph.sizevars.simplify_with_ranges(index, var_ranges)
        strides = V.graph.sizevars.stride_vars(index, range_vars)
        offset = V.graph.sizevars.offset_var(index, range_vars)
        expected = sympy_dot(range_vars, strides) + offset

        if index != expected:
            log.debug(
                "convert_to_reinterpret_view failed: stride=%s offset=%s index=%s",
                strides,
                offset,
                index,
            )
            raise NotImplementedError

        return ReinterpretView(
            data=x.data,
            layout=FixedLayout(
                device=x.get_device(),
                dtype=x.get_dtype(),
                size=x.get_size(),
                stride=strides,
                offset=offset,
            ),
        )

    @classmethod
    def realize_input(cls, x: Any) -> Any:
        if x is None:
            return NoneAsConstantBuffer()
        if isinstance(x, (sympy.Expr, sympy.logic.boolalg.Boolean, int)):
            return ShapeAsConstantBuffer(x)
        if isinstance(x, Constant):
            return V.graph.add_tensor_constant(
                torch.tensor(x.value, dtype=x.get_dtype(), device=x.get_device())
            )
        if isinstance(x, ConstantBuffer):
            return x
        if isinstance(x, TensorBox):
            return cls.realize_input(x.data)
        if isinstance(x, ReinterpretView):
            return ReinterpretView(cls.realize_input(x.data), x.get_layout())
        if isinstance(x, BaseView):
            x.realize()
            if is_storage_and_layout(x.unwrap_view()):
                try:
                    return cls.convert_to_reinterpret_view(x)
                except NotImplementedError:
                    pass
        if isinstance(x, StorageBox):
            # TODO(jansel): impose layout preference on realized buffer
            x.realize()
            return x
        if isinstance(x, TorchBindObject):
            return x
        return cls.copy_input(x)

    @classmethod
    def require_stride1(cls, x: Union[ReinterpretView, StorageBox, TensorBox]) -> Union[ReinterpretView, StorageBox, TensorBox]:
        if is_storage_and_layout(x):
            if len(x.get_stride()) == 0:
                return x
            for stride in x.get_stride():
                if stride == 1:
                    return x
        return cls.copy_input(x)

    @classmethod
    def require_stride_order(cls, x: TensorBox, order: List[int], allow_padding: bool = False) -> TensorBox:
        if x.get_numel() == 0:  # Layout doesn't matter
            return x

        # require x to have the layout as strided_ordered as order
        if is_storage_and_layout(x):
            while isinstance(x.get_layout(), NonOwningLayout):
                x = x.get_layout().view
            if isinstance(x.get_layout(), FlexibleLayout):
                # If the the FlexibleLayout already has the size and stride in the required order,
                # freeze it to a FixedLayout by using its current size and stride.
                # The behavior of using its current size and stride or the given order can be different
                # if the size and stride has ambiguilty, for example for a 4D input where the iC = 1:
                # size=[s0, 1, 28, 28], stride=[784, 784, 28, 1]. If the required order is [3, 0, 2, 1] (channels last),
                # the current size and stride already satisfies this order.
                # However by freezing it to the required order, the layout will be changed to:
                # size=[s0, 1, 28, 28], stride=[784, 1, 28, 1]), which is not actually necessary.

                # fix flexiblelayout to be FixedLayout with stride_order
                as_storage_and_layout(
                    x,
                    freeze=True,
                    want_contiguous=False,
                    stride_order=get_stride_order(
                        V.graph.sizevars.size_hints(x.get_layout().stride)
                    )
                    if is_stride_order_storage_and_layout(x, order)
                    else order,
                    allow_padding=allow_padding,
                )
                return x
            elif isinstance(
                x.get_layout(), FixedLayout
            ) and x.get_layout().is_stride_ordered(order):
                return x
            elif isinstance(x.get_layout(), MutationLayoutSHOULDREMOVE):
                if isinstance(x.get_layout().real_layout(), FlexibleLayout):
                    raise AssertionError(
                        "the MutationLayoutSHOULDREMOVE's real layout shouldn't be FlexibleLayout"
                    )
                elif isinstance(
                    x.get_layout().real_layout(), FixedLayout
                ) and x.get_layout().real_layout().is_stride_ordered(order):
                    return x

        # TODO - Storage to InputBuffer
        if isinstance(x, InputBuffer) and x.get_layout().is_stride_ordered(order):
            return x
        if (
            isinstance(x, TensorBox)
            and isinstance(x.data, BaseView)
            and not isinstance(x.data, ReinterpretView)
            and is_storage_and_layout(x.unwrap_view())
            and not isinstance(x.unwrap_view().data, ExternKernelAlloc)
        ):
            try:
                x.data = cls.convert_to_reinterpret_view(x.data)
                return cls.require_stride_order(x, order, allow_padding=allow_padding)
            except NotImplementedError:
                pass
        x = cls.copy_input(x)
        as_storage_and_layout(
            x,
            freeze=True,
            want_contiguous=False,
            stride_order=order,
            allow_padding=allow_padding,
        )
        assert is_stride_order_storage_and_layout(x, order)
        return x

    @classmethod
    def require_channels_last(cls, x: TensorBox) -> TensorBox:
        return cls.require_stride_order(x, NHWC_STRIDE_ORDER)

    @classmethod
    def require_channels_last_3d(cls, x):
        return cls.require_stride_order(x, NHWDC_STRIDE_ORDER)

    @classmethod
    def require_contiguous(cls, x: TensorBox) -> TensorBox:
        return cls.require_stride_order(x, list(reversed(range(len(x.get_size())))))

    def apply_constraint(self) -> None:
        pass

    def codegen_const_args(self) -> map:
        if V.graph.cpp_wrapper:
            result = []
            for i, x in enumerate(self.constant_args):
                idx = len(self.inputs) + i
                type_ = (
                    self.arg_properties[i].get("type")
                    if self.arg_properties and idx < len(self.arg_properties)
                    else None
                )
                result.append(
                    V.graph.wrapper_code.val_to_arg_str(x, type_)  # type: ignore[arg-type]
                )
            return result
        else:
            return map(V.graph.wrapper_code.val_to_arg_str, self.constant_args)

    def codegen_args(self) -> List[str]:
        args = []
        for i, x in enumerate(self.inputs):
            if isinstance(x, list):
                names = [i.codegen_reference() for i in x]
                codegen_reference = f'[{", ".join(names)}]'
                args.append(codegen_reference)
            else:
                if V.graph.cpp_wrapper:
                    assert self.arg_properties and i < len(
                        self.arg_properties
                    ), "Invalid access to ExternKernel.arg_properties"
                    type_ = self.arg_properties[i].get("type")
                    args.append(
                        V.graph.wrapper_code.val_to_arg_str(  # type: ignore[arg-type]
                            x, type_
                        )
                    )
                else:
                    args.append(x.codegen_reference())
        args.extend(self.codegen_const_args())
        return args

    def get_kwargs_value(self, arg_name):
        if arg_name in self.kwargs:
            return self.kwargs.get(arg_name)
        if self.allarg_properties and self.allarg_properties.get(arg_name):
            return self.allarg_properties.get(arg_name).get("default_value")  # type: ignore[union-attr]
        else:
            raise AssertionError(f"{arg_name} not in self.allarg_properties")

    def codegen_kwargs(self, skip_out: bool = False) -> List[str]:
        if V.graph.cpp_wrapper:
            kwargs = []
            for arg_name in self.ordered_kwargs_for_cpp_kernel:
                if skip_out and arg_name == "out":
                    # ExternKernelOut has its own logic for inserting the out parameter
                    continue

                v = self.get_kwargs_value(arg_name)
                if isinstance(v, sympy.Expr):
                    kwargs.append(v)
                else:
                    type_ = (
                        self.allarg_properties.get(arg_name).get("type")  # type: ignore[union-attr]
                        if self.allarg_properties and arg_name in self.allarg_properties
                        else None
                    )
                    kwargs.append(
                        V.graph.wrapper_code.val_to_arg_str(  # type: ignore[arg-type]
                            v, type_
                        )
                    )
        else:
            kwargs = [
                f"{k}={V.graph.wrapper_code.val_to_arg_str(v)}"  # type: ignore[misc]
                for k, v in self.kwargs.items()
            ]
        return kwargs

    def codegen_size_asserts(self, wrapper: WrapperCodeGen) -> None:
        if config.size_asserts and not V.graph.cpp_wrapper:
            # comparing strides for 0 size tensor is tricky. Ignore them for now.
            if sympy_product(self.get_size()) == 0:
                return
            size = V.graph.wrapper_code.codegen_shape_tuple(self.get_size())
            stride = V.graph.wrapper_code.codegen_shape_tuple(self.get_stride())
            wrapper.writeline(
                f"assert_size_stride({self.get_name()}, {size}, {stride})"
            )

    def get_group_stride(self):
        """
        get output sizes and strides, for template_codegen
        """
        _size = self.get_size()
        _stride = self.get_stride()
        # iter_ranges = _size of output tensor, reduce_range = [] because no reduction
        return [_size, []], _stride

    def canonicalize(self):
        """
        Manually get canonicalization of the output index
        """
        # manually generate index formula for conv
        sizevars = V.graph.sizevars
        sizes = self.get_size()
        strides = self.get_stride()
        strides = [sizevars.size_hint(x) for x in strides]
        # TODO: I can't tell if the symbols here are temporary
        index_vars = [sympy_index_symbol(f"d{i}") for i in range(len(sizes))]
        # reorder index vars according to stride
        index_order = sorted(range(len(strides)), key=strides.__getitem__, reverse=True)
        lookup = {pos: idx for idx, pos in enumerate(index_order)}
        order = [lookup[i] for i in range(len(lookup))]
        index_vars = [index_vars[i] for i in order]
        indexer = self.make_indexer()
        index = indexer(index_vars)

        new_sizes, reindex, prune = V.graph.sizevars._simplify_loops(
            index_vars, sizes, [index]
        )

        # assign new variables each dimension to deal with numbering mismatches
        # d0, d1, d2 could become d0, d2 -- which won't match d0, d1
        _, add_var = var_builder("c")
        replacement = dict(zip(index_vars, reindex([add_var(x) for x in new_sizes])))

        index = sympy_subs(sympy.expand(index), replacement)  # type: ignore[arg-type]
        return index, tuple(new_sizes)

    def get_unbacked_symbol_uses(self) -> Set[sympy.Symbol]:
        # NB: It's not necessary to check regular inputs as we automatically
        # have dependencies on them
        r = set()
        for arg in self.constant_args:
            r |= maybe_free_unbacked_symbols(arg)
        for arg in self.kwargs.values():
            r |= maybe_free_unbacked_symbols(arg)
        return r

    def __str__(self):
        kernel_name = getattr(self, "python_kernel_name", None)
        lines = [
            f"python_kernel_name={kernel_name!r}",
        ]
        lines += [
            f"{field.name}={getattr(self, field.name)}"
            for field in dataclasses.fields(self)
        ]
        lines.append(f"origin_node={self.origin_node!r}")
        return self.str_helper(lines)

    __repr__ = __str__


@dataclasses.dataclass
class ExternKernelOut(ExternKernel):
    def codegen(self, wrapper: WrapperCodeGen) -> None:
        self.codegen_comment(wrapper)
        args = [*self.codegen_args(), *self.codegen_kwargs(skip_out=True)]
        wrapper.generate_extern_kernel_out(
            self.get_kernel_name(),
            self.codegen_reference(),
            self.output_view.codegen_reference() if self.output_view else None,
            args,
        )

    def __init__(
        self,
        layout: Union[FixedLayout, FlexibleLayout],
        inputs: Union[List[ReinterpretView], Tuple[Union[ReinterpretView, StorageBox, TensorBox], Union[ReinterpretView, StorageBox, TensorBox]], Tuple[TensorBox, Union[ReinterpretView, StorageBox], Union[ReinterpretView, StorageBox]]],
        constant_args: Union[List[Union[List[int], int]], Tuple[()]] = (),
        kwargs: Optional[Dict[str, int]] = None,
        output_view: Optional[Any] = None,
        python_kernel_name: Optional[str] = None,
        cpp_kernel_name: Optional[str] = None,
        ordered_kwargs_for_cpp_kernel: Tuple[()] = (),
        op_overload: Optional[OpOverload] = None,
    ) -> None:
        super().__init__(
            None,
            layout,
            self.unwrap_storage(inputs),
            constant_args,
            kwargs or {},
            None,
            python_kernel_name,
            cpp_kernel_name,
            ordered_kwargs_for_cpp_kernel,
            op_overload,
        )
        self.name = V.graph.register_buffer(self)
        V.graph.register_operation(self)

    def should_allocate(self) -> bool:
        return True


class RandomSeeds(ExternKernelOut):
    def __init__(self, count: int, device: torch.device):
        limits = torch.iinfo(torch.int64)
        super().__init__(
            layout=FixedLayout(
                device=device,
                dtype=torch.int64,
                size=[count],
            ),
            inputs=[],
            constant_args=[limits.min, limits.max, [count]],
            python_kernel_name="aten.randint.low_out",
            # FIXME: Ideally we should only use at::_ops::randint_low_out::call here,
            # but the signature is different from is at::randint_out. Again,
            # we can simplify the code when only keeping an ABI-compatible version.
            cpp_kernel_name="at::_ops::randint_low_out::call"
            if config.abi_compatible
            else "at::randint_out",
            op_overload=aten.randint.low_out,
        )


class ExternKernelAlloc(ExternKernel):
    def codegen(self, wrapper: WrapperCodeGen) -> None:
        self.codegen_comment(wrapper)
        args = [*self.codegen_args(), *self.codegen_kwargs()]
        V.graph.wrapper_code.generate_extern_kernel_alloc(self, args)
        if isinstance(self.layout, Layout):
            self.codegen_size_asserts(wrapper)

    def __init__(
        self,
        layout: Union[FixedLayout, MultiOutputLayout],
        inputs: Union[List[TensorBox], Tuple[Union[ReinterpretView, StorageBox], Union[ReinterpretView, StorageBox], Union[ReinterpretView, StorageBox]], Tuple[StorageBox, ...]],
        constant_args: Any = (),
        kwargs: Optional[Dict[str, Any]] = None,
        python_kernel_name: Optional[str] = None,
        cpp_kernel_name: Optional[str] = None,
        ordered_kwargs_for_cpp_kernel: Union[List[str], Tuple[()]] = (),
        op_overload: OpOverload = None,
    ) -> None:
        super().__init__(
            None,
            layout,
            self.unwrap_storage(inputs),
            constant_args,
            kwargs or {},
            None,
            python_kernel_name,
            cpp_kernel_name,
            ordered_kwargs_for_cpp_kernel,
            op_overload,
        )
        self.name = V.graph.register_buffer(self)
        V.graph.register_operation(self)

    def should_allocate(self) -> bool:
        return False

    def apply_constraint(self):
        raise NotImplementedError


class UserDefinedTritonKernel(ExternKernel):
    def get_kernel_and_configs(self):
        from triton.runtime.autotuner import Autotuner

        from torch._higher_order_ops.triton_kernel_wrap import kernel_side_table

        kernel = kernel_side_table.get_kernel(self.kernel_idx)
        configs = []
        if isinstance(kernel, Autotuner):
            configs = kernel.configs
            kernel = kernel.fn
        return kernel, configs

    def codegen(self, wrapper):
        kernel, configs = self.get_kernel_and_configs()

        # Definition of kernel
        new_name, triton_meta = wrapper.define_user_defined_triton_kernel(
            kernel, configs, self.kwargs
        )
        raw_args = [
            self.get_kwargs_value(k) for k in self.ordered_kwargs_for_cpp_kernel
        ]
        # Call to kernel
        self.codegen_comment(wrapper)
        wrapper.generate_user_defined_triton_kernel(
            new_name, raw_args, self.grid, configs, triton_meta, kernel.constexprs
        )

    def should_allocate(self):
        return False

    def has_side_effects(self):
        # UserDefinedTritonKernel does not return anything, but rather
        # modifies input in place, do not let it get DCEd
        return True

    def get_unbacked_symbol_uses(self) -> Set[sympy.Symbol]:
        # add unbacked symbols used in the grid to the ones used
        # in the kwargs (the latter is generated by ExternKernel)
        return super().get_unbacked_symbol_uses() | free_unbacked_symbols(self.grid)

    def get_unbacked_symbol_defs(self) -> Set[sympy.Symbol]:
        return set()

    def get_mutation_names(self):
        # NB: Inductor only allows a node to mutate 0 or 1 buffers.
        # To get around that, we create MutationOutputs which marks their
        # assigned input as mutable, thus, adhering to Inductor's constraint.
        return []

    def __init__(self, *, kernel_idx, grid, kernel_args):
        inputs = []
        kwargs = {}
        constant_args = []
        for k, v in kernel_args.items():
            if isinstance(v, TensorBox):
                t = InputsKernel.unwrap_storage_for_input(self.realize_input(v))
                inputs.append(t)
                kwargs[k] = t
            else:
                constant_args.append(v)
                kwargs[k] = v

        assert len(inputs) != 0
        device = inputs[0].get_device()

        super().__init__(
            None,
            NoneLayout(device),  # type: ignore[arg-type]
            inputs,
            tuple(constant_args),
            kwargs,
        )
        self.name = V.graph.register_buffer(self)
        V.graph.register_operation(self)
        self.kernel_idx = kernel_idx
        self.grid = grid

        kernel, configs = self.get_kernel_and_configs()
        # If we are autotuning, not all arguments will be passed
        self.ordered_kwargs_for_cpp_kernel = [
            arg for arg in kernel.arg_names if arg in kernel_args
        ]

        from torch._higher_order_ops.triton_kernel_wrap import identify_mutated_tensors

        autotuned_kwargs = configs[0].kwargs if len(configs) > 0 else {}
        self.mutable_args = [
            kernel_args[key]
            for key in identify_mutated_tensors(
                kernel, {**kernel_args, **autotuned_kwargs}
            )
        ]
        mark_node_as_mutating(self, *self.mutable_args)

    def get_inputs_that_alias_output(self):
        return [i.get_name() for i in self.mutable_args]


def mark_node_as_mutating(cur_buffer, *mutated_nodes: IRNode):
    """
    Allows ops in mutated_nodes to be marked as being mutated as well as
    indicates to the scheduler that these ops depend on cur_buffer.

    NB: Use this instead of directly constructing MutationOutput
    """
    for node in mutated_nodes:
        assert isinstance(
            node, IRNode
        ), f"{node} node is type {type(node)} and is not an IRNode"
        V.graph.mark_buffer_mutated(node.get_name())
        MutationOutput(node.get_layout(), node, cur_buffer)


class MutationOutput(ExternKernel):
    def get_mutation_names(self):
        return [self.inputs[0].get_name()]

    def __init__(self, layout, mutated_node, node_doing_mutating):
        # NB: Do not directly construct this - use `mark_node_as_mutating`
        super().__init__(None, layout, [mutated_node, node_doing_mutating], ())
        self.node_doing_mutating = node_doing_mutating
        self.name = V.graph.register_buffer(self)
        V.graph.register_operation(self)

<<<<<<< HEAD
    def should_allocate(self) -> bool:
=======
    def should_allocate(self):
>>>>>>> f8f41dcb
        return False

    def is_no_op(self) -> bool:
        return True

    def has_side_effects(self):
        return True

    def get_inputs_that_alias_output(self):
        return [self.inputs[0].get_name()]


class InplaceBernoulliFallback(ExternKernel):
    """
    This needs to be a custom class to handle mutation properly
    """

    def codegen(self, wrapper):
        (x,) = (t.codegen_reference() for t in self.inputs)

        if V.graph.cpp_wrapper and config.abi_compatible:
            # Inductor doesn't really support aten Generator, so the Generator kwarg is always NULL here,
            # which needs to be explicitly generated for cpp wrapper
            wrapper.writeline(
                f"{self.get_kernel_name()}({x}, {', '.join(map(repr, self.constant_args))}, NULL){wrapper.ending}"
            )
        else:
            wrapper.writeline(
                f"{self.get_kernel_name()}({x}, {', '.join(map(repr, self.constant_args))}){wrapper.ending}"
            )

    def should_allocate(self):
        return False

    def get_mutation_names(self):
        return [self.inputs[0].get_name()]

    def get_unbacked_symbol_defs(self) -> Set[sympy.Symbol]:
        return set()

    def __init__(self, op_overload, x, *constant_args):
        super().__init__(
            None,
            NoneLayout(x.get_device()),  # type: ignore[arg-type]
            self.unwrap_storage([x]),
            constant_args,
            op_overload=op_overload,
        )
        self.name = V.graph.register_buffer(self)
        V.graph.register_operation(self)
        self.python_kernel_name = "aten.bernoulli_"
        if not config.abi_compatible:
            # TODO: this should be simplified once we switch to ABI-compatible only
            self.cpp_kernel_name = "at::native::bernoulli_"
        mark_node_as_mutating(self, x)


# Used to deal with torch.complex types
class InplaceCopyFallback(ExternKernel):
    """
    This needs to be a custom class to handle mutation properly
    """

    def codegen(self, wrapper):
        (dst, src, non_blocking) = self.codegen_args()
        wrapper.writeline(
            f"{self.get_kernel_name()}({dst}, {src}, {non_blocking}){wrapper.ending}"
        )

    def should_allocate(self):
        return False

    def get_mutation_names(self):
        return [self.inputs[0].get_name()]

    def get_unbacked_symbol_defs(self) -> Set[sympy.Symbol]:
        return set()

    def __init__(
        self,
        layout,
        inputs,
        constant_args,
    ):
        super().__init__(
            None,
            layout,
            inputs,
            constant_args,
            python_kernel_name="aten.copy_",
            cpp_kernel_name=(
                "aoti_torch_copy_" if config.abi_compatible else "at::_ops::copy_::call"
            ),
        )
        self.name = V.graph.register_buffer(self)
        V.graph.register_operation(self)

    @classmethod
    def create(cls, dst, src, non_blocking: bool = False):
        inputs = [cls.realize_input(t) for t in [dst, src]]
        constant_args = (non_blocking,)
        result = InplaceCopyFallback(
            NoneLayout(dst.get_device()),  # type: ignore[arg-type]
            inputs,
            constant_args,
        )
        mark_node_as_mutating(result, dst)
        return result


class MutatingFirstArgExternKernel(ExternKernel):
    """
    This needs to be a custom class to handle mutation properly
    """

    def codegen(self, wrapper):
        argrefs = [
            *(t.codegen_reference() for t in self.inputs),
            *map(repr, self.constant_args),
        ]
        wrapper.writeline(
            f"{self.get_kernel_name()}({', '.join(argrefs)}){wrapper.ending}"
        )

    def should_allocate(self):
        return False

    def get_mutation_names(self):
        return [self.inputs[0].get_name()]

    def get_unbacked_symbol_defs(self) -> Set[sympy.Symbol]:
        return set()

    def has_side_effects(self):
        return True


class ResizeStorageBytes(MutatingFirstArgExternKernel):
    def __init__(self, variable, new_size):
        assert isinstance(new_size, int), "TODO: dynamic shapes"
        super().__init__(
            None,
            NoneLayout(variable.get_device()),  # type: ignore[arg-type]
            self.unwrap_storage([variable]),
            constant_args=(new_size,),
        )
        V.graph.mark_buffer_mutated(variable.get_name())
        self.name = V.graph.register_buffer(self)
        V.graph.register_operation(self)
        self.python_kernel_name = "inductor_ops.resize_storage_bytes_"
        self.cpp_kernel_name = "torch::inductor::resize_storage_bytes_"
        V.graph.never_reuse_buffers.add(variable.data.get_name())
        mark_node_as_mutating(self, variable)


class SetSourceTensorKernel(ExternKernelAlloc):
    def __init__(self, self_tensor, storage_tensor):
        self_tensor.freeze_layout()
        super().__init__(
            self_tensor.get_layout(),
            [self_tensor, storage_tensor],
            python_kernel_name="torch.ops.aten.set_.source_Tensor",
        )
        V.graph.never_reuse_buffers.add(self_tensor.data.get_name())
        V.graph.never_reuse_buffers.add(storage_tensor.get_name())
        V.graph.never_reuse_buffers.add(self.get_name())
        mark_node_as_mutating(self, self_tensor, storage_tensor)

    def get_inputs_that_alias_output(self):
        return [self.inputs[0].get_name(), self.inputs[1].get_name()]

    def get_mutation_names(self):
        return [self.inputs[1].get_name()]

    def has_side_effects(self):
        return True


class ScatterFallback(ExternKernel):
    """
    This needs to be a custom class to handle mutation properly.
    This class handles both aten.scatter_ and aten.scatter_reduce_.
    It also handle the case `src` being a scalar properly.
    """

    def codegen(self, wrapper: WrapperCodeGen) -> None:
        reduce = self.kwargs["reduce"]
        if V.graph.cpp_wrapper:
            # Follow aten/src/ATen/native/ReductionType.h:get_operator_enum
            get_operator_enum = {"add": "sum", "multiply": "prod"}
            if reduce in get_operator_enum:
                reduce = get_operator_enum[reduce]

        if self.src_is_tensor:
            (x, index, src) = (t.codegen_reference() for t in self.inputs)
        else:
            (x, index) = (t.codegen_reference() for t in self.inputs)
            src = self.constant_args[1]
        wrapper.generate_scatter_fallback(
            x,
            [x, self.constant_args[0], index, src],
            self.cpp_kernel_name,
            self.python_kernel_name,
            self.src_is_tensor,
            reduce,
            self.codegen_kwargs(),
        )

    def should_allocate(self) -> bool:
        return False

    def get_mutation_names(self) -> List[str]:
        return [self.inputs[0].get_name()]

    def get_unbacked_symbol_defs(self) -> Set[sympy.Symbol]:
        return set()

    def __init__(
        self,
        op_overload,
        x,
        dim: int,
        index,
        src,
        *,
        reduce: Optional[str] = None,
        include_self: bool = True,
    ):
        self.src_is_tensor = isinstance(src, TensorBox)

        constant_args: Tuple[Any, ...]
        if self.src_is_tensor:
            tensors = [self.realize_input(t) for t in [x, index, src]]
            constant_args = (dim,)
        else:
            tensors = [self.realize_input(t) for t in [x, index]]
            constant_args = (dim, src)

        super().__init__(
            None,
            NoneLayout(x.get_device()),  # type: ignore[arg-type]
            self.unwrap_storage(tensors),
            constant_args,
            {"reduce": reduce, "include_self": include_self},
            python_kernel_name=str(op_overload),
            ordered_kwargs_for_cpp_kernel=["reduce", "include_self"],
            op_overload=op_overload,
        )
        self.cpp_kernel_name = get_aten_cpp_kernel_name(op_overload)
        self.name = V.graph.register_buffer(self)
        V.graph.register_operation(self)
        mark_node_as_mutating(self, x)


class IndexPutFallback(ExternKernel):
    """
    This needs to be a custom class to handle mutation and indices properly
    """

    def codegen(self, wrapper):
        (x, values, *valid_indices) = (t.codegen_reference() for t in self.inputs)
        indices = []
        iter_valid_indices = iter(valid_indices)
        for i, _ in enumerate(self.indices):
            if self.indices[i] is not None:
                indices.append(next(iter_valid_indices))
            else:
                indices.append(V.graph.wrapper_code.none_str)

        wrapper.generate_index_put_fallback(
            self.get_kernel_name(), x, indices, values, *self.codegen_const_args()
        )

    def should_allocate(self):
        return False

    def get_mutation_names(self):
        return [self.inputs[0].get_name()]

    def get_unbacked_symbol_defs(self) -> Set[sympy.Symbol]:
        return set()

    def __init__(self, op_overload, x, indices, values, accumulate):
        self.indices = indices
        valid_indices = [i for i in indices if i is not None]
        tensors = [self.realize_input(x) for x in [x, values, *valid_indices]]
        cpp_kernel_name = (
            "aoti_torch_index_put_out" if config.abi_compatible else "at::index_put_out"
        )
        super().__init__(
            None,
            NoneLayout(x.get_device()),  # type: ignore[arg-type]
            self.unwrap_storage(tensors),
            (accumulate,),
            python_kernel_name="aten.index_put_",
            cpp_kernel_name=cpp_kernel_name,
            op_overload=op_overload,
        )
        self.name = V.graph.register_buffer(self)
        V.graph.register_operation(self)
        mark_node_as_mutating(self, x)


class DeviceCopy(ExternKernelOut):
    @classmethod
    def create(cls, x: TensorBox, device: device) -> DeviceCopy:
        if (
            not x.is_extern()
            and all(r in V.graph.constants for r in x.get_read_names())
            and not config.aot_inductor.use_runtime_constant_folding
        ):
            return x.constant_to_device(device)

        V.graph.add_device_info(device)
        V.graph.add_device_info(x.get_device())

        developer_warning("DeviceCopy in input program")
        return DeviceCopy(
            FlexibleLayout(
                device=device,
                dtype=x.get_dtype(),
                size=x.get_size(),
            ),
            [cls.realize_input(x)],
        )

    def codegen(self, wrapper: WrapperCodeGen) -> None:
        args = self.codegen_args()
        assert len(args) == 1
        if self.output_view:
            wrapper.codegen_device_copy(args[0], self.output_view.codegen_reference())
        else:
            wrapper.codegen_device_copy(args[0], self.codegen_reference())


class DynamicScalar(ExternKernel):
    """
    The result of a call to aten._local_scalar_dense.
    """

    def get_reads(self):
        return ()

    def should_allocate(self) -> bool:
        return False

    def __init__(self, sym: Symbol, keypath: Tuple[()], data: TensorBox) -> None:
        data.realize()
        super().__init__(None, NoneLayout(torch.device("cpu")), self.unwrap_storage([data]))  # type: ignore[arg-type]
        self.sym = sym
        self.keypath = keypath

    def get_unbacked_symbol_defs(self) -> Set[sympy.Symbol]:
        return {self.sym}

    def codegen(self, wrapper: WrapperCodeGen) -> None:
        wrapper.codegen_dynamic_scalar(self)


class AssertScalar(ExternKernel):
    """
    The result of a call to aten._assert_scalar
    """

    def get_reads(self):
        return ()

    def should_allocate(self):
        return False

    def __init__(self, scalar, msg):
        super().__init__(
            # Buffer(name, layotu)
            None,
            NoneLayout(torch.device("cpu")),  # type: ignore[arg-type]
            # InputsKernel(inputs)
            [],
        )  # type: ignore[arg-type]
        self.scalar = scalar
        self.msg = msg

    def has_side_effects(self):
        return True

    def get_unbacked_symbol_uses(self):
        return free_unbacked_symbols(self.scalar)

    def codegen(self, wrapper):
        if V.graph.cpp_wrapper:
            pass
        else:
            # NB: It is EXTREMELY important not to simplify the scalar under
            # assertion here, because simplify is done with respect to
            # runtime asserts.  So if you have "u0 == 0" in the runtime
            # asserts, if you subsequently try to simplify(u0 == 0), you will
            # get True (because we've already runtime assert'ed that it's
            # true).  But we're code generating the actual runtime assert
            # here!!
            wrapper.writeline(
                f"if not {V.graph.wrapper_code.codegen_python_sizevar(self.scalar, simplify=False)}:"
            )
            wrapper.writeline(f"    raise RuntimeError({repr(self.msg)})")
            # No one should ever use this buffer, but for uniformity
            # define the variable and assign it None
            wrapper.writeline(f"{self.get_name()} = None")


@dataclasses.dataclass
class ExternKernelNode:
    name: str
    node: export_schema.Node


has_c_shim = {
    aten._embedding_bag.default,
    aten._fft_c2c.default,
    aten._scaled_dot_product_efficient_attention.default,
    aten._scaled_dot_product_flash_attention.default,
    aten._scaled_dot_product_cudnn_attention.default,
    aten._scaled_mm.default,
    aten.addmm.out,
    aten.bmm.out,
    aten.copy_.default,
    aten.mm.out,
    aten.repeat_interleave.Tensor,
    aten.nonzero.default,
    aten.view.dtype,
    aten.view_as_real.default,
}


class FallbackKernel(ExternKernelAlloc):
    def __init__(
        self,
        layout: MultiOutputLayout,
        kernel: OpOverload,
        tensor_args: Union[List[Union[ReinterpretView, StorageBox]], List[ReinterpretView], List[StorageBox]],
        nontensor_args: Any,
        unflatten_args: Callable,
        kwargs: Optional[Any] = None,
        *,
        unbacked_bindings: Optional[Any] = None,
    ) -> None:
        if (
            kernel == aten.mul.Tensor
            and len(tensor_args) == 1
            and len(nontensor_args) == 1
        ):
            # When aten.mul.Tensor's second arg is constant, cpp wrapper expects
            # to call mul_Scalar. A more proper fix is to do it in decomposition.
            # See https://github.com/pytorch/pytorch/issues/123478
            kernel = aten.mul.Scalar

        super().__init__(
            layout,
            tuple(tensor_args),
            tuple(nontensor_args),
            op_overload=kernel,
        )

        # We need output buffers for generating kernel arguments in the
        # abi-compatible mode, where we retrieve outputs by pass each individual
        # output through the abi-compatible interface.
        self.outputs: Sequence[Any] = []
        self.use_runtime_dispatch = False
        self.unbacked_bindings = unbacked_bindings

        assert isinstance(
            kernel,
            (
                torch._ops.OpOverload,
                torch._ops.HigherOrderOperator,
            ),
        ), f"Fails to create FallbackKernel for {kernel}: {type(kernel)} not supported"
        self.op_overload = kernel
        self.unflatten_args = unflatten_args
        self.kwargs = {} if kwargs is None else kwargs
        V.graph.warn_fallback(self.python_kernel_name)

        # args that are aliased
        self.alias_names: List[str] = []
        # args that are mutated AND returned from the op
        self.mutation_names: List[str] = []

        if isinstance(self.op_overload, torch._ops.HigherOrderOperator):
            # We assume here that HOPs with FallbackKernel are functional.
            # This may not always be true! HOPs must individually opt-in to
            # FallbackKernel, so please check this if you opt-in.
            return

        if "_c10d_functional" in self.op_overload.name():
            # _c10d_functional kernels are lowered into _CollectiveKernel which
            # derives from FallbackKernel for the cpp codegen. The kernels
            # don't pass the can_auto_functionalize check, but their mutation
            # is handled properly by _CollectiveKernel.
            return

        schema = self.op_overload._schema

        # NOTE: [FallbackKernel supported operators]
        # We only support three types of operators:
        # - functional ops
        # - view ops
        # - inplace aten ops
        # - mutating ops that are auto-functionalizable. That is,
        # the operator may mutate any number of inputs, but its outputs
        # may not alias any of the inputs.
        #
        # The unsupported cases usually do not show up here (because
        # AOTAutograd functionalized them away); the only way for an in-place
        # op to show up here is if a lowering or pass introduced it.
        if torch._library.utils.mutates_and_returns_first_arg(self.op_overload):
            self.mutation_names.append(tensor_args[0].get_name())
            return

        if schema.is_mutable and not can_auto_functionalize(kernel):
            raise NotImplementedError(
                f"NYI: Can't generate FallbackKernel for {kernel}"
            )

        schema_args = schema.arguments
        args, kwargs = self.unflatten_args(self.inputs, self.constant_args)

        def handle_aliasing_and_mutation(info, arg):
            # Assertions to make sure we didn't mismatch args
            if isinstance(info.type, torch.ListType):
                assert isinstance(arg, (list, tuple))
            is_optional_tensor = isinstance(
                info.type, torch.OptionalType
            ) and isinstance(info.type.getElementType(), torch.TensorType)
            is_list_tensor = isinstance(info.type, torch.ListType) and isinstance(
                info.type.getElementType(), torch.TensorType
            )
            if is_optional_tensor or isinstance(info.type, torch.TensorType):
                # PyTorch also accepts None and scalar types for args marked as "Tensor".
                # We're not going to check all of them here.
                assert not isinstance(arg, (tuple, list))

            if arg is None:
                return
            if info.alias_info is None:
                return
            if is_list_tensor:
                for tensor_arg in arg:
                    self.alias_names.append(tensor_arg.get_name())
                    mark_node_as_mutating(self, tensor_arg)
            else:
                assert isinstance(info.type, torch.TensorType) or is_optional_tensor
                self.alias_names.append(arg.get_name())
                if info.alias_info.is_write:
                    mark_node_as_mutating(self, arg)

        for info, arg in torch._library.utils.zip_schema(schema, args, kwargs):
            handle_aliasing_and_mutation(info, arg)

    def codegen_unbacked_symbol_defs(self, wrapper: WrapperCodeGen) -> None:
        if not hasattr(self, "unbacked_bindings"):
            return

        unbacked_bindings = resolve_unbacked_bindings(
            V.graph.sizevars.shape_env, self.unbacked_bindings
        )

        if not unbacked_bindings:
            return

        for s, keypath in unbacked_bindings.items():

            def go(expr, keypath):
                if keypath == ():
                    return expr

                if (
                    len(keypath) >= 2
                    and isinstance(keypath[0], CallMethodKey)
                    and isinstance(keypath[1], pytree.SequenceKey)
                ):
                    return go(
                        f"{expr}.{keypath[0].name}({keypath[1].idx})", keypath[2:]
                    )
                elif isinstance(keypath[0], CallMethodKey):
                    return go(f"{expr}.{keypath[0].name}()", keypath[1:])
                elif isinstance(keypath[0], pytree.SequenceKey):
                    return go(f"{expr}[{keypath[0].idx}]", keypath[1:])
                elif isinstance(keypath[0], DivideByKey):
                    # TODO: need to assert divisibility
                    # TODO: this is invalid C++ codegen
                    return go(f"{expr}.__floordiv__({keypath[0].divisor})", keypath[1:])
                else:
                    raise AssertionError(f"unrecognized keypath {keypath}")

            def go_outer():
                if V.graph.cpp_wrapper and config.abi_compatible:
                    # Special handling for the top level buffer access,
                    # because self.get_name() is actually never bound; the
                    # individual output arguments are bound by
                    # generate_c_shim_fallback_kernel
                    if len(self.outputs) == 1:
                        return go(self.outputs[0].get_name(), keypath)
                    else:
                        assert isinstance(keypath[0], pytree.SequenceKey)
                        return go(self.outputs[keypath[0].idx].get_name(), keypath[1:])
                else:
                    return go(self.get_name(), keypath)

            wrapper.writeline(
                f"{wrapper.codegen_unbacked_symbol_decl(s)} = {go_outer()}{wrapper.ending}"
            )

    def get_unbacked_symbol_defs(self) -> Set[sympy.Symbol]:
        if unbacked_bindings := getattr(self, "unbacked_bindings", None):
            return resolve_unbacked_bindings(
                V.graph.sizevars.shape_env, unbacked_bindings
            ).keys()
        else:
            return set()

    def set_cpp_kernel(self, kernel):
        from .codegen.wrapper import get_cpp_op_schema

        assert (
            not kernel._schema.is_mutable
        ), f"mutable {kernel.__name__} is not supported with cpp_wrapper"

        # These checks are here because ops that return aliasing tensors will
        # return type Tensor& instead of Tensor, but codegen will always write
        # type Tensor on the LHS.
        def is_not_write(arg):
            return arg.alias_info is None or not arg.alias_info.is_write

        assert all(
            is_not_write(x) for x in kernel._schema.arguments
        ), f"{kernel.__name__} with alias_info arguments is not supported with cpp_wrapper"
        assert all(
            is_not_write(x) for x in kernel._schema.returns
        ), f"{kernel.__name__} with alias_info returns is not supported with cpp_wrapper"

        self.cpp_kernel_name = kernel._schema.name
        self.cpp_kernel_overload_name = kernel._schema.overload_name
        self.cpp_kernel_key = f"{self.cpp_kernel_name.replace('::', '_')}_{self.cpp_kernel_overload_name}"  # type: ignore[union-attr]

        self.cpp_op_schema = get_cpp_op_schema(kernel)

    def codegen_args(self) -> List[str]:
        @dataclasses.dataclass
        class Shim:
            ref: Any

            def __repr__(self):
                return self.ref

        tensor_args = [Shim(x.codegen_reference()) for x in self.inputs]
        args, kwargs = self.unflatten_args(tensor_args, self.constant_args)
        if V.graph.cpp_wrapper and isinstance(self.op_overload, torch._ops.OpOverload):
            args = self.fill_non_provided_args(args, kwargs)
            args = [
                V.graph.wrapper_code.val_to_arg_str(x, param.real_type)
                for param, x in zip(self.op_overload._schema.arguments, args)
            ]
        else:
            args = [V.graph.wrapper_code.val_to_arg_str(x) for x in args]

        # let self.codegen_kwargs handle kwargs
        self.kwargs.update(kwargs)
        return args

    @staticmethod
    def find_device(tensor_args: Union[List[Union[ReinterpretView, StorageBox]], List[ReinterpretView], List[StorageBox]], example_output: Any) -> device:
        if tensor_args:
            devices = [arg.get_device() for arg in tensor_args if arg.get_device()]
            return devices[0]
        if isinstance(example_output, torch.Tensor):
            return example_output.device
        if isinstance(example_output, (list, tuple)):
            device_set = {FallbackKernel.find_device(None, x) for x in example_output}
            # Remove None
            devices = [device for device in device_set if device]
            if len(devices) == 1:
                return devices[0]
            for device in devices:
                if is_gpu(device.type):
                    return device
            return devices[0]
        return None

    def has_side_effects(self) -> bool:
        if isinstance(self.op_overload, torch._ops.HigherOrderOperator):
            return False
        return get_schema_info(self.op_overload).is_mutable()

    def get_inputs_that_alias_output(self) -> List:
        return self.alias_names

    def get_mutation_names(self) -> List:
        assert len(self.mutation_names) <= 1
        return self.mutation_names

    # ProxyExecutor Design Note
    # We export the ExternFallbackNodes (for custom ops) into a serialized file
    # and run it with a host side proxy executor to address the ABI problem
    # This is currently only implemented for fbcode. Eventually, we will also make this work for OSS.
    # Detailed design doc can be found at
    # https://docs.google.com/document/d/1wC4DOZFaYym2t1Esz0X5yxlLI3RDnSiyRbUus3bkJ64/edit?usp=sharing
    def export_extern_kernel_node(self):
        assert isinstance(self, FallbackKernel)
        args, kwargs = self.unflatten_args(self.inputs, self.constant_args)
        args = self.fill_non_provided_args(args, kwargs)
        ordered_kwargs = [
            kwargs.get(key, None) for key in self.ordered_kwargs_for_cpp_kernel
        ]
        if not V.graph.aot_mode:
            # No need to serialize in the cpp wrapper JIT mode
            return [*args, *ordered_kwargs]

        serializer = GraphModuleSerializer(None, None)  # type: ignore[arg-type]
        named_arguments = serializer.serialize_inputs(self.op_overload, args, kwargs)  # type: ignore[arg-type]

        # serialize_outputs
        def handle_single_output(return_type, output):
            if isinstance(return_type, torch.TensorType):
                # For single Tensor
                out = output
                if isinstance(output, (list, tuple)):
                    assert len(output) == 1
                    out = output[0]
                return export_schema.Argument.create(
                    as_tensor=export_schema.TensorArgument(name=out.get_name())
                )
            elif isinstance(return_type, torch.ListType) and isinstance(
                return_type.getElementType(), torch.TensorType
            ):
                # For single TensorList
                return export_schema.Argument.create(
                    as_tensors=[
                        export_schema.TensorArgument(name=out.get_name())
                        for out in output
                    ]
                )
            else:
                raise RuntimeError(f"Unsupported return type {type(return_type)}")

        target = self.op_overload
        returns = target._schema.returns  # type: ignore[union-attr]
        if len(returns) == 1:
            return_type = returns[0].real_type
            output_arguments = [handle_single_output(return_type, self.outputs)]
        else:
            # For tuple returns, e.g "-> (Tensor, Tensor)" or "-> (Tesnor, Tensor[])"
            assert isinstance(self.outputs, tuple)
            assert len(returns) == len(self.outputs)
            output_arguments = [
                handle_single_output(return_schema.real_type, output)
                for return_schema, output in zip(returns, self.outputs)
            ]

        node = ExternKernelNode(
            name=self.get_name(),
            node=export_schema.Node(
                target=self.op_overload.name(),  # type: ignore[union-attr]
                inputs=named_arguments,
                outputs=output_arguments,
                metadata={},
            ),
        )

        V.graph.extern_kernel_nodes.append(node)

        return [*args, *ordered_kwargs]

    def codegen(self, wrapper: WrapperCodeGen) -> None:
        kernel = self.op_overload
        if kernel.namespace == "aten":  # type: ignore[union-attr]
            # Aten Fallback Ops
            assert isinstance(kernel, torch._ops.OpOverload)
            if V.graph.cpp_wrapper:
                if (
                    config.is_fbcode()
                    and kernel not in has_c_shim
                    # C shim v2 is torchgen-ed, which should cover all aten ops.
                    # If you do hit a missed op, please update gen_aoti_c_shim.py.
                    and config.c_shim_version == "1"
                ):
                    log.warning(
                        "%s is missing a c-shim implementation, using proxy executor as fallback",
                        kernel,
                    )
                    self.use_runtime_dispatch = True
                    self.set_cpp_kernel(kernel)
            else:
                self.python_kernel_name = str(kernel)
        elif kernel.namespace == "_quantized":  # type: ignore[union-attr]
            # Internal Quantized Fallback Ops
            assert isinstance(kernel, torch._ops.OpOverload)
            if V.graph.cpp_wrapper:
                self.set_cpp_kernel(kernel)
                if not config.abi_compatible:
                    self.use_runtime_dispatch = True
            else:
                self.python_kernel_name = str(kernel)
        elif isinstance(kernel, torch._ops.HigherOrderOperator):
            self.python_kernel_name = f"torch.ops.higher_order.{kernel.__name__}"
        else:
            # For non-aten OpOverload, i.e. custom ops
            self.python_kernel_name = f"{kernel.__module__.replace('._ops.', '.ops.')}.{kernel.__name__}"  # type: ignore[union-attr]
            if V.graph.cpp_wrapper:
                self.use_runtime_dispatch = True
                self.set_cpp_kernel(kernel)

        if self.use_runtime_dispatch:
            self.codegen_comment(wrapper)

            exported_args = None
            args = None
            if config.abi_compatible:
                exported_args = self.export_extern_kernel_node()
            else:
                args = [*self.codegen_args(), *self.codegen_kwargs()]

            wrapper.generate_extern_kernel_alloc_and_find_schema_if_needed(
                self.get_name(),
                self.python_kernel_name,
                self.cpp_kernel_name,
                args,
                self.cpp_op_schema,
                self.cpp_kernel_key,
                self.cpp_kernel_overload_name,
                self.op_overload,
                exported_args,
                self.outputs,
            )
        else:
            self.codegen_comment(wrapper)
            args = [*self.codegen_args(), *self.codegen_kwargs()]
            V.graph.wrapper_code.generate_fallback_kernel(self, args)
            if isinstance(self.layout, Layout):
                self.codegen_size_asserts(wrapper)

        self.codegen_unbacked_symbol_defs(wrapper)

    @staticmethod
    def tensor_to_layout(output: torch.Tensor):
        return FixedLayout(
            output.device,
            output.dtype,
            convert_shape_to_inductor(output.size()),
            convert_shape_to_inductor(output.stride()),
        )

    @classmethod
    def create(cls, kernel: OpOverload, *args: Any, **kwargs: Any) -> Any:
        fake_incorrect_kernels = (aten._fused_moving_avg_obs_fq_helper_functional,)
        context = (
            V.graph.fake_mode if kernel not in fake_incorrect_kernels else nullcontext()
        )
        with context:
            (
                example_output,
                tensor_args,
                non_tensor_args,
                unflatten_args,
                unbacked_bindings,
            ) = cls.process_kernel(kernel, *args, **kwargs)

        device = cls.find_device(tensor_args, example_output)
        if example_output is None:
            packed = cls(
                NoneLayout(device),
                kernel,
                tensor_args,
                non_tensor_args,
                unflatten_args,
                unbacked_bindings=unbacked_bindings,
            )

        else:
            assert device, "Not sure where to find device info"
            packed = cls(
                MultiOutputLayout(device),
                kernel,
                tensor_args,
                non_tensor_args,
                unflatten_args,
                unbacked_bindings=unbacked_bindings,
            )

        def generate_output(output, indices):
            if isinstance(output, (list, tuple)):
                return type(output)(
                    generate_output(output[i], indices + [(type(output), i)])
                    for i in range(len(output))
                )
            elif isinstance(output, dict):
                return {
                    key: generate_output(val, indices + [(type(output), key)])
                    for key, val in output.items()
                }
            elif isinstance(output, torch.Tensor):
                return MultiOutput(
                    cls.tensor_to_layout(output),
                    packed,
                    indices,
                )
            elif isinstance(output, int):
                return output
            elif isinstance(output, torch.SymInt):
                return output.node.expr
            else:
                assert (
                    output is None
                ), f"FallbackKernel output type {type(output)} is not supported"
                return None

        outputs = generate_output(example_output, [])
        if isinstance(outputs, (list, tuple, dict)):
            packed.outputs = outputs  # type: ignore[assignment]
        else:
            packed.outputs = [outputs]
        return outputs

    def apply_constraint(self):
        return super().apply_constraint()


@dataclasses.dataclass
class ComplexView(FallbackKernel):
    """View a complex number as two dtyped numbers or vice versa"""

    def should_allocate(self):
        return False

    def get_inputs_that_alias_output(self):
        # Signal to codegen that our output buffer isn't safe to reuse
        return [self.inputs[0].get_name()]

    def __init__(
        self,
        layout,
        kernel,
        tensor_args,
        nontensor_args,
        unflatten_args,
        *,
        unbacked_bindings=None,
    ):
        super().__init__(
            layout,
            kernel,
            tensor_args,
            nontensor_args,
            unflatten_args,
            unbacked_bindings=unbacked_bindings,
        )


@dataclasses.dataclass
class MultiOutputLayout(IRNode):
    device: torch.device


class MultiOutput(ExternKernel):
    # Given an input MultiOutputLayout buffer, indexes out an actual buffer
    # from that result.  This doesn't actually produce multiple outputs,
    # that's MultiOutputLayout!
    def codegen_list_tuple_access(self, basename: str, indices: List[Tuple[type, int]]) -> str:
        if len(indices) > 0:
            itype, i = indices[0]
            if issubclass(itype, list):
                return self.codegen_list_tuple_access(f"{basename}[{i}]", indices[1:])
            elif issubclass(itype, tuple):
                # cpp wrapper code needs to use std::get<> to access a tuple
                tuple_access = V.graph.wrapper_code.codegen_tuple_access(
                    basename, self.get_name(), str(i)
                )
                return self.codegen_list_tuple_access(tuple_access, indices[1:])
            elif issubclass(itype, dict):
                return self.codegen_list_tuple_access(f"{basename}['{i}']", indices[1:])
            else:
                raise AssertionError("non supported index type: ", itype)
        else:
            return basename

    def codegen(self, wrapper: WrapperCodeGen) -> None:
        wrapper.codegen_multi_output(
            self.get_name(),
            self.codegen_list_tuple_access(self.inputs[0].get_name(), self.indices),
        )

    def __init__(self, layout, input, indices: List[Tuple[Any, ...]]):
        super().__init__(None, layout, [input], ())
        self.name = V.graph.register_buffer(self)
        V.graph.register_operation(self)
        self.indices = indices

    def get_unbacked_symbol_uses(self) -> Set[sympy.Symbol]:
        return self.inputs[0].get_unbacked_symbol_uses()

    def should_allocate(self) -> bool:
        return False

    def get_inputs_that_alias_output(self) -> List:
        return [
            inp.get_name()
            for inp in self.inputs
            if isinstance(inp, FallbackKernel)
            and len(inp.get_inputs_that_alias_output()) > 0
        ]


@dataclasses.dataclass
class MutableBox(IRNode):
    """
    TensorBox / StorageBox allow in-place mutation of Tensors
    """

    data: IRNode

    def __getattr__(self, name: str) -> Callable:
        fn = getattr(self.data, name)
        if callable(fn):
            return fn
        raise AttributeError(f"{type(self.data).__name__}.{name} not callable")

    def realize(self) -> str:
        return self.data.realize()

    def get_unbacked_symbol_uses(self) -> Set[sympy.Symbol]:
        return self.data.get_unbacked_symbol_uses()

    def get_read_names(self) -> Set[str]:
        return self.data.get_read_names()

    def get_defining_op(self):
        return self.data.get_defining_op()

    def codegen_reference(self, writer: IndentedBuffer = None) -> str:
        return self.data.codegen_reference(writer)

    @property
    def layout(self):
        return self.data.get_layout()

    def get_layout(self) -> Union[FixedLayout, FlexibleLayout]:
        return self.layout

    def get_size(self) -> Any:
        return self.data.get_size()

    @property
    def dtype(self):
        return self.data.dtype

    def __str__(self) -> str:
        if isinstance(self.data, MutableBox):
            line0 = f"{type(self).__name__}({type(self.data).__name__}("
            endl = "))"
            inner = self.data.data
        else:
            line0 = f"{type(self).__name__}("
            inner = self.data
            endl = ")"

        lines = [
            line0,
            indent(str(inner)),
            endl,
        ]
        return "\n".join(lines)

    __repr__ = __str__


class TensorBox(MutableBox):
    @staticmethod
    def create(data: Any) -> TensorBox:
        return TensorBox(StorageBox(data))


class StorageBox(MutableBox):
    def is_input_buffer(self) -> bool:
        if isinstance(self.data, (InputBuffer, ReinterpretView)):
            return self.data.get_name() in V.graph.graph_inputs
        return False

    def is_module_buffer(self):
        return (
            isinstance(self.data, (ConstantBuffer))
            and self.data.get_name() in V.graph.constants
        )

    def realize(self) -> str:
        if isinstance(
            self.data,
            (
                ComputedBuffer,
                InputsKernel,
                InputBuffer,
                ReinterpretView,
                TemplateBuffer,
            ),
        ):
            return self.data.get_name()
        assert isinstance(self.data, (Pointwise, Reduction, Scan, Sort)), type(
            self.data
        )
        origin_node = self.data.get_origin_node()
        traceback = self.data.get_traceback()
        self.data = ComputedBuffer(
            name=None,
            layout=FlexibleLayout(
                device=self.data.get_device(),
                dtype=self.data.get_dtype(),
                size=self.data.get_size(),
            ),
            data=self.data,
        )
        self.data.name = V.graph.register_buffer(self.data)
        V.graph.register_operation(self.data)
        self.data.origins = self.origins
        self.data.origin_node = origin_node
        self.data.traceback = traceback
        return self.data.name

    def realize_hint(self) -> None:
        """
        Called on buffers we expect to be forced to realize later.
        """
        if (
            isinstance(self.data, (Pointwise, Reduction))
            and self.num_reads() > 1
            and self.is_pointwise_non_scalar_tensor_num_reads_larger_than_one()
        ):
            self.realize()

    def has_exceeded_max_reads(self) -> bool:
        return isinstance(self.data, Pointwise) and (
            self.num_reads() > config.realize_acc_reads_threshold
            or self.has_large_inner_fn()
        )

    def mark_reuse(self, users: int) -> None:
        """
        A heuristic to decide if we should realize a tensor
        that is used multiple times.
        """

        def should_realize_on_cpu(loops: Union[Pointwise, Reduction]):
            """
            The heuristic for realizing reused result of heavy ops on cpu
            """
            heavy_ops = ["exp", "sigmoid"]  # a list of heavy ops
            fn_str = loops.inner_fn_str()
            return any((op + "(") in fn_str for op in heavy_ops)

        if (
            users > 1
            and isinstance(self.data, (Pointwise, Reduction))
            and (
                self.num_reads() > config.realize_reads_threshold
                or self.has_large_inner_fn()
                or (is_cpu(self.data) and should_realize_on_cpu(self.data))
            )
        ):
            self.realize()

    @cache_on_self
    def num_reads(self):
        data = self.data
        if isinstance(data, (InputsKernel, InputBuffer, ReinterpretView)):
            return 1
        if isinstance(data, ComputedBuffer):
            read_writes = data.get_read_writes()
        else:
            assert isinstance(data, (Pointwise, Reduction)), type(data)
            read_writes = ComputedBuffer(
                name=None,
                layout=FlexibleLayout(
                    device=data.get_device(),
                    dtype=data.get_dtype(),
                    size=data.get_size(),
                ),
                data=data,
            ).get_read_writes()
        return len(read_writes.reads)

    @cache_on_self
    def is_pointwise_non_scalar_tensor_num_reads_larger_than_one(self):
        # Skip the check for non Pointwise instances
        return (
            (sum(read.index != 0 for read in self.data.get_reads()) > 1)
            if isinstance(self.data, Pointwise)
            and all(
                not isinstance(read, dependencies.StarDep)
                for read in self.data.get_reads()
            )
            else True
        )


@dataclasses.dataclass
class Subgraph(IRNode):
    name: str
    graph_module: torch.fx.GraphModule
    graph: Optional[GraphLowering] = None


def _has_aliased_buffers(buffers):
    buffers = [
        buffer.unwrap_view() if isinstance(buffer, ReinterpretView) else buffer
        for buffer in buffers
    ]
    # assuming the same buffer is represented by the same IRNode object
    return len({id(buffer) for buffer in buffers}) < len(buffers)


@dataclasses.dataclass
class Conditional(ExternKernel):
    predicate: Optional[IRNode] = None
    operands: Optional[List[TensorBox]] = None
    true_subgraph: Optional[Subgraph] = None
    false_subgraph: Optional[Subgraph] = None
    outputs: Optional[List[MultiOutput]] = None

    def __init__(
        self,
        predicate: IRNode,
        operands: List[TensorBox],
        true_subgraph: Subgraph,
        false_subgraph: Subgraph,
        layout: MultiOutputLayout,
    ):
        self.predicate = predicate
        self.operands = operands
        self.true_subgraph = true_subgraph
        self.false_subgraph = false_subgraph

        inputs = []
        if not isinstance(predicate, ShapeAsConstantBuffer):
            inputs.append(predicate)
        inputs.extend(operands)

        super().__init__(
            name=None,
            layout=layout,  # type: ignore[arg-type]
            inputs=inputs,  # type: ignore[list-item]
        )

        self.name = V.graph.register_buffer(self)
        V.graph.register_operation(self)

    @classmethod
    def create(
        cls,
        predicate: TensorBox,
        true_fn: Subgraph,
        false_fn: Subgraph,
        operands: List[TensorBox],
    ):
        predicate = cls.realize_input(predicate)
        operands = [cls.realize_input(x) for x in operands]

        fx_operands = V.graph.current_node.args[-1]
        fake_operands = [x.meta["val"] for x in fx_operands]  # type: ignore[union-attr]

        for subgraph in (true_fn, false_fn):
            if subgraph.graph is None:
                # create and lower subgraphs
                subgraph.graph = V.graph.make_subgraph(
                    gm=subgraph.graph_module,
                    example_inputs=fake_operands,
                    subgraph_name=subgraph.name,
                )
                with V.set_graph_handler(subgraph.graph):
                    subgraph.graph.run(*fake_operands)

        true_outputs = true_fn.graph.graph_outputs  # type: ignore[union-attr]
        false_outputs = true_fn.graph.graph_outputs  # type: ignore[union-attr]

        for name, outputs in (("true_fn", true_outputs), ("false_fn", false_outputs)):
            if _has_aliased_buffers(true_outputs):
                raise AssertionError(
                    "Output aliasing is currently not supported in compiled torch.cond. "
                    f"The outputs of the {name} subgraph of torch.cond are aliased: {outputs}"
                )

        # make sure true and false outputs are structurally equivalent
        assert len(true_outputs) == len(false_outputs), (true_outputs, false_outputs)
        for i, (to, fo) in enumerate(zip(true_outputs, false_outputs)):
            assert to.get_size() == fo.get_size(), (i, to, fo)
            assert to.get_stride() == fo.get_stride(), (i, to, fo)
            assert to.get_device() == fo.get_device(), (i, to, fo)
            assert to.get_dtype() == fo.get_dtype(), (i, to, fo)
            assert to.get_layout().offset == fo.get_layout().offset, (i, to, fo)

        if not isinstance(predicate, ShapeAsConstantBuffer):
            # use predicate device for consistent codegen-ing
            device = predicate.get_device()
        else:
            # predicate is not a Tensor: use first operand's device
            assert (
                len(operands) > 0
            ), "When predicate is not a Tensor, there must be at least one operand in torch.cond."
            device = operands[0].get_device()

        conditional = Conditional(
            predicate=predicate,
            operands=operands,
            true_subgraph=true_fn,
            false_subgraph=false_fn,
            layout=MultiOutputLayout(device),
        )

        outputs = [
            MultiOutput(
                FixedLayout(
                    device=output.get_device(),
                    dtype=output.get_dtype(),
                    size=output.get_size(),
                    stride=output.get_stride(),
                    offset=output.get_layout().offset,
                ),
                conditional,
                [(list, i)],
            )
            # as the true and false outputs are equivalent,
            # we can use either of them here as a "template"
            for i, output in enumerate(true_outputs)
        ]

        conditional.outputs = outputs
        return outputs

    def codegen(self, wrapper):
        wrapper.codegen_conditional(self)


@dataclasses.dataclass
class WhileLoop(ExternKernel):
    carried_inputs: Optional[List[TensorBox]] = None
    additional_inputs: Optional[List[TensorBox]] = None
    cond_subgraph: Optional[Subgraph] = None
    body_subgraph: Optional[Subgraph] = None
    outputs: Optional[List[MultiOutput]] = None

    def __init__(
        self,
        carried_inputs: List[TensorBox],
        additional_inputs: List[TensorBox],
        cond_subgraph: Subgraph,
        body_subgraph: Subgraph,
        layout: MultiOutputLayout,
    ):
        self.carried_inputs = carried_inputs
        self.additional_inputs = additional_inputs
        self.cond_subgraph = cond_subgraph
        self.body_subgraph = body_subgraph

        super().__init__(
            name=None,
            layout=layout,  # type: ignore[arg-type]
            inputs=carried_inputs + additional_inputs,  # type: ignore[list-item]
        )

        self.name = V.graph.register_buffer(self)
        V.graph.register_operation(self)

    @classmethod
    def create(
        cls,
        cond_fn: Subgraph,
        body_fn: Subgraph,
        carried_inputs: List[TensorBox],
        additional_inputs: List[TensorBox],
    ):
        carried_inputs = [cls.realize_input(x) for x in carried_inputs]
        additional_inputs = [cls.realize_input(x) for x in additional_inputs]
        all_inputs = carried_inputs + additional_inputs

        fx_all_inputs = V.graph.current_node.args[-2] + V.graph.current_node.args[-1]  # type: ignore[operator]
        fake_all_inputs = [x.meta["val"] for x in fx_all_inputs]  # type: ignore[union-attr]

        for subgraph in (cond_fn, body_fn):
            if subgraph.graph is None:
                # create and lower subgraphs
                subgraph.graph = V.graph.make_subgraph(
                    gm=subgraph.graph_module,
                    example_inputs=fx_all_inputs,  # type: ignore[arg-type]
                    subgraph_name=subgraph.name,
                )
                with V.set_graph_handler(subgraph.graph):
                    subgraph.graph.run(*fake_all_inputs)

        cond_outputs = cond_fn.graph.graph_outputs  # type: ignore[union-attr]
        body_outputs = body_fn.graph.graph_outputs  # type: ignore[union-attr]

        if _has_aliased_buffers(body_outputs):
            raise AssertionError(
                "Output aliasing is currently not supported in compiled torch.while_loop. "
                f"The outputs of the body_fn subgraph of torch.while_loop are aliased: {body_outputs}"
            )

        # make sure cond_fn returns a boolean scalar Tensor
        assert len(cond_outputs) == 1, cond_outputs
        assert cond_outputs[0].get_dtype() == torch.bool, cond_outputs
        assert len(cond_outputs[0].get_size()) == 0, cond_outputs

        assert (
            len(all_inputs) > 0
        ), "torch.while_loop is assumed to have at least one operand."

        device = all_inputs[0].get_device()

        # make sure carried_inputs and body outputs are structurally equivalent
        assert len(carried_inputs) == len(body_outputs), (carried_inputs, body_outputs)
        for i, (op, bo) in enumerate(zip(carried_inputs, body_outputs)):
            assert op.get_size() == bo.get_size(), (i, op, bo)
            assert op.get_stride() == bo.get_stride(), (i, op, bo)
            # assume all carried_inputs and outputs are on the same device
            # as the MultiOutputLayout below requires single device
            assert op.get_device() == bo.get_device() == device, (i, op, bo, device)
            assert op.get_dtype() == bo.get_dtype(), (i, op, bo)
            assert op.get_layout().offset == bo.get_layout().offset, (i, op, bo)

        while_loop = WhileLoop(
            carried_inputs=carried_inputs,
            additional_inputs=additional_inputs,
            cond_subgraph=cond_fn,
            body_subgraph=body_fn,
            # asserted above that there is at least one operand
            layout=MultiOutputLayout(device),
        )

        outputs = [
            MultiOutput(
                FixedLayout(
                    device=output.get_device(),
                    dtype=output.get_dtype(),
                    size=output.get_size(),
                    stride=output.get_stride(),
                    offset=output.get_layout().offset,
                ),
                while_loop,
                [(list, i)],
            )
            for i, output in enumerate(body_outputs)
        ]

        for inp, out in zip(carried_inputs, outputs):
            if inp.get_name() in V.graph.graph_inputs:
                # if a carried input of the while_loop is a graph input,
                # it can be returned as is when the number of iterations
                # is zero. due to this, we can't (generally) reuse the
                # output buffers corresponding to the graph inputs, as
                # the inputs may end up being mutated.
                V.graph.never_reuse_buffers.add(out.get_name())

        while_loop.outputs = outputs
        return outputs

    def codegen(self, wrapper):
        wrapper.codegen_while_loop(self)


class EffectfulKernel(FallbackKernel):
    def __init__(
        self,
        layout,
        kernel,
        tensor_args,
        nontensor_args,
        unflatten_args,
        kwargs=None,
        *,
        unbacked_bindings=None,
    ):
        super().__init__(
            layout,
            kernel,
            tensor_args,
            nontensor_args,
            unflatten_args,
            kwargs=None,
            unbacked_bindings=unbacked_bindings,
        )

        from torch._higher_order_ops.effects import get_effect_key

        effect_type = get_effect_key(kernel, (*nontensor_args, *tensor_args), kwargs)
        assert effect_type is not None
        self.effect_type = effect_type
        self.prev_effect_buffer = V.graph.effectful_ops.get(effect_type, None)
        V.graph.effectful_ops[effect_type] = self

    def get_read_writes(self):
        read_writes = super().get_read_writes()

        if self.prev_effect_buffer is not None:
            read_writes.reads.add(
                dependencies.StarDep(self.prev_effect_buffer.get_name())
            )

        return read_writes

    def has_side_effects(self):
        return True


@dataclasses.dataclass
class TorchBindObject(IRNode):
    name: str
    value: torch._C.ScriptObject

    def get_name(self):
        return self.name

    def get_device(self):
        return None  # is there a device??

    def codegen_reference(self, writer=None):
        return self.name


class InterpreterShim(torch.fx.Interpreter):
    @staticmethod
    @functools.lru_cache(None)
    def _dummy_gm() -> GraphModule:
        return torch.fx.symbolic_trace(identity)

    def __init__(self, graph: Graph, submodules: Dict[str, Callable]) -> None:
        # call super() with a placeholder to avoid constructing a
        # GraphModule which is very expensive (it does codegen).
        super().__init__(self._dummy_gm(), garbage_collect_values=False)
        self.module = self  # type: ignore[assignment]
        self.graph = graph
        self.submodules = submodules
        self.extra_traceback = False
        self.fetch_attr = submodules.__getitem__
        self.current_node = None

    def run_node(self, n: torch.fx.Node) -> Any:
        self.current_node = n
        return super().run_node(n)

    def run(self, *args: Any, **kwargs: Any) -> Any:
        with V.set_interpreter_handler(self):
            return super().run(*args, **kwargs)


class LoopBody:
    """
    Captures the body of a Loops subclass into an FX graph.  Persists any
    indexing simplifications and makes it easier to analyze loop bodies.
    """

    def __init__(self, fn: Union[Callable, LoopBody], args: Any, var_ranges: Any) -> None:
        super().__init__()
        self.var_ranges = var_ranges
        self.indexing_exprs = {}
        self.indexing_exprs_name = {}
        self.reads = []
        self.writes = []
        self.reads_name2expr = {}
        self.writes_name2expr = {}
        self.other = []
        self.submodules = {"get_index": self.get_index}
        self.subblocks = {}
        self.indirect_vars = []
        self.indirect_var_ranges: Dict[sympy.Symbol, sympy.Expr] = {}
        self.root_block = LoopBodyBlock(self, fn, args)
        self.indexing = None

    @cache_on_self
    def get_nodes(self):
        all_graphs = itertools.chain(
            (self.root_block.graph,),
            (block.graph for block in self.subblocks.values()),
        )
        return [node for graph in all_graphs for node in graph.nodes]

    @cache_on_self
    def bounds(self):
        # Doing a local import to avoid dumping all the code here
        from .bounds import BoundVars

        return BoundVars(self)

    def debug_str(self):
        lines = [f"var_ranges = {dict(self.var_ranges)}"]
        lines.extend([f"{name} = {val}" for name, val in self.indexing_exprs.items()])
        lines.extend(
            [
                block.debug_str(name)
                for name, block in itertools.chain(
                    [("body", self.root_block)], self.subblocks.items()
                )
            ]
        )
        return "\n".join(lines)

    def add_index_expr(self, expr: sympy.Expr, category, buf_name):
        getattr(self, category).append(expr)
        if buf_name is not None:
            getattr(self, f"{category}_name2expr")[buf_name] = expr
        if expr not in self.indexing_exprs_name:
            name = f"index{len(self.indexing_exprs)}"
            self.indexing_exprs_name[expr] = name
            self.indexing_exprs[name] = expr
        return self.indexing_exprs_name[expr]

    def add_submodule(self, block: Callable, prefix: str) -> str:
        """Not actually for nn.Modules, but subblocks in generated code are mapped to FX call_module opcodes"""
        if prefix[-1].isnumeric() and prefix not in self.submodules:
            name = prefix
        else:
            name = f"{prefix}{len(self.submodules)}"
        self.submodules[name] = block
        return name

    def add_indirect(self, size: Union[int, Integer, One]) -> Symbol:
        var = sympy_index_symbol_with_prefix(SymT.INDIRECT, len(self.indirect_vars))
        assert var not in self.indirect_var_ranges
        self.indirect_vars.append(var)
        self.indirect_var_ranges[var] = size
        return var

    def replace_indirect(self, old: Symbol, new: Symbol) -> None:
        """Swap in a variable used in indirect indexing"""
        if str(old) == str(new):
            return
        assert self.indexing is not None
        self.indexing = {k: sympy_subs(v, {old: new}) for k, v in self.indexing.items()}

    def get_index(self, name: str) -> Any:
        assert self.indexing is not None
        return self.indexing[name]

    def indexing_from_args(self, indices: Union[List[List[Symbol]], List[List], Tuple[Union[List[Union[Zero, Symbol]], List[Symbol], Tuple[Symbol, ...]], Union[List[Union[Zero, Symbol]], List[Symbol], Tuple[Symbol, ...]]]]) -> Dict[str, Any]:
        index = [*itertools.chain.from_iterable(indices)]
        assert len(index) == len(self.var_ranges), (index, self.var_ranges)
        assert all(v not in self.var_ranges for v in index)
        replacements = dict(zip(self.var_ranges.keys(), index))
        return {
            name: sympy_subs(expr, replacements)
            for name, expr in self.indexing_exprs.items()
        }

    def __call__(self, *indices: Any) -> Any:
        self.indexing = self.indexing_from_args(indices)
        result = self.root_block()
        self.indexing = None
        return result


class LoopBodyBlock:
    """
    Captures the body of a Loops subclass into an FX graph.
    In normal cases there will be a 1:1 mapping between LoopBody and
    LoopBodyBlock, hower in the case of ops.masked() the masked out
    operations will manifest as an extra LoopBodyBlock.
    """

    def __init__(self, body: LoopBody, fn: Callable[..., Any], args: List[Any]):
        self.body = body

        def add_index(expr, category, buf_name=None):
            return tracer.create_proxy(
                "call_module",
                "get_index",
                (self.body.add_index_expr(expr, category, buf_name),),
                {},
            )

        class CaptureIndexing(V.WrapperHandler):  # type: ignore[name-defined]
            self.name = "CaptureIndexing"

            def load(self, name: str, index: sympy.Expr):
                index = add_index(index, "reads", name)
                return self._inner.load(name, index)

            def store(self, name, index, value, mode=None):
                index = add_index(index, "writes", name)
                return self._inner.store(name, index, value, mode)

            def store_reduction(self, name, index, value):
                index = add_index(index, "writes", name)
                return self._inner.store_reduction(name, index, value)

            def reduction(self, dtype, src_dtype, reduction_type, value):
                result = self._inner.reduction(dtype, src_dtype, reduction_type, value)
                if "welford" in reduction_type:
                    return tuple(result[i] for i in range(3))
                return result

            def index_expr(self, index, dtype):
                if isinstance(index, (int, sympy.Integer)):
                    return self._inner.constant(int(index), dtype)
                index = add_index(index, "other")
                return self._inner.index_expr(index, dtype)

            def check_bounds(self, index, size, lower, upper):
                index = add_index(index, "other")
                size = add_index(size, "other")
                return self._inner.check_bounds(index, size, lower, upper)

            def bucketize(
                self,
                values,
                offsets_name: str,
                offsets_size: sympy.Expr,
                indexing_dtype: torch.dtype,
                right: bool,
            ):
                offsets_size = add_index(offsets_size, "other")
                return self._inner.bucketize(
                    values, offsets_name, offsets_size, indexing_dtype, right
                )

            @staticmethod
            def masked(mask_proxy, masked_body: Callable[..., Any], other_proxy):
                """
                Recursively capture the masked out body in another LoopBodyBlock
                """

                subblock: LoopBodyBlock

                def shim(mask, other):
                    return V.ops.masked(mask, subblock, other)

                name = self.body.add_submodule(shim, "masked_subblock")
                subblock = LoopBodyBlock(self.body, masked_body, [])
                self.body.subblocks[name] = subblock
                return tracer.create_proxy(
                    "call_module", name, (mask_proxy, other_proxy), {}
                )

            @staticmethod
            def scan(
                dtype_proxy,
                combine_fn: Callable[
                    [Tuple[Any, ...], Tuple[Any, ...]], Tuple[Any, ...]
                ],
                value_proxy,
            ):
                def shim(dtypes, values):
                    return V.ops.scan(dtypes, combine_fn, values)

                name = self.body.add_submodule(shim, "scan")
                result = tracer.create_proxy(
                    "call_module",
                    name,
                    (dtype_proxy, value_proxy),
                    {},
                )
                # Proxies are iterable, but some methods expect tuples/lists
                return tuple(result[i] for i in range(len(value_proxy)))

            def sort(self, dtypes, values, stable, descending):
                result = self._inner.sort(dtypes, values, stable, descending)
                # Proxies are iterable, but some methods expect tuples/lists
                return tuple(result[i] for i in range(len(values)))

            def frexp(self, value_proxy):
                result = self._inner.frexp(value_proxy)
                # Proxies are iterable, but some methods expect tuples/lists
                return (result[0], result[1])

            @staticmethod
            def indirect_indexing(index_proxy: Proxy, size: Union[int, Integer, One], check: bool = True) -> Symbol:
                """
                Flow data from tensors into indexing formulas.
                Introduce a call_module to update the indexing.
                """

                var = self.body.add_indirect(size)

                def set_indirect(new_var):
                    self.body.replace_indirect(
                        var, V.ops.indirect_indexing(new_var, size, check)
                    )

                tracer.create_proxy(
                    "call_module",
                    self.body.add_submodule(set_indirect, f"set_{var}"),
                    (index_proxy,),
                    {},
                )
                return var

            @staticmethod
            def output(result: Proxy) -> None:
                tracer.create_proxy("output", "output", (result,), {})

        tracer = torch.fx.Tracer()
        tracer.graph = torch.fx.Graph(tracer_cls=tracer.__class__)
        proxy_ops = tracer.create_proxy("placeholder", "ops", (), {})

        from .index_propagation import IndexPropagation
        from .sizevars import SimplifyIndexing

        handler: Any = SimplifyIndexing(
            CaptureIndexing(proxy_ops), self.body.var_ranges
        )
        if config.constant_and_index_propagation:
            handler = IndexPropagation(
                handler, self.body.var_ranges, self.body.indirect_var_ranges
            )

        with V.set_ops_handler(handler):
            # This indirection is just a cute way to get IndexPropagation to
            # unwrap the return value.
            ops.output(fn(*args))
        self.graph = tracer.graph

    def __call__(self) -> Any:
        graph = self.graph
        submodules = self.body.submodules

        return InterpreterShim(graph, submodules).run(V.get_ops_handler())

    def debug_str(self, name="block"):
        code = torch.fx.GraphModule(self.body.submodules, self.graph).code
        return re.sub(
            # strip `; del var0` suffixes to make output prettier
            r";[^\n]*",
            "",
            code.strip().replace("def forward(", f"def {name}("),
        )


class _CollectiveKernel(FallbackKernel):
    def should_allocate(self):
        return False

    def has_side_effects(self):
        return True

    # This is identical to FallbackKernel.set_cpp_kernel(), minus the
    # part that checks against input aliasing and mutation.
    def set_cpp_kernel(self, kernel):
        from .codegen.wrapper import get_cpp_op_schema

        self.cpp_kernel_name = kernel._schema.name
        self.cpp_kernel_overload_name = kernel._schema.overload_name
        self.cpp_kernel_key = f"{self.cpp_kernel_name.replace('::', '_')}_{self.cpp_kernel_overload_name}"  # type: ignore[union-attr]

        self.cpp_op_schema = get_cpp_op_schema(kernel)
        self.ordered_kwargs_for_cpp_kernel = [
            x.name for x in kernel._schema.arguments if x.kwarg_only
        ]

    # NOTE: [In-Place Collective Safety]
    # Between the initiation and completion of an in-place collective, the
    # input buffers are subject to both volatile reads and volatile writes.
    # They must not be read, written to or reused by another kernel. To ensure
    # the constraints, we model collective -> wait_tensor as as two-step
    # mutation of the input buffers.
    @classmethod
    def create_inplace(
        cls, kernel, inputs: Union[TensorBox, List[TensorBox]], *args, **kwargs
    ) -> None:
        cpp_kernel_name = kernel._name
        python_kernel_name = cpp_kernel_name.replace("::", ".")
        with V.graph.fake_mode:
            (
                example_output,
                tensor_args,
                non_tensor_args,
                unflatten_args,
                unbacked_bindings,
            ) = cls.process_kernel(kernel, inputs, *args, **kwargs)
        assert not unbacked_bindings, f"{kernel} {unbacked_bindings}"
        for tensor_arg in tensor_args:
            tensor_arg.realize()

        packed = cls(
            NoneLayout(tensor_args[0].get_device()),
            kernel,
            tensor_args,
            non_tensor_args,
            unflatten_args,
        )
        packed.cpp_kernel_name = cpp_kernel_name
        packed.python_kernel_name = python_kernel_name

        inps = pytree.tree_leaves(inputs)
        mark_node_as_mutating(packed, *inps)
        # For inplace collective ops, the input is guaranteed to be alias of the returned value of op.
        packed.alias_names.extend([inp.get_name() for inp in inps])
        if "out" in kwargs:
            mark_node_as_mutating(packed, kwargs["out"])
            # For out-variant collective ops, the `out=` arg is guaranteed to be alias of the returned value of op.
            packed.alias_names.append(kwargs["out"].get_name())

    # NOTE: [Out-of-Place Collective Safety]
    # Between the initiation and completion of an out-of-place collective:
    #
    # Input buffers:
    # - Are subject to volatile reads
    # - Can be read by another kernel
    # - Must not be written to or reused by another kernel
    #
    # Output buffers:
    # - Are subject to volatile writes
    # - Must not be read, written to or reused by another kernel
    #
    # To ensure the safety of input buffers without sacrificing read
    # availability, we add input buffers as read deps of wait_tensor kernels.
    #
    # To ensure the safety of output buffers, we model wait_tensor as a
    # mutation to the output buffer. Note we also assumes the user program being
    # correct and the output buffer is not consumed by kernels other than
    # wait_tensor.
    #
    # TODO(yifu): add a pre-grad pass to validate the correctness of collective
    # usage in the user program.
    @classmethod
    def create_out_of_place(
        cls, kernel, inputs: Union[TensorBox, List[TensorBox]], *args, **kwargs
    ):
        cpp_kernel_name = kernel._name
        python_kernel_name = cpp_kernel_name.replace("::", ".")
        with V.graph.fake_mode:
            (
                example_output,
                tensor_args,
                non_tensor_args,
                unflatten_args,
                unbacked_bindings,
            ) = cls.process_kernel(kernel, inputs, *args, **kwargs)
        assert not unbacked_bindings, f"{kernel}, {unbacked_bindings}"
        for tensor_arg in tensor_args:
            tensor_arg.realize()

        if isinstance(example_output, list):
            device = cls.find_device(tensor_args, example_output)
            packed = cls(
                MultiOutputLayout(device),
                kernel,
                tensor_args,
                non_tensor_args,
                unflatten_args,
            )
            packed.cpp_kernel_name = cpp_kernel_name
            packed.python_kernel_name = python_kernel_name
            packed.outputs = [
                MultiOutput(
                    cls.tensor_to_layout(tensor),
                    packed,
                    [(list, i)],
                )
                for i, tensor in enumerate(example_output)
            ]
            return packed.outputs
        else:
            packed = cls(
                cls.tensor_to_layout(example_output),
                kernel,
                tensor_args,
                non_tensor_args,
                unflatten_args,
            )
            packed.cpp_kernel_name = cpp_kernel_name
            packed.python_kernel_name = python_kernel_name
            packed.outputs = [packed]
            return packed


class _WaitKernel(_CollectiveKernel):
    def get_volatile_reads(self):
        inp = self.inputs[0]
        if isinstance(inp, _CollectiveKernel):
            # Out-of-place single-output
            return [inp.inputs[0]]
        elif isinstance(inp, MultiOutput):
            # This can be two things:
            # 1. Out-of-place multi-output coll
            # 2. In-place coll with inputs coming from another MultiOutput
            coll = inp.inputs[0]
            # Case 1
            if isinstance(coll, _CollectiveKernel):
                _, idx = inp.indices[0]
                return [coll.inputs[idx]]
            # Case 2
            return []
        else:
            # In-place requires no additional deps handling for volatile
            # reads since the inputs are mutated.
            return []

    @classmethod
    def create_wait(cls, kernel, inp: TensorBox) -> None:
        with V.graph.fake_mode:
            (
                example_output,
                tensor_args,
                non_tensor_args,
                unflatten_args,
                unbacked_bindings,
            ) = cls.process_kernel(kernel, inp)
        assert not unbacked_bindings, f"{kernel} {unbacked_bindings}"
        packed = cls(
            NoneLayout(inp.get_device()),
            kernel,
            tensor_args,
            non_tensor_args,
            unflatten_args,
        )

        mark_node_as_mutating(packed, inp)

    def get_read_writes(self):
        read_writes = super().get_read_writes()
        # See [Out-of-Place Collective Safety].
        volatile_reads = self.get_volatile_reads()
        for vr in volatile_reads:
            read_writes.reads.add(dependencies.StarDep(vr.get_name()))
        return read_writes


# NB: recursive structure here reflects val_to_arg_str, avoid
# calling free_unbacked_symbols on "exotic" types that don't get pexpr
# treatment
def maybe_free_unbacked_symbols(s: Any) -> Set[Symbol]:
    if isinstance(s, (SymTypes, sympy.Expr)):
        # This branch should be impossible in return position
        return free_unbacked_symbols(s)
    elif isinstance(s, (tuple, list)):
        r = set()
        for t in s:
            r |= maybe_free_unbacked_symbols(t)
        return r
    elif isinstance(s, torch.Tensor):
        # This branch is impossible in constant-args position
        return free_unbacked_symbols(s)
    else:
        return set()<|MERGE_RESOLUTION|>--- conflicted
+++ resolved
@@ -3945,14 +3945,8 @@
     def get_read_writes_input(self, x):
         return dependencies.StarDep(x.get_name())
 
-<<<<<<< HEAD
     def get_read_writes(self) -> ReadWrites:
-        reads: Set[dependencies.Dep] = set()
-        StarDep = dependencies.StarDep
-=======
-    def get_read_writes(self):
         star_dep = []
->>>>>>> f8f41dcb
         for input in self.inputs:
             if isinstance(input, list):
                 star_dep.extend([self.get_read_writes_input(x) for x in input])
@@ -5002,11 +4996,7 @@
         self.name = V.graph.register_buffer(self)
         V.graph.register_operation(self)
 
-<<<<<<< HEAD
     def should_allocate(self) -> bool:
-=======
-    def should_allocate(self):
->>>>>>> f8f41dcb
         return False
 
     def is_no_op(self) -> bool:
