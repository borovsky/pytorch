--- conflicted
+++ resolved
@@ -22,16 +22,12 @@
     "converged",
 ]
 
-<<<<<<< HEAD
-_supported_types = {torch.nn.Conv2d, torch.nn.Linear}
+_supported_types = {torch.nn.Conv2d, torch.nn.Linear, torch.nn.Conv1d}
 _supported_intrinsic_types = {
     torch.ao.nn.intrinsic.ConvReLU2d,
     torch.ao.nn.intrinsic.LinearReLU,
+    torch.ao.nn.intrinsic.ConvReLU1d,
 }
-=======
-_supported_types = {torch.nn.Conv2d, torch.nn.Linear, torch.nn.Conv1d}
-_supported_intrinsic_types = {torch.ao.nn.intrinsic.ConvReLU2d, torch.ao.nn.intrinsic.LinearReLU, torch.ao.nn.intrinsic.ConvReLU1d}
->>>>>>> c012013a
 _all_supported_types = _supported_types.union(_supported_intrinsic_types)
 
 
@@ -48,14 +44,13 @@
     else:
         module[0].bias = torch.nn.Parameter(bias)
 
-<<<<<<< HEAD
-=======
+
 def has_bias(module) -> bool:
     if type(module) in _supported_types:
         return module.bias is not None
     else:
         return module[0].bias is not None
->>>>>>> c012013a
+
 
 def get_module_weight(module):
     if type(module) in _supported_types:
@@ -101,8 +96,7 @@
     ), "Dimensions of resultant channel range does not match size of requested axis"
     return maxs - mins
 
-<<<<<<< HEAD
-=======
+
 def get_name_by_module(model, module):
     """Get the name of a module within a model.
 
@@ -117,7 +111,7 @@
         if m is module:
             return name
     raise ValueError("module is not in the model")
->>>>>>> c012013a
+
 
 def cross_layer_equalization(module1, module2, output_axis=0, input_axis=1):
     """Scale the range of Tensor1.output to equal Tensor2.input.
@@ -178,10 +172,9 @@
         set_module_bias(module1, bias)
     set_module_weight(module2, weight2)
 
-<<<<<<< HEAD
-=======
+
 def process_paired_modules_list_to_name(model, paired_modules_list):
-    """Processes a list of paired modules to a list of names of paired modules. """
+    """Processes a list of paired modules to a list of names of paired modules."""
 
     for group in paired_modules_list:
         for i, item in enumerate(group):
@@ -191,8 +184,9 @@
                 raise TypeError("item must be a nn.Module or a string")
     return paired_modules_list
 
+
 def expand_groups_in_paired_modules_list(paired_modules_list):
-    """Expands module pair groups larger than two into groups of two modules. """
+    """Expands module pair groups larger than two into groups of two modules."""
     new_list = []
 
     for group in paired_modules_list:
@@ -206,7 +200,6 @@
 
     return new_list
 
->>>>>>> c012013a
 
 def equalize(model, paired_modules_list, threshold=1e-4, inplace=True):
     """Equalize modules until convergence is achieved.
@@ -234,18 +227,16 @@
         inplace (bool): determines if function is inplace or not
     """
 
-    paired_modules_list = process_paired_modules_list_to_name(model, paired_modules_list)
+    paired_modules_list = process_paired_modules_list_to_name(
+        model, paired_modules_list
+    )
 
     if not inplace:
         model = copy.deepcopy(model)
 
-<<<<<<< HEAD
+    paired_modules_list = expand_groups_in_paired_modules_list(paired_modules_list)
+
     name_to_module: Dict[str, torch.nn.Module] = {}
-=======
-    paired_modules_list = expand_groups_in_paired_modules_list(paired_modules_list)
-
-    name_to_module : Dict[str, torch.nn.Module] = {}
->>>>>>> c012013a
     previous_name_to_module: Dict[str, Any] = {}
     name_set = {name for pair in paired_modules_list for name in pair}
 
