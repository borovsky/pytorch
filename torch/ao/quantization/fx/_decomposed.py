--- conflicted
+++ resolved
@@ -122,11 +122,6 @@
     Same as `quantize_per_tensor` but scale and zero_point are Scalar Tensor instead of
     scalar values
     """
-<<<<<<< HEAD
-    assert zero_point.numel() == 1, f"Expecting zero_point tensor to be one element, but received : {zero_point.numel()}"
-    assert scale.numel() == 1, f"Expecting scale tensor to be one element, but received : {scale.numel()}"
-    return quantize_per_tensor(input, scale.item(), zero_point.item(), quant_min, quant_max, dtype)  # type: ignore[arg-type]
-=======
     assert (
         zero_point.numel() == 1
     ), f"Expecting zero_point tensor to be one element, but received : {zero_point.numel()}"
@@ -134,10 +129,9 @@
         scale.numel() == 1
     ), f"Expecting scale tensor to be one element, but received : {scale.numel()}"
     return quantize_per_tensor(
-        input, scale.item(), zero_point.item(), quant_min, quant_max, dtype
-    )
-
->>>>>>> 1eedb0a9
+        input, scale.item(), zero_point.item(), quant_min, quant_max, dtype  # type: ignore[arg-type]
+    )
+
 
 @impl(quantized_decomposed_lib, "quantize_per_tensor.tensor", "Meta")
 def quantize_per_tensor_tensor_meta(
@@ -185,11 +179,6 @@
     Same as `quantize_per_tensor` but scale and zero_point are Scalar Tensor instead of
     scalar values
     """
-<<<<<<< HEAD
-    assert zero_point.numel() == 1, f"Expecting zero_point tensor to be one element, but received : {zero_point.numel()}"
-    assert scale.numel() == 1, f"Expecting scale tensor to be one element, but received : {scale.numel()}"
-    return quantize_per_tensor(input, scale.item(), zero_point.item(), quant_min.item(), quant_max.item(), dtype)  # type: ignore[arg-type]
-=======
     assert (
         zero_point.numel() == 1
     ), f"Expecting zero_point tensor to be one element, but received : {zero_point.numel()}"
@@ -199,13 +188,12 @@
     return quantize_per_tensor(
         input,
         scale.item(),
-        zero_point.item(),
-        quant_min.item(),
-        quant_max.item(),
+        zero_point.item(),  # type: ignore[arg-type]
+        quant_min.item(),  # type: ignore[arg-type]
+        quant_max.item(),  # type: ignore[arg-type]
         dtype,
     )
 
->>>>>>> 1eedb0a9
 
 @impl(quantized_decomposed_lib, "quantize_per_tensor.tensor2", "Meta")
 def quantize_per_tensor_tensor2_meta(
@@ -216,14 +204,10 @@
     quant_max: torch.Tensor,
     dtype: torch.dtype,
 ) -> torch.Tensor:
-<<<<<<< HEAD
-    return quantize_per_tensor_tensor_meta(input, scale, zero_point, quant_min, quant_max, dtype)  # type: ignore[arg-type]
-=======
     return quantize_per_tensor_tensor_meta(
-        input, scale, zero_point, quant_min, quant_max, dtype
-    )
-
->>>>>>> 1eedb0a9
+        input, scale, zero_point, quant_min, quant_max, dtype  # type: ignore[arg-type]
+    )
+
 
 # Note: quant_min/quant_max/dtype are not used in the operator, but for now it's kept in
 # the signature as metadata for the input Tensor, this might be useful for pattern
@@ -328,11 +312,6 @@
     Same as `dequantize_per_tensor` but scale and zero_point are Scalar Tensor instead of
     scalar values
     """
-<<<<<<< HEAD
-    assert zero_point.numel() == 1, f"Expecting zero_point tensor to be one element, but received : {zero_point.numel()}"
-    assert scale.numel() == 1, f"Expecting scale tensor to be one element, but received : {scale.numel()}"
-    return dequantize_per_tensor(input, scale.item(), zero_point.item(), quant_min, quant_max, dtype, out_dtype=out_dtype)  # type: ignore[arg-type]
-=======
     assert (
         zero_point.numel() == 1
     ), f"Expecting zero_point tensor to be one element, but received : {zero_point.numel()}"
@@ -342,14 +321,13 @@
     return dequantize_per_tensor(
         input,
         scale.item(),
-        zero_point.item(),
+        zero_point.item(),  # type: ignore[arg-type]
         quant_min,
         quant_max,
         dtype,
         out_dtype=out_dtype,
     )
 
->>>>>>> 1eedb0a9
 
 @impl(quantized_decomposed_lib, "dequantize_per_tensor.tensor", "Meta")
 def dequantize_per_tensor_tensor_meta(
@@ -411,19 +389,15 @@
         scale.numel() == 1
     ), f"Expecting scale tensor to be one element, but received : {scale.numel()}"
     return dequantize_per_tensor(
-<<<<<<< HEAD
-        input, scale.item(), zero_point.item(), quant_min.item(), quant_max.item(), dtype, out_dtype=out_dtype)  # type: ignore[arg-type]
-=======
         input,
         scale.item(),
-        zero_point.item(),
-        quant_min.item(),
-        quant_max.item(),
+        zero_point.item(),  # type: ignore[arg-type]
+        quant_min.item(),  # type: ignore[arg-type]
+        quant_max.item(),  # type: ignore[arg-type]
         dtype,
         out_dtype=out_dtype,
     )
 
->>>>>>> 1eedb0a9
 
 @impl(quantized_decomposed_lib, "dequantize_per_tensor.tensor2", "Meta")
 def dequantize_per_tensor_tensor2_meta(
