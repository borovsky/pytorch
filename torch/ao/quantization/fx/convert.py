# mypy: ignore-errors

from typing import Any, Dict, List, Optional, Set, Tuple, Union, Type, Callable
from torch.ao.quantization.quant_type import QuantType
import torch
import copy
import warnings
from torch.fx import (
    GraphModule,
)
from torch.fx.graph import (
    Graph,
    Node,
    Argument,
)
from ..utils import (
    activation_is_statically_quantized,
    weight_is_quantized,
    get_qparam_dict,
    _parent_name,
    get_swapped_custom_module_class,
)
from ..qconfig import (
    QConfigAny,
    qconfig_equals
)
from ..qconfig_mapping import QConfigMapping
from .qconfig_mapping_utils import (
    _generate_node_name_to_qconfig,
    _compare_prepare_convert_qconfig_mappings,
    _update_qconfig_for_fusion,
    _is_qconfig_supported_by_dtype_configs,
    _update_qconfig_for_qat,
)
from torch.ao.quantization.backend_config.utils import (
    get_root_module_to_quantized_reference_module,
    get_pattern_to_dtype_configs,
    get_fused_module_classes,
    get_qat_module_classes,
)
from torch.ao.quantization.backend_config import (
    BackendConfig,
    get_native_backend_config,
)
from torch.ao.quantization.observer import _is_activation_post_process
from .graph_module import (
    _is_observed_module,
    _is_observed_standalone_module,
)
from ._equalize import update_obs_for_equalization, convert_eq_obs
from torch.nn.utils.parametrize import type_before_parametrizations
from .utils import (
    _get_module,
    _is_custom_module_lstm,
    _is_custom_module_mha,
    assert_and_get_unique_device,
    get_custom_module_class_keys,
    create_getattr_from_value,
    collect_producer_nodes,
    graph_module_from_producer_nodes,
    node_arg_is_weight,
)
from torch.ao.quantization.utils import (
    is_per_channel,
    to_underlying_dtype,
)
from torch.ao.quantization.quantize import (
    _remove_qconfig,
)
from torch.ao.quantization.stubs import DeQuantStub
from .custom_config import (
    ConvertCustomConfig,
    PrepareCustomConfig,
)
from .lower_to_fbgemm import lower_to_fbgemm
# importing the lib so that the quantized_decomposed ops are registered
from ._decomposed import quantized_decomposed_lib  # noqa: F401
<<<<<<< HEAD
=======
from torch.ao.quantization.pt2e.generate_numeric_debug_handle import NUMERIC_DEBUG_HANDLE_KEY
>>>>>>> 6f275ae4
import operator

__all__ = [
    "convert",
    "convert_custom_module",
    "convert_standalone_module",
    "convert_weighted_module",
]

SUPPORTED_QDTYPES = [
    torch.quint8,
    torch.qint8,
    torch.qint32,
    torch.uint8,
    torch.int8,
    torch.int16,
    torch.int32,
    torch.float8_e5m2,
    torch.float8_e4m3fn,
]

_QSCHEME_TO_CHOOSE_QPARAMS_OP = {
    torch.per_tensor_affine: torch.ops.quantized_decomposed.choose_qparams.tensor,
    torch.per_tensor_symmetric: torch.ops.quantized_decomposed.choose_qparams_symmetric.tensor,
}

def _replace_observer_with_quantize_dequantize_node_decomposed(
        model: torch.fx.GraphModule,
        node: Node,
        modules: Dict[str, torch.nn.Module],
        node_name_to_scope: Dict[str, Tuple[str, type]],
        node_name_to_qconfig: Dict[str, QConfigAny]) -> None:
    """ Replace activation_post_process module call node with quantize and
    dequantize node working with decomposed Tensor

    Before:
    ... -> observer_0(x) -> ...
    After:
    ... -> torch.ops.quantized_decomposed.quantize_per_tensor(x, ...) ->
    torch.ops.quantized_decomposed.dequantize_per_tensor() -> ...

    or quantize_per_channel and dequantize_per_channel
    """
    graph = model.graph
    assert modules is not None
    assert isinstance(node.target, str)
    module_path, prefix = _get_module_path_and_prefix(node, node_name_to_scope, node_name_to_qconfig)
    activation_post_process = modules[node.target]
    if hasattr(activation_post_process, "convert"):
        activation_post_process.convert(model, node)
        return
    # skip replacing observers to quant/dequant nodes if the qconfigs of all
    # consumers and producers of this observer are None
    skip_replacement = all(_has_none_qconfig(n, node_name_to_qconfig) for n in
                           list(node.args) + list(node.users.keys()))
    if skip_replacement or not _is_conversion_supported(activation_post_process):
        # didn't find corresponding quantize op and info for the activation_post_process
        # so we just remove the observer
        with graph.inserting_before(node):
            node.replace_all_uses_with(node.args[0])
            graph.erase_node(node)
        return

    # otherwise, we can convert the activation_post_process module call to quantize/dequantize node

    # 1. extract the information from activation_post_process module for generating
    # the quantize and dequantize operator
    dtype = activation_post_process.dtype  # type: ignore[attr-defined]

    is_dynamic = False
    if hasattr(activation_post_process, "is_dynamic"):
        is_dynamic = activation_post_process.is_dynamic  # type: ignore[assignment]

    if dtype in SUPPORTED_QDTYPES and (not is_dynamic):
        # TODO: probably should cleanup this condition check, it's hard
        # to reason about this if and the following elif

        # uint8/int8/int32 static quantization branch

        # 1. extract information for inserting q/dq node from activation_post_process
        node_type = "call_function"
        quantize_op : Optional[Callable] = None
        scale, zero_point = activation_post_process.calculate_qparams()  # type: ignore[attr-defined, operator]
        if is_per_channel(activation_post_process.qscheme):  # type: ignore[attr-defined]
            ch_axis = int(activation_post_process.ch_axis)  # type: ignore[attr-defined, arg-type]
            quantize_op = torch.ops.quantized_decomposed.quantize_per_channel.default
            dequantize_op = torch.ops.quantized_decomposed.dequantize_per_channel.default
            quant_min = activation_post_process.quant_min
            quant_max = activation_post_process.quant_max
            dtype_ = to_underlying_dtype(dtype)
            qparams = {
                "_scale_": scale,
                "_zero_point_": zero_point,
                "_axis_": ch_axis,
                "_quant_min_": quant_min,
                "_quant_max_": quant_max,
                "_dtype_": dtype_
            }
        else:
            quantize_op = torch.ops.quantized_decomposed.quantize_per_tensor.default
            dequantize_op = torch.ops.quantized_decomposed.dequantize_per_tensor.default
            scale = float(scale)
            zero_point = int(zero_point)
            quant_min = activation_post_process.quant_min  # type: ignore[attr-defined]
            quant_max = activation_post_process.quant_max  # type: ignore[attr-defined]
            dtype_ = to_underlying_dtype(dtype)
            qparams = {
                "_scale_": scale,
                "_zero_point_": zero_point,
                "_quant_min_": quant_min,
                "_quant_max_": quant_max,
                "_dtype_": dtype_
            }

        # 2. replace activation_post_process node with quantize and dequantize
        with graph.inserting_before(node):
            input_node = node.args[0]
            quantize_op_inputs = [input_node]
            for key, value_or_node in qparams.items():
                # TODO: we can add the information of whether a value needs to
                # be registered as an attribute in qparams dict itself
                if key in ['_scale_', '_zero_point_'] and (not isinstance(value_or_node, (float, int))):
                    # For scale and zero_point values we register them as buffers in the root module.
                    # However, note that when the values are not tensors, as in the case of
                    # per_tensor quantization, they will be treated as literals.
                    # However, registering them as a node seems to cause issue with dynamo
                    # tracing where it may consider tensor overload as opposed to default.
                    # With extra check of scale and zero_point being scalar, it makes
                    # sure that the default overload can be used.
                    # TODO: maybe need more complex attr name here
                    qparam_node = create_getattr_from_value(
                        model, graph, module_path + prefix + key, value_or_node)
                    quantize_op_inputs.append(qparam_node)
                else:
                    # for qparams that are not scale/zero_point (like axis, dtype) we store them as literals in the graph.
                    quantize_op_inputs.append(value_or_node)

            quantized_node = graph.create_node(node_type, quantize_op, tuple(quantize_op_inputs), {})
            # use the same qparams from quantize op
            dq_inputs = [quantized_node] + quantize_op_inputs[1:]
            dequantized_node = graph.call_function(
                dequantize_op,
                tuple(dq_inputs),
                {}
            )

<<<<<<< HEAD
            def remap_fn(x):
                return dequantized_node if x is node else x

            # remap numeric_debug_handle
            for user_node in node.users:
                if "numeric_debug_handle" in user_node.meta:
                    numeric_debug_handle = user_node.meta["numeric_debug_handle"]
                    user_node.meta["numeric_debug_handle"] = {remap_fn(k): v for k, v in numeric_debug_handle.items()}
=======
>>>>>>> 6f275ae4
            node.replace_all_uses_with(dequantized_node)
            graph.erase_node(node)
    elif is_dynamic:

        # uint8/int8/fp16 dynamic quantization

        # 1. extract information for inserting q/dq node from activation_post_process
        node_type = "call_function"
        quantize_op = torch.ops.quantized_decomposed.quantize_per_tensor.tensor
        # we only use choose_qparams for is_decomposed now,
        # but we should probably align the non-decomposed path with this as well,
        # and that can be done after we remove reduce_range flag
        # 1. extract qparams from activation_post_process module
        dtype_ = to_underlying_dtype(dtype)
        assert dtype_ in [torch.uint8, torch.int8], \
            "only uint8 and int8 are supported in reference flow for " \
            "dynamic quantization right now"
        quant_min = activation_post_process.quant_min  # type: ignore[attr-defined]
        quant_max = activation_post_process.quant_max  # type: ignore[attr-defined]
        qscheme = getattr(activation_post_process, "qscheme", torch.per_tensor_affine)  # type: ignore[attr-defined]
        eps = getattr(activation_post_process, "eps", torch.finfo(torch.float32).eps)  # type: ignore[attr-defined]
        # note: scale and zero_point are missing for quantize_per_tensor op
        # we'll need to get this from choose_qparams op, which we'll add after
        # this step
        qparams = {
            "_quant_min_": quant_min,
            "_quant_max_": quant_max,
            "_eps_": eps,
            "_dtype_": dtype_
        }

        choose_qparams_op = _QSCHEME_TO_CHOOSE_QPARAMS_OP[qscheme]
        # 2. insert choose_qparams op and update the qparams list
        with graph.inserting_before(node):
            input_node = node.args[0]
            choose_qparams_op_inputs = [node.args[0]]
            for key, value in qparams.items():
                # we have quant_min, quant_max and dtype, all should be stored
                # as literals
                choose_qparams_op_inputs.append(value)
            choose_qparams_node = graph.create_node(
                "call_function",
                choose_qparams_op,
                tuple(choose_qparams_op_inputs),
                {}
            )
            # choose_qparms returns (scale, zero_point)
            scale_node = graph.create_node(
                "call_function",
                operator.getitem,
                (choose_qparams_node, 0),
                {}
            )
            zero_point_node = graph.create_node(
                "call_function",
                operator.getitem,
                (choose_qparams_node, 1),
                {}
            )
            quant_min = qparams["_quant_min_"]
            quant_max = qparams["_quant_max_"]
            dtype = qparams["_dtype_"]
            qparams = {
                "_scale_": scale_node,
                "_zero_point_": zero_point_node,
                "_quant_min_": quant_min,
                "_quant_max_": quant_max,
                "_dtype_": dtype
            }

        # 3. replace activation_post_process node to quantize and dequantize node
        with graph.inserting_before(node):
            input_node = node.args[0]
            quantize_op_inputs = [input_node]
            for key, value_or_node in qparams.items():
                # TODO: we can add the information of whether a value needs to
                # be registered as an attribute in qparams dict itself
                if key in ['_scale_', '_zero_point_']:
                    # in this case we have a node in the graph since it's dynamically
                    # computed from the input, with choose_qparams op
                    qparam_node = value_or_node
                    quantize_op_inputs.append(qparam_node)
                else:
                    # for qparams that are not scale/zero_point (like axis, dtype) we
                    # store them as literals in the graph.
                    quantize_op_inputs.append(value_or_node)

            quantized_node = graph.create_node(node_type, quantize_op, tuple(quantize_op_inputs), {})
            # use the same qparams from quantize op
            dq_inputs = [quantized_node] + quantize_op_inputs[1:]
            # need to use the tensor variant of this op, since scale and zero_point
            # from choose_qparam are Tensors, instead of float/int, this is to
            # prevent these nodes being traced away by downstream systems
            dequantize_op = torch.ops.quantized_decomposed.dequantize_per_tensor.tensor
            dequantized_node = graph.call_function(
                dequantize_op,
                tuple(dq_inputs),
                {}
            )

            def remap_fn(x):
                return dequantized_node if x is node else x

            # remap numeric_debug_handle
            for user_node in node.users:
                if "numeric_debug_handle" in user_node.meta:
                    numeric_debug_handle = user_node.meta["numeric_debug_handle"]
                    user_node.meta["numeric_debug_handle"] = {remap_fn(k): v for k, v in numeric_debug_handle.items()}
            node.replace_all_uses_with(dequantized_node)
            graph.erase_node(node)
    elif dtype == torch.float16:
        raise NotImplementedError("decomposed to float16 op not implemented yet")

    # should not reach since we have checks in the beginning to make sure the
    # activation_post_process is supported

def _replace_observer_with_quantize_dequantize_node(
        model: torch.fx.GraphModule,
        node: Node,
        modules: Dict[str, torch.nn.Module],
        node_name_to_scope: Dict[str, Tuple[str, type]],
        node_name_to_qconfig: Dict[str, QConfigAny]) -> None:
    """ Replace activation_post_process module call node with quantize and
    dequantize node

    Before:
    ... -> observer_0(x) -> ...
    After:
    ... -> torch.quantize_per_tensor(x, ...) -> x.dequantize() -> ...
    """
    assert modules is not None
    assert isinstance(node.target, str)
    graph = model.graph
    module_path, prefix = _get_module_path_and_prefix(node, node_name_to_scope, node_name_to_qconfig)
    activation_post_process = modules[node.target]
    # skip replacing observers to quant/dequant nodes if the qconfigs of all
    # consumers and producers of this observer are None
    skip_replacement = all(_has_none_qconfig(n, node_name_to_qconfig) for n in
                           list(node.args) + list(node.users.keys()))
    if skip_replacement or not _is_conversion_supported(activation_post_process):
        # didn't find corresponding quantize op and info for the activation_post_process
        # so we just remove the observer
        with graph.inserting_before(node):
            node.replace_all_uses_with(node.args[0])
            graph.erase_node(node)
        return

    # otherwise, we can convert the activation_post_process module call to quantize/dequantize node
    dtype = activation_post_process.dtype  # type: ignore[attr-defined]

    is_dynamic = False
    if hasattr(activation_post_process, "is_dynamic"):
        is_dynamic = activation_post_process.is_dynamic  # type: ignore[attr-defined, assignment]

    if dtype in [torch.quint8, torch.qint8, torch.qint32, torch.float8_e5m2, torch.float8_e4m3fn] and \
            (not is_dynamic):
        # TODO: probably should cleanup this condition check, it's hard
        # to reason about this if and the following elif

        # uint8/int8/int32 static quantization branch

        # 1. extract the information from activation_post_process module for generating
        # the quantize and dequantize operator
        node_type = "call_function"
        quantize_op : Optional[Callable] = None
        scale, zero_point = activation_post_process.calculate_qparams()  # type: ignore[attr-defined, operator]
        if is_per_channel(activation_post_process.qscheme):  # type: ignore[attr-defined]
            ch_axis = int(activation_post_process.ch_axis)  # type: ignore[attr-defined, arg-type]
            qparams = {"_scale_": scale, "_zero_point_": zero_point, "_axis_": ch_axis, "_dtype_": dtype}
            quantize_op = torch.quantize_per_channel
        else:
            scale = float(scale)
            zero_point = int(zero_point)
            qparams = {"_scale_": scale, "_zero_point_": zero_point, "_dtype_": dtype}
            quantize_op = torch.quantize_per_tensor

        # 2. replace activation_post_process node with quantize and dequantize
        with graph.inserting_before(node):
            input_node = node.args[0]
            quantize_op_inputs = [input_node]
            for key, value_or_node in qparams.items():
                # TODO: we can add the information of whether a value needs to
                # be registered as an attribute in qparams dict itself
                if key in ['_scale_', '_zero_point_']:
                    # For scale and zero_point values we register them as buffers in the root module.
                    # TODO: maybe need more complex attr name here
                    qparam_node = create_getattr_from_value(
                        model, graph, module_path + prefix + key, value_or_node)
                    quantize_op_inputs.append(qparam_node)
                else:
                    # for qparams that are not scale/zero_point (like axis, dtype) we store them as literals in the graph.
                    quantize_op_inputs.append(value_or_node)

            quantized_node = graph.create_node(node_type, quantize_op, tuple(quantize_op_inputs), {})
            dequantized_node = graph.call_method("dequantize", args=(quantized_node,))
            node.replace_all_uses_with(dequantized_node)
            graph.erase_node(node)
    elif is_dynamic:

        # uint8/int8/fp16 dynamic quantization branch

        node_type = "call_function"
        quantize_op = torch.quantize_per_tensor_dynamic
        # TODO: get reduce range from observer
        # reduce_range = activation_post_process.reduce_range
        reduce_range = torch.backends.quantized.engine in ("fbgemm", "x86")
        qparams = {"_dtype_": dtype, "_reduce_range_": reduce_range}

        with graph.inserting_before(node):
            input_node = node.args[0]
            quantize_op_inputs = [input_node]
            for key, value in qparams.items():
                quantize_op_inputs.append(value)

            quantized_node = graph.create_node(node_type, quantize_op, tuple(quantize_op_inputs), {})
            dequantized_node = graph.call_method("dequantize", args=(quantized_node,))
            node.replace_all_uses_with(dequantized_node)
            graph.erase_node(node)
    elif dtype == torch.float16:
        node_type = "call_method"
        quantize_op = "to"  # type: ignore[assignment]
        qparams = {"_dtype_": dtype}
        with graph.inserting_before(node):
            input_node = node.args[0]
            quantize_op_inputs = [input_node]
            for key, value in qparams.items():
                # TODO: we can add the information of whether a value needs to
                # be registered as an attribute in qparams dict itself
                quantize_op_inputs.append(value)

            quantized_node = graph.create_node(node_type, quantize_op, tuple(quantize_op_inputs), {})
            dequantized_node = graph.call_method("dequantize", args=(quantized_node,))
            node.replace_all_uses_with(dequantized_node)
            graph.erase_node(node)

    # should not reach since we have checks in the beginning to make sure the
    # activation_post_process is supported

# this is a temporary hack for custom module, we may want to implement
# this properly after the custom module class design is finalized
# TODO: DeQuantStubs are currently inserted only after custom module LSTM, while observers are inserted
# after all other custom modules. In the future, we should simply insert QuantStubs before and DeQuantStubs
# after custom modules in general, and replace these with "quantize" and "dequantize" nodes respectively.
def _replace_observer_or_dequant_stub_with_dequantize_node(node: Node, graph: Graph) -> None:
    call_custom_module_node = node.args[0]
    assert isinstance(call_custom_module_node, Node), \
        f"Expecting the for call custom module node to be a Node, but got {call_custom_module_node}"
    node.replace_all_uses_with(call_custom_module_node)
    graph.erase_node(node)
    _insert_dequantize_node(call_custom_module_node, graph)

def _is_conversion_supported(activation_post_process: torch.nn.Module) -> bool:
    dtype = activation_post_process.dtype  # type: ignore[attr-defined]

    is_dynamic = False
    if hasattr(activation_post_process, "is_dynamic"):
        is_dynamic = activation_post_process.is_dynamic  # type: ignore[attr-defined, assignment]

    return (
        (dtype in SUPPORTED_QDTYPES and (not is_dynamic)) or  # type: ignore[return-value]
        is_dynamic or
        dtype == torch.float16
    )

def _has_none_qconfig(node: Argument, node_name_to_qconfig: Dict[str, QConfigAny]) -> bool:
    """ Check if a node has a qconfig of None, i.e. user requested to not quantize
    the node
    """
    return isinstance(node, Node) and node.name in node_name_to_qconfig and node_name_to_qconfig[node.name] is None

def _run_weight_observers(observed: GraphModule, backend_config: BackendConfig) -> None:
    """ Extract the subgraph that produces the weight for dynamic quant
    or weight only quant node and run the subgraph to observe the weight.
    Note that the observers of dynamic quant or weight only quant ops are
    run during the convert step.
    """
    for node in observed.graph.nodes:
        if node.op != "call_function":
            continue
        for node_arg in node.args:
            # node_arg is weight
            if node_arg and node_arg_is_weight(node, node_arg):
                weight_observer_nodes = collect_producer_nodes(node_arg)
                if weight_observer_nodes is None:
                    continue
                weight_observer_module = \
                    graph_module_from_producer_nodes(
                        observed, weight_observer_nodes)
                # run the weight observer
                weight_observer_module()

def _maybe_recursive_remove_dequantize(arg: Any, node: Node, graph: Graph) -> None:
    """ If the arg is a dequantize Node, or a list/tuple/dict of dequantize Node,
    we'll recursively remove the dequantize Node
    """
    if isinstance(arg, Node) and \
       arg.op == "call_method" and \
       arg.target == "dequantize":
        quantize_node = arg.args[0]
        # we only replace the specific use since dequantize could be used by other nodes
        # as well
        node.replace_input_with(arg, quantize_node)
    elif isinstance(arg, (list, tuple)):
        for arg_element in arg:
            _maybe_recursive_remove_dequantize(arg_element, node, graph)
    elif isinstance(arg, dict):
        for arg_element in arg.values():
            _maybe_recursive_remove_dequantize(arg_element, node, graph)
    else:
        warnings.warn(f"Unsupported node type in recursive remove dequantize: {type(arg)}")

def _get_module_path_and_prefix(
        obs_node: Node,
        node_name_to_scope: Dict[str, Tuple[str, type]],
        node_name_to_qconfig: Dict[str, QConfigAny]) -> Tuple[str, str]:
    """ Given and observer node, get the `Scope` or the fully qualified name for
    the submodule containing the observed node, also return a prefix of "_input"
    when the observed node is an input of a F.linear op, and not the output of another
    quantized op.
    TODO: this logic is hacky, we should think about how to remove it or make it more
    general
    """
    observed_node = obs_node.args[0]
    # an observer can be inserted for both input of the next operator or output of the previous
    # operator (they can be the same)
    # this flag identifies if the observer is inserted only because the observed node is
    # the input of the next operator
    assert isinstance(observed_node, Node), \
        f"Expecting observed node to be a Node, but got {observed_node}"
    is_input_observer_only = node_name_to_qconfig[observed_node.name] is None \
        if observed_node.name in node_name_to_qconfig else None
    if is_input_observer_only:
        # if the quantize function is at the input of op, then we find the first user of the observer_node
        # to get the path. If a linear call_function is in the user list, we return the first instance
        # of linear node to get the FQN.
        users = list(obs_node.users)
        first_linear_use_or_first_use = users[0] if users else None
        linear_node = None
        for n in users:
            if n.op == "call_function" and n.target == torch.nn.functional.linear:
                linear_node = n
                break
        if linear_node:
            first_linear_use_or_first_use = linear_node
        prefix = "_input"
    else:
        # if the quantize function is at the output of the op, we use the observer input node to get the path
        first_linear_use_or_first_use = observed_node
        prefix = ""

    if first_linear_use_or_first_use and first_linear_use_or_first_use.name in node_name_to_scope:
        module_path, _ = node_name_to_scope[first_linear_use_or_first_use.name]
    else:
        # TODO: it's not used, so actually we can skip quantization
        # but this requires changing return type of quantize_node
        # we can fix it later if needed
        module_path = ""
    return module_path, prefix

def _insert_dequantize_node(
        node: Node,
        graph: Graph) -> None:
    """ Inserts dequantize node for `node` in `graph`
    """
    with graph.inserting_after(node):
        dequantize_node = graph.call_method("dequantize", (node,))
        for user_node in dict(node.users):
            if user_node is not dequantize_node:
                user_node.replace_input_with(node, dequantize_node)

def _maybe_get_observer_for_node(
        node: Node,
        modules: Dict[str, torch.nn.Module]
) -> Optional[torch.nn.Module]:
    """
    If the node is observed, return the observer
    instance. Otherwise, return None.
    """
    for maybe_obs_node in node.users.keys():
        if maybe_obs_node.op == 'call_module':
            maybe_obs = modules[str(maybe_obs_node.target)]
            if _is_activation_post_process(maybe_obs):
                return maybe_obs
    return None

def convert_standalone_module(
        node: Node,
        modules: Dict[str, torch.nn.Module],
        model: torch.fx.GraphModule,
        is_reference: bool,
        backend_config: Optional[BackendConfig]) -> None:
    """ Converts a observed standalone module to a quantized standalone module by calling
    the fx convert api, currently using the same `is_reference` flag as parent, but we may
    changing this behavior in the future (e.g. separating quantization and lowering for
    standalone module as well)

    Args:
      - node: The call_module node of the observed standalone module
      - modules: named_module of original model
      - model: original model
      - is_reference: a flag from parent provided by user to decide if we want to
        produce a reference model or a fbgemm/qnnpack model
      - backend_config: backend configuration of the target backend of quantization
    """
    # TODO: remove is_reference flag
    if is_reference:
        convert_fn = torch.ao.quantization.quantize_fx.convert_to_reference_fx
    else:
        convert_fn = torch.ao.quantization.quantize_fx.convert_fx  # type: ignore[attr-defined]
    # We know that observed standalone module is a GraphModule since
    # it's produced by us
    observed_standalone_module : GraphModule = modules[str(node.target)]  # type: ignore[assignment]
    sm_input_quantized_idxs = \
        observed_standalone_module \
        .meta["_observed_graph_module_attrs"].standalone_module_input_quantized_idxs
    # remove the dequantize nodes for inputs
    args = list(node.args)
    for idx in range(len(args)):
        if idx in sm_input_quantized_idxs:
            arg = args[idx]
            if arg.op == "call_method" and arg.target == "dequantize":  # type: ignore[union-attr]
                quantize_node = arg.args[0]  # type: ignore[union-attr]
                node.replace_input_with(arg, quantize_node)
                if len(arg.users) == 0:  # type: ignore[union-attr]
                    model.graph.erase_node(arg)
    # add dequantize node for output
    sm_output_quantized_idxs = \
        observed_standalone_module \
        .meta["_observed_graph_module_attrs"].standalone_module_output_quantized_idxs
    if len(sm_output_quantized_idxs) > 0:
        assert sm_output_quantized_idxs[0] == 0, "Currently only quantized"
        "output idxs = [0] is supported"

        # if it's non-empty, then it means the output is kept in quantized form
        # we'll just add a dequantize node after this node
        _insert_dequantize_node(node, model.graph)

    # TODO: allow convert_custom_config to override backend_config
    # for standalone module
    quantized_standalone_module = convert_fn(
        observed_standalone_module,
        backend_config=backend_config)
    parent_name, name = _parent_name(node.target)
    # update the modules dict
    setattr(modules[parent_name], name, quantized_standalone_module)
    modules[str(node.target)] = quantized_standalone_module

def convert_weighted_module(
        node: Node,
        modules: Dict[str, torch.nn.Module],
        observed_node_names: Set[str],
        node_name_to_qconfig: Dict[str, QConfigAny],
        backend_config: BackendConfig,
        is_decomposed: bool = False,
        is_reference: bool = False,
) -> None:
    """ Convert a weighted module to reference quantized module in the model
    If the QConfig of a QAT module is not set, the module will still be converted to
    a float module.

    Args:
      - node: The call_module node of the observed standalone module
      - modules: named_module of original model
      - observed_node_names: names for the set of observed fx node, we can skip
        this conversion if the node is not observed
    """
    original_module = modules[str(node.target)]
    qconfig: QConfigAny = original_module.qconfig  # type: ignore[assignment]
    weight_post_process = None
    qat_module_classes = get_qat_module_classes(backend_config)

    if isinstance(
            original_module,
            qat_module_classes):
        # Converting qat module to a float module, we need to attach
        # weight fake_quant to the module, weight fake_quant is assumed to be run during
        # QAT so we don't need to run it again here
        weight_post_process = original_module.weight_fake_quant
        original_module = original_module.to_float()  # type: ignore[operator]
        # change qat module to float module
        parent_name, name = _parent_name(node.target)
        setattr(modules[parent_name], name, original_module)

    is_observed = node.name in observed_node_names
    # If a qconfig is not defined for this node, then skip converting to a reference module
    if qconfig is None or _has_none_qconfig(node, node_name_to_qconfig) or not is_observed:
        return

    # skip converting to reference quantized module if the qconfig is not supported
    pattern_to_dtype_configs = get_pattern_to_dtype_configs(backend_config)
    dtype_configs = pattern_to_dtype_configs.get(type(original_module), [])
    if not _is_qconfig_supported_by_dtype_configs(qconfig, dtype_configs):
        return

    # TODO: rename weight_is_statically_quantized to weight_is_int8_quantized
    is_weight_quantized = weight_is_quantized(qconfig)

    # the condition for swapping the module to reference quantized module is:
    # weights need to be quantized
    if not is_weight_quantized:
        return

    fused_module = None
    float_module = original_module
    # extract the individual float_module and fused module
    if isinstance(original_module, torch.ao.nn.intrinsic._FusedModule):
        fused_module = float_module
        float_module = fused_module[0]  # type: ignore[index]

    # TODO: move this to the reference quantized module
    # weight_qparams or weight_qparams dict
    wq_or_wq_dict = {"is_decomposed": is_decomposed}
    if isinstance(float_module, torch.nn.RNNCellBase):
        weight_post_process_ih = qconfig.weight()  # type: ignore[union-attr, operator]
        weight_post_process_hh = qconfig.weight()  # type: ignore[union-attr, operator]
        weight_post_process_ih(float_module.weight_ih)
        weight_post_process_hh(float_module.weight_hh)
        weight_qparams_ih = get_qparam_dict(weight_post_process_ih)
        weight_qparams_hh = get_qparam_dict(weight_post_process_hh)
        wq_or_wq_dict.update({
            "weight_ih": weight_qparams_ih,
            "weight_hh": weight_qparams_hh,
        })
    elif isinstance(float_module, (torch.nn.LSTM, torch.nn.GRU)):
        # format for wq_or_wq_dict (flattened attributes):
        # {"weight_ih_l0_scale": ..., "weight_ih_l0_qscheme": ..., ...}
        for wn in float_module._flat_weights_names:
            if hasattr(float_module, wn) and wn.startswith("weight"):
                weight = getattr(float_module, wn)
                weight_post_process = qconfig.weight()  # type: ignore[union-attr, operator]
                if weight_post_process.dtype == torch.qint8:  # type: ignore[union-attr]
                    weight_post_process(weight)  # type: ignore[operator, misc]
                wq_or_wq_dict[wn] = get_qparam_dict(weight_post_process)
    else:
        # weight_post_process is None means the original module is not a QAT module
        # we need to get weight_post_process from qconfig in this case
        is_ptq = weight_post_process is None
        if is_ptq:
            weight_post_process = qconfig.weight()  # type: ignore[union-attr, operator]
            device = assert_and_get_unique_device(float_module)
            if device:
                weight_post_process.to(device)

        # Call weight observer/fake_quant at least once to ensure the scales and zero points
        # have the right shapes. Note: there are two cases where we don't have to do this:
        #
        # (1) QAT: The model's forward method already calls the weight observer/fake_quant,
        #     and this typically happens during training, so we don't need to do it here.
        #
        # (2) Non-reference (lowered) case: The quantized module's from_float method already
        #     calls the weight observer/fake_quant, so we don't have to do it here.
        #
        # Currently we ignore both cases and call the weight observer/fake_quant here
        # regardless, which is technically incorrect. For (1), this is mainly to preserve BC
        # in test code, which may not always train before convert. In the future, we should
        # break BC for these two cases. See https://github.com/pytorch/pytorch/issues/73941.
        #
        # For PT2, however, we don't need to preserve BC here, so we can skip this hack
        # for QAT. We identify this case as (is_decomposed + is_reference + is_qat).
        # Note that we still need it for PTQ in the PT2 flow since the model's forward
        # method doesn't call the weight observer.
        is_qat = not is_ptq
        if not (is_decomposed and is_reference and is_qat):
            weight_post_process(float_module.weight)  # type: ignore[operator]

        wq_or_wq_dict.update(get_qparam_dict(weight_post_process))

    # We use the same reference module for all modes of quantization: static, dynamic, weight_only
    # root_module_to_quantized_reference_module: module mapping from root (floating point) module class
    # to quantized reference module class, e.g. nn.Conv2d to nn.quantized._reference.Conv2d
    root_module_to_quantized_reference_module = get_root_module_to_quantized_reference_module(backend_config)
    ref_qmodule_cls = root_module_to_quantized_reference_module.get(type_before_parametrizations(float_module), None)
    assert (
        ref_qmodule_cls is not None
    ), f"No reference quantized module class configured for {type_before_parametrizations(float_module)}"
    ref_qmodule = ref_qmodule_cls.from_float(float_module, wq_or_wq_dict)  # type: ignore[attr-defined]
    if fused_module is not None:
        fused_module[0] = ref_qmodule  # type: ignore[operator]
    else:
        parent_name, name = _parent_name(node.target)
        setattr(modules[parent_name], name, ref_qmodule)

def _remove_previous_dequantize_in_custom_module(node: Node, prev_node: Node, graph: Graph) -> None:
    """
    Given a custom module `node`, if the previous node is a dequantize, reroute the custom as follows:

    Before: quantize - dequantize - custom_module
    After: quantize - custom_module
                 \\ - dequantize
    """
    # expecting the input node for a custom module node to be a Node
    assert isinstance(prev_node, Node), \
        f"Expecting the argument for custom module node to be a Node, but got {prev_node}"
    if prev_node.op == "call_method" and prev_node.target == "dequantize":
        node.replace_input_with(prev_node, prev_node.args[0])
        # Remove the dequantize node if it doesn't have other users
        if len(prev_node.users) == 0:
            graph.erase_node(prev_node)

def convert_custom_module(
        node: Node,
        graph: Graph,
        modules: Dict[str, torch.nn.Module],
        custom_module_class_mapping: Dict[QuantType, Dict[Type, Type]],
        statically_quantized_custom_module_nodes: Set[Node]) -> None:
    """ Converts an observed custom module to a quantized custom module based on
    `custom_module_class_mapping`
    For static quantization, we'll also remove the previous `dequantize` node and
    attach the observer node for output to the module, the observer for the node
    will be converted to a dequantize node instead of quantize-dequantize pairs
    later in the graph. In the end we would have a quantized custom module that
    has the same interface as a default quantized module in nn.quantized namespace,
    i.e. quantized input and quantized output.

    Args:
      - node: The call_module node of the observed standalone module
      - graph: The graph containing the node
      - modules: named_module of original model
      - custom_module_class_mapping: mapping from observed custom module class to
        quantized custom module class, used to swap custom modules
      - statically_quantized_custom_module_nodes: we'll add the custom module node
        if we find it is statically quantized, this will be used later when converting
        observers to quant/dequant node pairs, if the observed node is a statically
        quantized custom module nodes, we'll convert the observer to a dequantize node,
        this is to keep the interface the same as the default quantized module.
        TODO: maybe we want to redesign this part to align with reference model design
        as well, but there has been some discussions around the interface, so we can do
        it later.
    """
    observed_custom_module = modules[str(node.target)]
    maybe_obs = _maybe_get_observer_for_node(node, modules)
    qconfig = observed_custom_module.qconfig
    if activation_is_statically_quantized(qconfig):
        statically_quantized_custom_module_nodes.add(node)
        if _is_custom_module_lstm(node, modules):
            # The inputs are tuples in the form (input, (hidden0, hidden1))
            # Ensure all three input nodes are quantized
            assert (
                len(node.args) == 2 and
                isinstance(node.args[1], tuple) and
                len(node.args[1]) == 2
            )
            (inputs, (hidden0, hidden1)) = node.args  # type: ignore[misc]
            assert isinstance(inputs, Node)
            assert isinstance(hidden0, Node)
            assert isinstance(hidden1, Node)
            _remove_previous_dequantize_in_custom_module(node, inputs, graph)
            _remove_previous_dequantize_in_custom_module(node, hidden0, graph)
            _remove_previous_dequantize_in_custom_module(node, hidden1, graph)
        elif _is_custom_module_mha(node, modules):
            # Inputs are in the form (query, key, value)
            # TODO: This is the first step in enabling the full fx custom module
            # quantization path for MultiheadAttention, and only covers the inputs
            # to the module.
            # Additional handling is yet to be implemented for the outputs, similar
            # to LSTM custom module
            assert len(node.args) == 3
            query, key, value = node.args
            assert isinstance(query, Node)
            assert isinstance(key, Node)
            assert isinstance(value, Node)
            _remove_previous_dequantize_in_custom_module(node, query, graph)
            _remove_previous_dequantize_in_custom_module(node, key, graph)
            _remove_previous_dequantize_in_custom_module(node, value, graph)
        else:
            # remove the previous dequant node to ensure the inputs are quantized
            arg = node.args[0]
            assert isinstance(arg, Node)
            _remove_previous_dequantize_in_custom_module(node, arg, graph)
            # absorb the following observer into the module conversion
            activation_post_process = _maybe_get_observer_for_node(node, modules)
            assert activation_post_process is not None
            observed_custom_module.activation_post_process = activation_post_process

    # swap the observed custom module to quantized custom module
    quantized_custom_module_class = get_swapped_custom_module_class(
        observed_custom_module, custom_module_class_mapping, qconfig)
    quantized_custom_module = \
        quantized_custom_module_class.from_observed(observed_custom_module)
    parent_name, name = _parent_name(node.target)
    setattr(modules[parent_name], name, quantized_custom_module)

def convert(
        model: GraphModule, is_reference: bool = False,
        convert_custom_config: Union[ConvertCustomConfig, Dict[str, Any], None] = None,
        is_standalone_module: bool = False,
        _remove_qconfig_flag: bool = True,
        qconfig_mapping: Union[QConfigMapping, Dict[str, Any], None] = None,
        backend_config: Union[BackendConfig, Dict[str, Any], None] = None,
        is_decomposed: bool = False) -> GraphModule:
    """
    We will convert an observed model (a module with observer calls) to a reference
    quantized model, the rule is simple:
    1. for each observer module call in the graph, we'll convert it to calls to
       quantize and dequantize functions based on the observer instance
    2. for weighted operations like linear/conv, we need to convert them to reference
       quantized module, this requires us to know whether the dtype configured for the
       weight is supported in the backend, this is done in prepare step and the result
       is stored in observed_node_names, we can decide whether we need to swap the
       module based on this set

    Args:
       * `is_standalone_module`: when this flag is True, it means we are quantizing
       a submodule that is not inlined in parent module, and will be quantized
       separately as one unit.

       * `is_decomposed`: a boolean flag to indicate whether we want to use the
        quantize operator for decomposed quantized tensor
        (torch.ops.quantized_decomposed.quantize_per_tensor) or default/standalone
        quantized tensor (torch.quantize_per_tensor)

    Returns:
         a quantized standalone module, whether input/output is quantized is
         specified by prepare_custom_config, with
         input_quantized_idxs, output_quantized_idxs, please
         see docs for :func:`~torch.ao.quantization.prepare_fx` for details
    """
    if convert_custom_config is None:
        convert_custom_config = ConvertCustomConfig()

    if isinstance(convert_custom_config, dict):
        warnings.warn(
            "Passing a convert_custom_config_dict to convert is deprecated and will not be supported "
            "in a future version. Please pass in a ConvertCustomConfig instead.",
            FutureWarning,
            stacklevel=2,
        )
        convert_custom_config = ConvertCustomConfig.from_dict(convert_custom_config)

    if isinstance(qconfig_mapping, dict):
        warnings.warn(
            "Passing a QConfig dictionary to convert is deprecated and will not be supported "
            "in a future version. Please pass in a QConfigMapping instead.",
            FutureWarning,
            stacklevel=2,
        )
        qconfig_mapping = QConfigMapping.from_dict(qconfig_mapping) if qconfig_mapping else None
    qconfig_mapping = copy.deepcopy(qconfig_mapping)
    assert qconfig_mapping is None or isinstance(qconfig_mapping, QConfigMapping)

    if isinstance(backend_config, dict):
        warnings.warn(
            "Passing a backend_config_dict to prepare is deprecated and will not be supported "
            "in a future version. Please pass in a BackendConfig instead.",
            FutureWarning,
            stacklevel=2,
        )
        backend_config = BackendConfig.from_dict(backend_config)

    if backend_config is None:
        backend_config = get_native_backend_config()

    assert _is_observed_module(model), \
        'incoming model must be produced by prepare_fx'
    observed_graph_module_attrs = model.meta["_observed_graph_module_attrs"]
    node_name_to_scope: Dict[str, Tuple[str, type]] = observed_graph_module_attrs.node_name_to_scope
    prepare_custom_config: PrepareCustomConfig = observed_graph_module_attrs.prepare_custom_config
    observed_node_names: Set[str] = observed_graph_module_attrs.observed_node_names
    node_name_to_qconfig: Dict[str, QConfigAny] = observed_graph_module_attrs.node_name_to_qconfig  # type: ignore[assignment]

    # mapping from fully qualified module name to module instance
    # for example,
    # {
    #   '': Model(...),
    #   'linear': Linear(...),
    #   'linear.weight_fake_quant': PerChannelMinMaxObserver(...),
    # }
    # We use remove_duplicate=False here because torch.cat uses
    # the same activation_post_process module instance but different names
    modules = dict(model.named_modules(remove_duplicate=False))

    # TODO refactor this code once we update the prepare logic to have additional information on
    # which graph nodes have been observed and share that with convert to decide which observers to ignore.
    if qconfig_mapping:
        prepare_qconfig_mapping: QConfigMapping = observed_graph_module_attrs.qconfig_mapping  # type: ignore[assignment]
        modules_copy = copy.deepcopy(modules)

        if observed_graph_module_attrs.is_qat:
            _update_qconfig_for_qat(qconfig_mapping, backend_config)
        _update_qconfig_for_fusion(model, qconfig_mapping)

        _compare_prepare_convert_qconfig_mappings(prepare_qconfig_mapping, qconfig_mapping)  # type: ignore[arg-type]
        convert_node_name_to_qconfig = _generate_node_name_to_qconfig(
            model, modules_copy, model.graph, qconfig_mapping, node_name_to_scope)
        # check the convert_node_name_to_qconfig generated and ensure that
        # all the values either match what was set in prepare node_name_to_qconfig
        # or are set to None in the convert_node_name_to_qconfig.
        for k, v in node_name_to_qconfig.items():
            assert k in convert_node_name_to_qconfig, f'Expected key {k} in convert node_name_to_qconfig'
            if convert_node_name_to_qconfig[k] is not None:
                assert qconfig_equals(v, convert_node_name_to_qconfig[k]), \
                    f"Expected k {k} to have the same value in prepare and convert QConfigMappings, " \
                    f"but {v} was updated to {convert_node_name_to_qconfig[k]}"
        node_name_to_qconfig = convert_node_name_to_qconfig

    custom_module_classes = get_custom_module_class_keys(convert_custom_config.observed_to_quantized_mapping)
    custom_module_class_mapping = convert_custom_config.observed_to_quantized_mapping

    if observed_graph_module_attrs.equalization_node_name_to_qconfig is not None:
        # If we want to do equalization then do the following:
        # Calculate the equalization scale, update the observers with the scaled
        # inputs, and scale the weight
        weight_eq_obs_dict = update_obs_for_equalization(model, modules)
        convert_eq_obs(model, modules, weight_eq_obs_dict)

    # always run weight observers in the top level forward method
    # for dynamic quant ops or weight only quant ops
    _run_weight_observers(model, backend_config)

    graph_inputs: List[str] = []
    for node in model.graph.nodes:
        if node.op == 'placeholder':
            graph_inputs.append(node.name)

    # additional state to override inputs to be quantized, if specified
    # by the user
    placeholder_node_seen_cnt = 0
    input_quantized_idxs: List[int] = prepare_custom_config.input_quantized_indexes
    output_quantized_idxs: List[int] = prepare_custom_config.output_quantized_indexes

    root_module_to_quantized_reference_module = get_root_module_to_quantized_reference_module(backend_config)
    # convert tuples so that it can work with isinstance(module, tuple_of_classes)
    root_module_classes = tuple(root_module_to_quantized_reference_module.keys())
    qat_module_classes = get_qat_module_classes(backend_config)
    fused_module_classes = get_fused_module_classes(backend_config)
    statically_quantized_custom_module_nodes: Set[Node] = set()

    for node in list(model.graph.nodes):
        if node.op == 'placeholder':
            cur_placeholder_node_idx = placeholder_node_seen_cnt
            placeholder_node_seen_cnt += 1
            if cur_placeholder_node_idx in input_quantized_idxs:
                # Inputs are assumed to be quantized if the user specified the
                # input_quantized_idxs override.
                # we need to dequantize the inputs since all operators took
                # floating point inputs in reference quantized models
                _insert_dequantize_node(node, model.graph)
        elif node.op == "output":
            # If the argument is empty we don't need to do anything
            if len(output_quantized_idxs) == 0:
                continue
            # Result are kept quantized if the user specified the
            # output_quantized_idxs override.
            # Remove the dequantize operator for the node in the end if any
            return_node = node
            output = node.args[0]
            # outputs can be Node, list, tuple, dict, other cases are not supported yet
            if isinstance(output, (list, tuple)):
                for idx in output_quantized_idxs:
                    _maybe_recursive_remove_dequantize(output[idx], return_node, model.graph)
            elif isinstance(output, (Node, dict)):
                # we treat dict as a single argument currently, but it can be extended
                # to support {"key": dtype} after we change output_quantized_idxs to
                # dict
                if 0 in output_quantized_idxs:
                    _maybe_recursive_remove_dequantize(output, return_node, model.graph)
            else:
                warnings.warn(f"Unsupported node type for output_quantized_idxs: {type(output)}")
        elif node.op == "call_module":
            mod = _get_module(node, modules)
            assert mod is not None
            if _is_activation_post_process(mod):
                observed_node = node.args[0]
                if observed_node in statically_quantized_custom_module_nodes:
                    _replace_observer_or_dequant_stub_with_dequantize_node(node, model.graph)
                else:
                    if is_decomposed:
                        _replace_observer_with_quantize_dequantize_node_decomposed(
                            model, node, modules, node_name_to_scope,
                            node_name_to_qconfig)
                    else:
                        _replace_observer_with_quantize_dequantize_node(
                            model, node, modules, node_name_to_scope,
                            node_name_to_qconfig)
            elif isinstance(mod, DeQuantStub):
                _replace_observer_or_dequant_stub_with_dequantize_node(node, model.graph)
            elif _is_observed_standalone_module(mod):
                convert_standalone_module(
                    node, modules, model, is_reference, backend_config)
            # below this point `type_before_parametrizations` is used
            # instead of `type` to handle situations with fx quant + sparsity
            elif type_before_parametrizations(mod) in set(
                    root_module_classes).union(qat_module_classes).union(fused_module_classes):
                # extra check for fused module classes to make sure they are fused module classes
                # of target modules
                if type_before_parametrizations(mod) in fused_module_classes and \
                   type_before_parametrizations(mod[0]) not in root_module_classes:  # type: ignore[index]
                    continue
                convert_weighted_module(
                    node, modules, observed_node_names, node_name_to_qconfig, backend_config,
                    is_decomposed, is_reference)
            elif type_before_parametrizations(mod) in custom_module_classes:
                convert_custom_module(
                    node, model.graph, modules, custom_module_class_mapping,
                    statically_quantized_custom_module_nodes)

    # remove deadcode after converting observers to quant/dequant ops
    model.graph.eliminate_dead_code()
    model = GraphModule(model, model.graph)

    # TODO: maybe move this to quantize_fx.py
    if not is_reference:
        model = lower_to_fbgemm(model, node_name_to_qconfig, node_name_to_scope)

    # TODO: this looks hacky, we want to check why we need this and see if we can
    # remove this
    # removes qconfig and activation_post_process modules
    if _remove_qconfig_flag:
        _remove_qconfig(model)
    model.delete_all_unused_submodules()
    model.meta.pop("_observed_graph_module_attrs", None)
    return model<|MERGE_RESOLUTION|>--- conflicted
+++ resolved
@@ -75,10 +75,7 @@
 from .lower_to_fbgemm import lower_to_fbgemm
 # importing the lib so that the quantized_decomposed ops are registered
 from ._decomposed import quantized_decomposed_lib  # noqa: F401
-<<<<<<< HEAD
-=======
 from torch.ao.quantization.pt2e.generate_numeric_debug_handle import NUMERIC_DEBUG_HANDLE_KEY
->>>>>>> 6f275ae4
 import operator
 
 __all__ = [
@@ -225,18 +222,10 @@
                 {}
             )
 
-<<<<<<< HEAD
-            def remap_fn(x):
-                return dequantized_node if x is node else x
-
-            # remap numeric_debug_handle
-            for user_node in node.users:
-                if "numeric_debug_handle" in user_node.meta:
-                    numeric_debug_handle = user_node.meta["numeric_debug_handle"]
-                    user_node.meta["numeric_debug_handle"] = {remap_fn(k): v for k, v in numeric_debug_handle.items()}
-=======
->>>>>>> 6f275ae4
             node.replace_all_uses_with(dequantized_node)
+            # propagate numeric debug handle from observer/fake_quant node to dequantize node
+            if NUMERIC_DEBUG_HANDLE_KEY in node.meta:
+                dequantized_node.meta[NUMERIC_DEBUG_HANDLE_KEY] = node.meta[NUMERIC_DEBUG_HANDLE_KEY]
             graph.erase_node(node)
     elif is_dynamic:
 
@@ -339,12 +328,10 @@
             def remap_fn(x):
                 return dequantized_node if x is node else x
 
-            # remap numeric_debug_handle
-            for user_node in node.users:
-                if "numeric_debug_handle" in user_node.meta:
-                    numeric_debug_handle = user_node.meta["numeric_debug_handle"]
-                    user_node.meta["numeric_debug_handle"] = {remap_fn(k): v for k, v in numeric_debug_handle.items()}
             node.replace_all_uses_with(dequantized_node)
+            # propagate numeric debug handle from observer/fake_quant node to dequantize node
+            if NUMERIC_DEBUG_HANDLE_KEY in node.meta:
+                dequantized_node.meta[NUMERIC_DEBUG_HANDLE_KEY] = node.meta[NUMERIC_DEBUG_HANDLE_KEY]
             graph.erase_node(node)
     elif dtype == torch.float16:
         raise NotImplementedError("decomposed to float16 op not implemented yet")
