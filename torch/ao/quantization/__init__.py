# mypy: allow-untyped-defs
# flake8: noqa: F403

from typing import Callable, List, Optional, Tuple, Union

import torch
from torch import Tensor

from .fake_quantize import *  # noqa: F403
from .fuse_modules import fuse_modules, fuse_modules_qat  # noqa: F403  # noqa: F403
from .fuser_method_mappings import *  # noqa: F403
from .observer import *  # noqa: F403
from .pt2e.export_utils import (
    _allow_exported_model_train_eval as allow_exported_model_train_eval,
    _move_exported_model_to_eval as move_exported_model_to_eval,
    _move_exported_model_to_train as move_exported_model_to_train,
)
from .pt2e.generate_numeric_debug_handle import (  # noqa: F401
    generate_numeric_debug_handle,
)
from .qconfig import *  # noqa: F403
from .qconfig_mapping import *  # noqa: F403
from .quant_type import *  # noqa: F403
from .quantization_mappings import *  # type: ignore[no-redef]
from .quantize import *  # noqa: F403
from .quantize_jit import *  # noqa: F403
from .stubs import *  # noqa: F403
<<<<<<< HEAD

=======
from .pt2e.export_utils import _move_exported_model_to_eval as move_exported_model_to_eval
from .pt2e.export_utils import _move_exported_model_to_train as move_exported_model_to_train
from .pt2e.export_utils import _allow_exported_model_train_eval as allow_exported_model_train_eval
from .pt2e._numeric_debugger import generate_numeric_debug_handle  # noqa: F401
from .pt2e._numeric_debugger import NUMERIC_DEBUG_HANDLE_KEY  # noqa: F401
from .pt2e._numeric_debugger import prepare_for_propagation_comparison  # noqa: F401
from .pt2e._numeric_debugger import extract_results_from_loggers  # noqa: F401
from .pt2e._numeric_debugger import compare_results  # noqa: F401
from typing import Union, List, Callable, Tuple, Optional
from torch import Tensor
import torch
>>>>>>> c2425a3b

ObserverOrFakeQuantize = Union[ObserverBase, FakeQuantizeBase]
ObserverOrFakeQuantize.__module__ = "torch.ao.quantization"

__all__ = [
    "DeQuantStub",
    "FakeQuantize",
    "FakeQuantizeBase",
    "FixedQParamsFakeQuantize",
    "FixedQParamsObserver",
    "FusedMovingAvgObsFakeQuantize",
    "HistogramObserver",
    "MatchAllNode",
    "MinMaxObserver",
    "MovingAverageMinMaxObserver",
    "MovingAveragePerChannelMinMaxObserver",
    "NoopObserver",
    "ObserverBase",
    "ObserverOrFakeQuantize",
    "Pattern",
    "PerChannelMinMaxObserver",
    "PlaceholderObserver",
    "QConfig",
    "QConfigAny",
    "QConfigDynamic",
    "QConfigMapping",
    "QuantStub",
    "QuantType",
    "QuantWrapper",
    "RecordingObserver",
    "ReuseInputObserver",
    "UniformQuantizationObserverBase",
    "add_quant_dequant",
    "convert",
    "convert_dynamic_jit",
    "convert_jit",
    "default_affine_fixed_qparams_fake_quant",
    "default_affine_fixed_qparams_observer",
    "default_debug_observer",
    "default_dynamic_fake_quant",
    "default_dynamic_quant_observer",
    "default_embedding_fake_quant",
    "default_embedding_fake_quant_4bit",
    "default_eval_fn",
    "default_fake_quant",
    "default_fixed_qparams_range_0to1_fake_quant",
    "default_fixed_qparams_range_0to1_observer",
    "default_fixed_qparams_range_neg1to1_fake_quant",
    "default_fixed_qparams_range_neg1to1_observer",
    "default_float_qparams_observer",
    "default_float_qparams_observer_4bit",
    "default_fused_act_fake_quant",
    "default_fused_per_channel_wt_fake_quant",
    "default_fused_wt_fake_quant",
    "default_histogram_fake_quant",
    "default_histogram_observer",
    "default_observer",
    "default_per_channel_weight_fake_quant",
    "default_per_channel_weight_observer",
    "default_placeholder_observer",
    "default_reuse_input_observer",
    "default_symmetric_fixed_qparams_fake_quant",
    "default_symmetric_fixed_qparams_observer",
    "default_weight_fake_quant",
    "default_weight_observer",
    "disable_fake_quant",
    "disable_observer",
    "enable_fake_quant",
    "enable_observer",
    "fuse_conv_bn",
    "fuse_conv_bn_jit",
    "fuse_conv_bn_relu",
    "fuse_convtranspose_bn",
    "fuse_linear_bn",
    "fuse_modules",
    "fuse_modules_qat",
    "fused_per_channel_wt_fake_quant_range_neg_127_to_127",
    "fused_wt_fake_quant_range_neg_127_to_127",
    "get_combined_dict",
    "get_default_compare_output_module_list",
    "get_default_custom_config_dict",
    "get_default_dynamic_quant_module_mappings",
    "get_default_dynamic_sparse_quant_module_mappings",
    "get_default_float_to_quantized_operator_mappings",
    "get_default_qat_module_mappings",
    "get_default_qat_qconfig",
    "get_default_qat_qconfig_dict",
    "get_default_qat_qconfig_mapping",
    "get_default_qconfig",
    "get_default_qconfig_dict",
    "get_default_qconfig_mapping",
    "get_default_qconfig_propagation_list",
    "get_default_static_quant_module_mappings",
    "get_default_static_quant_reference_module_mappings",
    "get_default_static_sparse_quant_module_mappings",
    "get_dynamic_quant_module_class",
    "get_embedding_qat_module_mappings",
    "get_embedding_static_quant_module_mappings",
    "get_fuser_method",
    "get_fuser_method_new",
    "get_observer_state_dict",
    "get_quantized_operator",
    "get_static_quant_module_class",
    "load_observer_state_dict",
    "move_exported_model_to_eval",
    "move_exported_model_to_train",
    "allow_exported_model_train_eval",
    "no_observer_set",
    "per_channel_weight_observer_range_neg_127_to_127",
    "prepare",
    "prepare_dynamic_jit",
    "prepare_jit",
    "prepare_qat",
    "propagate_qconfig_",
    "qconfig_equals",
    "quantize",
    "quantize_dynamic",
    "quantize_dynamic_jit",
    "quantize_jit",
    "quantize_qat",
    "script_qconfig",
    "script_qconfig_dict",
    "swap_module",
    "weight_observer_range_neg_127_to_127",
    "generate_numeric_debug_handle",
    "NUMERIC_DEBUG_HANDLE_KEY",
    "prepare_for_propagation_comparison",
    "extract_results_from_loggers",
    "compare_results",
]


def default_eval_fn(model, calib_data):
    r"""Define the default evaluation function.

    Default evaluation function takes a torch.utils.data.Dataset or a list of
    input Tensors and run the model on the dataset
    """
    for data, target in calib_data:
        model(data)


class _DerivedObserverOrFakeQuantize(ObserverBase):
    r"""This observer is used to describe an observer whose quantization parameters
    are derived from other observers
    """

    def __init__(
        self,
        dtype: torch.dtype,
        obs_or_fqs: List[ObserverOrFakeQuantize],
        derive_qparams_fn: Callable[
            [List[ObserverOrFakeQuantize]], Tuple[Tensor, Tensor]
        ],
        quant_min: Optional[int] = None,
        quant_max: Optional[int] = None,
        qscheme: Optional[torch.qscheme] = None,
        ch_axis: Optional[int] = None,
    ):
        super().__init__(dtype)
        self.obs_or_fqs = obs_or_fqs
        self.derive_qparams_fn = derive_qparams_fn
        self.quant_min = quant_min
        self.quant_max = quant_max
        self.qscheme = qscheme
        self.ch_axis = ch_axis

        from .utils import is_per_channel

        if is_per_channel(self.qscheme):
            assert (
                self.ch_axis is not None
            ), "Must provide a valid ch_axis if qscheme is per channel"

    def forward(self, x: Tensor) -> Tensor:
        return x

    def calculate_qparams(self):
        return self.derive_qparams_fn(self.obs_or_fqs)<|MERGE_RESOLUTION|>--- conflicted
+++ resolved
@@ -1,5 +1,4 @@
 # mypy: allow-untyped-defs
-# flake8: noqa: F403
 
 from typing import Callable, List, Optional, Tuple, Union
 
@@ -7,39 +6,29 @@
 from torch import Tensor
 
 from .fake_quantize import *  # noqa: F403
-from .fuse_modules import fuse_modules, fuse_modules_qat  # noqa: F403  # noqa: F403
+from .fuse_modules import fuse_modules, fuse_modules_qat  # noqa: F403
 from .fuser_method_mappings import *  # noqa: F403
 from .observer import *  # noqa: F403
+from .pt2e._numeric_debugger import (  # noqa: F401
+    compare_results,
+    extract_results_from_loggers,
+    generate_numeric_debug_handle,
+    NUMERIC_DEBUG_HANDLE_KEY,
+    prepare_for_propagation_comparison,
+)
 from .pt2e.export_utils import (
     _allow_exported_model_train_eval as allow_exported_model_train_eval,
     _move_exported_model_to_eval as move_exported_model_to_eval,
     _move_exported_model_to_train as move_exported_model_to_train,
 )
-from .pt2e.generate_numeric_debug_handle import (  # noqa: F401
-    generate_numeric_debug_handle,
-)
 from .qconfig import *  # noqa: F403
 from .qconfig_mapping import *  # noqa: F403
 from .quant_type import *  # noqa: F403
-from .quantization_mappings import *  # type: ignore[no-redef]
+from .quantization_mappings import *  # noqa: F403 # type: ignore[no-redef]
 from .quantize import *  # noqa: F403
 from .quantize_jit import *  # noqa: F403
 from .stubs import *  # noqa: F403
-<<<<<<< HEAD
-
-=======
-from .pt2e.export_utils import _move_exported_model_to_eval as move_exported_model_to_eval
-from .pt2e.export_utils import _move_exported_model_to_train as move_exported_model_to_train
-from .pt2e.export_utils import _allow_exported_model_train_eval as allow_exported_model_train_eval
-from .pt2e._numeric_debugger import generate_numeric_debug_handle  # noqa: F401
-from .pt2e._numeric_debugger import NUMERIC_DEBUG_HANDLE_KEY  # noqa: F401
-from .pt2e._numeric_debugger import prepare_for_propagation_comparison  # noqa: F401
-from .pt2e._numeric_debugger import extract_results_from_loggers  # noqa: F401
-from .pt2e._numeric_debugger import compare_results  # noqa: F401
-from typing import Union, List, Callable, Tuple, Optional
-from torch import Tensor
-import torch
->>>>>>> c2425a3b
+
 
 ObserverOrFakeQuantize = Union[ObserverBase, FakeQuantizeBase]
 ObserverOrFakeQuantize.__module__ = "torch.ao.quantization"
