--- conflicted
+++ resolved
@@ -261,7 +261,6 @@
     "dstack",
     "expand",
     "expand_as",
-    "expand_copy",
     "flatten",
     "flip",
     "fliplr",
@@ -2212,21 +2211,12 @@
         result = fn(*args, out=out, **kwargs)
         if out is not None:
             return result
-<<<<<<< HEAD
 
         return pytree.tree_map(
             lambda x: x.clone(memory_format=torch.contiguous_format),
             result,
         )
 
-=======
-
-        return pytree.tree_map(
-            lambda x: x.clone(memory_format=torch.contiguous_format),
-            result,
-        )
-
->>>>>>> 00e19ae9
     copy_name = f"{fn.__name__}_copy"
     _fn.__name__ = copy_name
     _fn.__annotations__.update(annotations)
@@ -6319,10 +6309,6 @@
 alias_copy = _make_copy_from_view(aten.alias)
 as_strided_copy = _make_copy_from_view(aten.as_strided)
 diagonal_copy = _make_copy_from_view(aten.diagonal)
-<<<<<<< HEAD
-expand_copy = _make_copy_from_view(aten.expand)
-=======
->>>>>>> 00e19ae9
 # TODO: This must return a sparse tensor if the input is sparse, but refs have
 # no sparse support. See narrow_copy_sparse in core.
 narrow_copy = _make_copy_from_view(aten.narrow)
