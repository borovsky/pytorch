--- conflicted
+++ resolved
@@ -1,13 +1,7 @@
 import dataclasses
-<<<<<<< HEAD
-import logging
-import threading
-import warnings
-=======
 import inspect
 import logging
 import threading
->>>>>>> f34905f6
 from collections import defaultdict
 from typing import Any, Dict, List, Optional, Union
 
@@ -117,10 +111,7 @@
     """
     Uses Triton's internal code generation to create TTIR
     """
-<<<<<<< HEAD
-=======
     import sympy
->>>>>>> f34905f6
     import triton
     from triton.compiler.compiler import ASTSource
     from triton.runtime.autotuner import Autotuner
@@ -142,24 +133,14 @@
         raise ValueError("Incorrect number of arguments passed to kernel")
 
     # Replace all SymExprs with a regular value for TTIR generation
-<<<<<<< HEAD
-    # Replace all FakeTensor with real tensors
-=======
     # Replace all FakeTensor/TensorBox with real tensors
->>>>>>> f34905f6
     # These replacements are needed for triton's type, key and config functions
     ordered_args: Dict[str, Any] = {}
     for name in kernel.arg_names:
         a = kwargs[name]
-<<<<<<< HEAD
-        if isinstance(a, (torch.SymInt, torch.SymFloat, torch.SymBool)):
-            ordered_args[name] = 2
-        elif isinstance(a, FakeTensor):
-=======
         if isinstance(a, (torch.SymInt, torch.SymFloat, torch.SymBool, sympy.Expr)):
             ordered_args[name] = 2
         elif isinstance(a, (FakeTensor, torch._inductor.ir.TensorBox)):
->>>>>>> f34905f6
             with torch._C._DisableTorchDispatch():
                 ordered_args[name] = torch.empty(2, dtype=a.dtype)
         else:
@@ -190,9 +171,6 @@
     backend.load_dialects(context)
 
     src = ASTSource(kernel, signature, constants, specialization)
-<<<<<<< HEAD
-    ttir_module = src.make_ir(options, context)
-=======
 
     # Triton changes ASTSource.make_ir to take 3 arguments. Handle
     # backward compatibility here.
@@ -201,7 +179,6 @@
     else:
         codegen_fns = backend.get_codegen_implementation()
         ttir_module = src.make_ir(options, codegen_fns, context)
->>>>>>> f34905f6
     if not ttir_module.verify():
         raise RuntimeError("Verification for TTIR module has failed")
 
@@ -386,196 +363,6 @@
     return functions
 
 
-<<<<<<< HEAD
-def parse_ttir(ttir, kwargs):
-    """
-    Given a Triton emitted TTIR text, this function lexes and parses the
-    code using a minimal grammar defined inside. During the lexing/parsing,
-    we drop any constant value and type information as they are not
-    necessary to us.
-    Being able to choose what we need makes this not a general purpose TTIR
-    parser which further makes parsing much simpler.
-    """
-    # TODO(oulgen):
-    # - Support closures (e.g. "tt.reduce")
-
-    try:
-        import lark  # type: ignore[import-not-found]
-        from lark import Lark, Transformer, v_args
-    except ModuleNotFoundError:
-        warnings.warn(
-            "Using slow path for user-defined Triton kernels. `pip install lark` to fix this."
-        )
-        raise
-
-    # Ops looks like one of the following forms:
-    #
-    # %14 = tt.addptr %13, %4 : tensor<4x!tt.ptr<f32, 1>>, tensor<4xi32>
-    # tt.store %14, %12, %5 {cache = 1 : i32, evict = 1 : i32} : tensor<4xf32>
-    # %15 = "tt.atomic_rmw"(%14, %12, %5) <{atomic_rmw_op = 5 : i32, scope = 1 : i32, sem = 4 : i32}> : (tensor<4x!tt.ptr<f32, 1>>, tensor<4xf32>, tensor<4xi1>) -> tensor<4xf32>  # noqa: B950
-    grammar = """
-        start: (module_block | loc_line)+
-
-        loc_line: "#loc" /.+/ NEWLINE
-
-        module_block: "module" "{" func_block+ "}" LOC
-
-        func_block: "tt.func" ("public"|"private") FN_NAME "(" /.+/ NEWLINE stmt* "}" LOC -> process_func
-
-        ?stmt: op | if | for | while | condition_stmt | label_stmt | cf_stmt
-
-        if: [assign_lhs "="] "scf.if" args rest stmt* "}" "else" "{" stmt* "}" LOC -> process_if
-        for: [assign_lhs "="] "scf.for" args rest stmt* "}" divisibility_annot? LOC -> process_for
-        while: [assign_lhs "="] "scf.while" args rest stmt* "}" "do" "{" stmt* "}" LOC -> process_while
-
-        condition_stmt: "scf.condition" "(" arg ")" args rest
-        label_stmt: LABEL ":" "// pred:" LABEL
-                  | LABEL "(" /.+/ NEWLINE
-        cf_stmt: "cf" "." NAME /.+/ NEWLINE
-
-        op: OP_NAME LOC
-          | [assign_lhs "="] OP_NAME [FN_NAME] args rest?  -> process_op
-
-        ?rest: (":" | "{" | "\\"" | "->" | "<" | "=") /.+/ NEWLINE
-        divisibility_annot: "{" "tt.divisibility_arg1" /[^}]+/ "}"
-
-        args: | "(" ")" | "("? arg ("," arg)* ")"?
-
-        ?arg: INTERMEDIATE
-            | INTERMEDIATE_CONSTANT
-            | CONSTANT
-            | PARAM
-            | "[" args "]"
-            | arg_with_index
-
-        ?arg_with_index: arg "#" DIGIT+
-
-        ?assign_lhs: (INTERMEDIATE | INTERMEDIATE_CONSTANT) [":" DIGIT+]
-
-        PARAM.5: "%arg" DIGIT+
-        INTERMEDIATE.4: "%" DIGIT+
-        INTERMEDIATE_CONSTANT.3: "%" NAME
-        CONSTANT: FLOAT | DIGIT+ | NAME ("<" DIGIT+ ">")?
-        LABEL: "^bb" DIGIT+
-
-        NAME: (LETTER | DIGIT | "_")+
-        NON_CF_NAME: /(?!(cf))/ NAME
-        FN_NAME: "@" (NAME | ESCAPED_STRING)
-        OP_NAME: "\\""? NON_CF_NAME ("." NAME)+ "\\""?
-
-        LOC.5: "loc(#loc" DIGIT* ")"
-
-        %import common.LETTER
-        %import common.DIGIT
-        %import common.WS
-        %import common.NEWLINE
-        %import common.ESCAPED_STRING
-        %import common.FLOAT
-        %ignore WS
-    """
-
-    next_fake_intermediate = 0
-
-    def convert(token):
-        if isinstance(token, lark.tree.Tree):
-            if token.data == "args":
-                res = []
-                for a in token.children:
-                    c = convert(a)
-                    if isinstance(c, list):
-                        res.extend(c)
-                    else:
-                        res.append(c)
-                return res
-            elif token.data in {"assign_lhs", "arg_with_index"}:
-                # Drop length/index qualifier
-                return convert(token.children[0])
-            else:
-                raise AssertionError(f"Tree node with {token.data}")
-
-        if token is None or (
-            isinstance(token, lark.lexer.Token)
-            and token.type in ("CONSTANT", "INTERMEDIATE_CONSTANT")
-        ):
-            nonlocal next_fake_intermediate
-            next_fake_intermediate -= 1
-            return Intermediate(next_fake_intermediate)
-
-        assert isinstance(token, lark.lexer.Token)
-
-        if token.type == "INTERMEDIATE":
-            return Intermediate(int(token.value[len("%") :]))
-        if token.type == "PARAM":
-            return Param(int(token.value[len("%arg") :]))
-
-        raise AssertionError(f"{type(token.type)} => {token.value} invalid")
-
-    # In alternative representation, function names are quoted.
-    # It should be possible to move this into the grammar alltogether.
-    def convert_name(token):
-        if token is None:
-            return None
-        s = token.value
-        if len(s) > 2 and s[0] == '"' and s[-1] == '"':
-            return s[1:-1]
-        return s
-
-    functions: Dict[str, Dict[Intermediate, List[Op]]] = {}
-
-    def extend_dict_list(d1, d2):
-        for key, values in d2.items():
-            d1[key].extend(values)
-
-    @v_args(inline=True)
-    class TransformOps(Transformer):
-        def process_op(self, ret, op_name, fn_name, args, *rest):
-            return Op(
-                convert_name(op_name),
-                convert_name(fn_name),
-                convert(args),
-                convert(ret),
-            )
-
-        def process_func(self, name, _args, *stmts):
-            ops: Dict[Intermediate, List[Op]] = defaultdict(list)
-            for e in stmts:
-                if isinstance(e, Op):
-                    ops[e.ret].append(e)
-                elif isinstance(e, dict):
-                    extend_dict_list(ops, e)
-            functions[name.value] = ops
-
-        def _process_scf(self, ret, stmts):
-            ret = convert(ret)
-            ops: Dict[Intermediate, List[Op]] = defaultdict(list)
-            for e in stmts:
-                if isinstance(e, Op):
-                    if e.name == "scf.yield":
-                        ops[ret].append(Op(e.name, None, e.args, ret))
-                    else:
-                        ops[e.ret].append(e)
-                elif isinstance(e, dict):
-                    extend_dict_list(ops, e)
-            return ops
-
-        def process_if(self, ret, _args, _rest, *stmts):
-            return self._process_scf(ret, stmts)
-
-        def process_for(self, ret, _args, _rest, *stmts):
-            return self._process_scf(ret, stmts)
-
-        def process_while(self, ret, _args, _rest, *stmts):
-            return self._process_scf(ret, stmts)
-
-    parser = Lark(
-        grammar, parser="lalr", maybe_placeholders=True, transformer=TransformOps()
-    )
-    parser.parse(ttir)
-    return functions
-
-
-=======
->>>>>>> f34905f6
 class MemoizeWithCycleCheck:
     def __init__(self, fn):
         self.fn = fn
@@ -663,27 +450,10 @@
     ttir_module = None
     functions = None
     try:
-<<<<<<< HEAD
-        from torch._dynamo import config
-
-        if not config.optimize_user_defined_triton_kernels:
-            raise ValueError("optimize_user_defined_triton_kernels is False")
-
-        ttir_module, ordered_tensor_names = generate_ttir(kernel, kwargs)
-
-        # extract functions from TTIR
-        if hasattr(ttir_module, "walk"):
-            # use MLIR bindings exposed by Triton code
-            functions = ttir_to_functions(ttir_module)
-        else:
-            # parse string representation of Triton IR
-            functions = parse_ttir(str(ttir_module), kwargs)
-=======
         ttir_module, ordered_tensor_names = generate_ttir(kernel, kwargs)
 
         # extract functions from TTIR using MLIR bindings exposed by Triton code
         functions = ttir_to_functions(ttir_module)
->>>>>>> f34905f6
 
         assert functions is not None
         kernel_name = next(iter(functions.keys()))
