# mypy: allow-untyped-defs
import collections
import copy
import dataclasses
import inspect
import logging
import threading
import typing
from collections import defaultdict
from typing import Any, Dict, List, Optional, Union

import torch.fx as fx

import torch.utils._pytree as pytree
from torch import Tensor
from torch._C import DispatchKey
from torch._ops import HigherOrderOperator
from torch._prims_common import clone_preserve_strides
from torch._subclasses.fake_tensor import FakeTensorMode
from torch.fx.experimental.proxy_tensor import (
    disable_proxy_modes_tracing,
    ProxyTorchDispatchMode,
    track_tensor_tree,
)


log = logging.getLogger("torch._dynamo")


###############################################################################
# Kernel Side Table


# We cannot put Triton Kernels into the FX graph as the graph nodes
# do not support arbitrary functions.
# Use a side table.
# We use two dicts so that fetching both the kernel and id are O(1)
class KernelSideTable:
    id_to_kernel: Dict[int, Any] = {}
    kernel_to_id: Dict[Any, int] = {}
    constant_args: Dict[int, Any] = {}
    lock = threading.Lock()

    # Returns index on the table
    def add_kernel(self, kernel) -> int:
        with self.lock:
            if kernel in self.kernel_to_id:
                return self.kernel_to_id[kernel]

            idx = len(self.id_to_kernel)
            self.id_to_kernel[idx] = kernel
            self.kernel_to_id[kernel] = idx
            return idx

    # Returns the triton kernel at the given index
    def get_kernel(self, idx: int):
        # No need to lock here as fetching from dict is atomic
        assert idx in self.id_to_kernel
        return self.id_to_kernel[idx]

    # Not every constant arg can be added to the graph. Use this side table
    # for constant args.
    def add_constant_args(self, args) -> int:
        with self.lock:
            idx = len(self.constant_args)
            self.constant_args[idx] = args
            return idx

    # Returns the constant args
    def get_constant_args(self, idx: int):
        # No need to lock here as fetching from dict is atomic
        assert idx in self.constant_args
        return self.constant_args[idx]

    # Resets the table (only meant to be used in unit tests)
    # This is only safe assuming single threaded execution
    def reset_table(self) -> None:
        self.id_to_kernel = {}
        self.kernel_to_id = {}
        self.constant_args = {}


kernel_side_table = KernelSideTable()


###############################################################################
# Mutation Tracker


@dataclasses.dataclass(frozen=True)
class Param:
    idx: int


@dataclasses.dataclass(frozen=True)
class Intermediate:
    idx: int

    def fake(self):
        return self.idx < 0


@dataclasses.dataclass(frozen=True)
class Op:
    name: str
    fn_call_name: Optional[str]
    args: List[Union[Param, Intermediate]]
    ret: Intermediate = dataclasses.field(repr=False)

    def __post_init__(self):
        if self.name == "tt.call":
            assert self.fn_call_name is not None
        else:
            assert self.fn_call_name is None


def generate_ttir(kernel, kwargs):
    """
    Uses Triton's internal code generation to create TTIR
    """
    import sympy
    import triton
    from triton.compiler.compiler import ASTSource
    from triton.runtime.autotuner import Autotuner
    from triton.runtime.jit import JITFunction

    import torch
    import torch._inductor.ir
    from torch._subclasses.fake_tensor import FakeTensor

    if isinstance(kernel, Autotuner):
        if len(kernel.configs) > 0:
            # If we are autotuning, then it doesn't matter which version gets
            # picked for tracing purposes, so lets pick the first one
            kwargs = {**kwargs, **kernel.configs[0].kwargs}
        kernel = kernel.fn

    assert isinstance(kernel, JITFunction)

    if len(kwargs) != len(kernel.arg_names):
        raise ValueError("Incorrect number of arguments passed to kernel")

    # Replace all SymExprs with a regular value for TTIR generation
    # Replace all FakeTensor/TensorBox with real tensors
    # These replacements are needed for triton's type, key and config functions
    ordered_args: Dict[str, Any] = {}
    for name in kernel.arg_names:
        a = kwargs[name]
        if isinstance(a, (torch.SymInt, torch.SymFloat, torch.SymBool, sympy.Expr)):
            ordered_args[name] = 2
        elif isinstance(a, (FakeTensor, torch._inductor.ir.TensorBox)):
            with torch._C._DisableTorchDispatch():
                ordered_args[name] = torch.empty(2, dtype=a.dtype)
        else:
            ordered_args[name] = a

    ordered_tensor_names = [
        name for name, arg in ordered_args.items() if isinstance(arg, Tensor)
    ]
    specialization = kernel._get_config(*ordered_args.values())
    constants = {
        i: arg
        for i, arg in enumerate(ordered_args.values())
        if not isinstance(arg, Tensor)
    }

    # Build kernel signature -- doesn't include constexpr arguments.
    signature = {
        i: kernel._type_of(kernel._key_of(arg))
        for i, arg in enumerate(ordered_args.values())
        if i not in kernel.constexprs
    }

    context = triton._C.libtriton.ir.context()
    target = triton.runtime.driver.active.get_current_target()
    backend = triton.compiler.compiler.make_backend(target)
    options = backend.parse_options({})
    triton._C.libtriton.ir.load_dialects(context)
    backend.load_dialects(context)

    src = ASTSource(kernel, signature, constants, specialization)

    # Triton changes ASTSource.make_ir to take 3 arguments. Handle
    # backward compatibility here.
    if len(inspect.signature(src.make_ir).parameters) == 2:
        ttir_module = src.make_ir(options, context)
    else:
        codegen_fns = backend.get_codegen_implementation()
        ttir_module = src.make_ir(options, codegen_fns, context)
    if not ttir_module.verify():
        raise RuntimeError("Verification for TTIR module has failed")

    return ttir_module, ordered_tensor_names


def ttir_to_functions(ttir_module) -> Dict[str, Dict[Intermediate, List[Op]]]:
    """
    Walk the `ttir_module` bottom up to mine the `functions` from
    the structured MLIR entities representing the Triton kernel
    (mlir::Operation, mlir::Block, mlir::Region).
    """
    functions: Dict[str, Dict[Intermediate, List[Op]]] = {}

    # block id --> op result (Intermediate) --> one or more ops
    op_stack: Dict[int, Dict[Intermediate, List[Op]]] = defaultdict(
        lambda: defaultdict(list)
    )
    region_id_to_block_ids: Dict[int, List[int]] = defaultdict(list)
    block_id_to_block_arg_ids: Dict[int, List[int]] = {}
    replacements: Dict[int, Union[Intermediate, Param]] = {}
    reindex_map: Dict[int, int] = {}
    next_fake_intermediate = 0

    def reindex(idx):
        if idx not in reindex_map:
            reindex_map[idx] = len(reindex_map)
        return reindex_map[idx]

    def mlir_to_functions(op) -> None:
        name: str = op.get_name()
        if name == "builtin.module":
            # this wraps all tt.func ops
            return

        operand_ids: List[int] = [
            reindex(op.get_operand(i).id()) for i in range(op.get_num_operands())
        ]
        result_ids: List[int] = [
            reindex(op.get_result(i).id()) for i in range(op.get_num_results())
        ]

        child_block_ids: List[int] = []
        for i in [op.get_region(i).id() for i in range(op.get_num_regions())]:
            # as the walk is bottom-up, the region_id_to_block_ids[i]
            # must be populated by the time we process the enclosing op
            child_block_ids.extend(region_id_to_block_ids[i])

        parent_block_id = -1
        parent_block = op.get_block()
        if parent_block is not None:
            parent_block_id = parent_block.id()
            if parent_block_id not in block_id_to_block_arg_ids:
                block_id_to_block_arg_ids[parent_block_id] = []
                for i in range(parent_block.get_num_arguments()):
                    block_id_to_block_arg_ids[parent_block_id].append(
                        reindex(parent_block.get_argument(i).id()),
                    )
                # the region info is collected via ops' parent blocks to be
                # used later when the region's encloding op is traversed
                parent_region = parent_block.get_parent()
                if parent_region is not None:
                    region_id_to_block_ids[parent_region.id()].append(parent_block_id)

        nonlocal next_fake_intermediate

        if name == "tt.func":
            # for function ops: gather and inline
            # the ops from all child blocks
            fn_ops = defaultdict(list)
            for child_block_id in child_block_ids:
                for result, block_fn_ops in op_stack.pop(child_block_id).items():
                    for block_fn_op in block_fn_ops:
                        fn_ops[result].append(block_fn_op)

            # replace the corresponding Intermediates in the
            # child op args with the function args (Params)
            for i, idx in enumerate(block_id_to_block_arg_ids[child_block_ids[0]]):
                replacements[idx] = Param(i)

            for fn_op_list in fn_ops.values():
                for fn_op in fn_op_list:
                    for i in range(len(fn_op.args)):
                        arg = fn_op.args[i]
                        seen = set()  # to break cycles
                        # there can be transitive replacements, but likely
                        # no cycles (we keep the `seen` set just in case)
                        while (
                            isinstance(arg, Intermediate)
                            and arg.idx in replacements
                            and arg.idx not in seen
                        ):
                            seen.add(arg.idx)
                            arg = fn_op.args[i] = replacements[arg.idx]

            # next function capture starts
            # with empty replacements
            replacements.clear()

            fn_name = op.get_str_attr("sym_name")
            functions[fn_name] = fn_ops
        elif child_block_ids:
            if name in {"scf.if", "scf.for", "scf.while", "tt.reduce", "tt.scan"}:
                # for blocked ops: inline the enclosed ops into
                # the parent block + rewire the last op in each
                # child block to return the block result
                return_ops = []
                for block_id in child_block_ids:
                    if name == "scf.for":
                        # example:
                        # %result = scf.for %iv = %lb to %ub step %step iter_args(%arg = %init) -> (i32) ...
                        # block args: 2 (%iv, %arg)
                        # op operands: 4 (%lb, %ub, %step, %init)
                        # `%arg` is mapping to `%init`
                        for i, idx in enumerate(block_id_to_block_arg_ids[block_id]):
                            if i == 0:
                                next_fake_intermediate -= 1
                                replacements[idx] = Intermediate(next_fake_intermediate)
                            else:
                                replacements[idx] = Intermediate(operand_ids[i + 2])
                    elif name == "scf.while":
                        # example:
                        # %3:3 = scf.while (%arg2 = %1, %arg3 = %2, %arg4 = %c0_i32_8) ...
                        # block args: 3 (%arg2, %arg3, %arg4)
                        # op operands: 3 (%1, %2, %c0_i32_8)
                        # `%arg2` is mapping to `%1`, `%arg3` is mapping to `%2`, ...
                        for i, idx in enumerate(block_id_to_block_arg_ids[block_id]):
                            replacements[idx] = Intermediate(operand_ids[i])
                    elif name == "scf.if":
                        # the scf block args are ignored by the pass. but, as they
                        # may be used as operands of the ops inside the block
                        # (and nested blocks inlined in the current block by now),
                        # they are replaced by new fake Intermediates to avoid "this
                        # operand is not returned by any other op in the fn" error
                        # in the downstream analysis
                        for idx in block_id_to_block_arg_ids[block_id]:
                            next_fake_intermediate -= 1
                            replacements[idx] = Intermediate(next_fake_intermediate)
                    else:
                        assert name in ("tt.reduce", "tt.scan")
                        # wire the block arguments to the op arguments
                        num_operands = len(operand_ids)
                        block_arg_ids = block_id_to_block_arg_ids[block_id]
                        assert len(block_arg_ids) == 2 * num_operands, (
                            f"{name} is expected to have twice as "
                            "many block arguments as op arguments: "
                            f"{operand_ids=}, {block_arg_ids=}."
                        )
                        for i, idx in enumerate(block_arg_ids):
                            # for a tt.reduce/tt.scan op with N arguments, the block
                            # arguments comprise N reduced values followed by
                            # N current values corresponding to the N op args
                            replacements[idx] = Intermediate(
                                operand_ids[i % num_operands]
                            )

                    if block_id in op_stack:
                        block_ops = op_stack.pop(block_id)
                        if not block_ops:
                            continue
                        last_ret, last_ops = block_ops.popitem()
                        if all(
                            op.name
                            in ("scf.yield", "tt.reduce.return", "tt.scan.return")
                            for op in last_ops
                        ):
                            # if last_ops are all return ops, treat them separately
                            return_ops.extend(last_ops)
                        else:
                            # otherwise, return last_ops to the block
                            block_ops[last_ret] = last_ops
                        for op_result, child_ops in block_ops.items():
                            op_stack[parent_block_id][op_result].extend(child_ops)

                scf_results = [Intermediate(idx) for idx in result_ids]
                for scf_result in scf_results:
                    for return_op in return_ops:
                        op_stack[parent_block_id][scf_result].append(return_op)
            else:
                raise RuntimeError(
                    f"Unknown blocked function: {name}. Can't capture the TTIR."
                )
        else:
            callee = None
            if name == "tt.call":
                callee = op.get_flat_symbol_ref_attr("callee")
            args: List[Union[Param, Intermediate]] = [
                Intermediate(operand) for operand in operand_ids
            ]
            block_ops = op_stack[parent_block_id]
            if result_ids:
                for result_id in result_ids:
                    res = Intermediate(result_id)
                    block_ops[res].append(Op(name, callee, args, res))
            else:
                next_fake_intermediate -= 1
                fake_res = Intermediate(next_fake_intermediate)
                block_ops[fake_res].append(Op(name, callee, args, fake_res))

    ttir_module.walk(mlir_to_functions)

    return functions


class MemoizeWithCycleCheck:
    def __init__(self, fn):
        self.fn = fn
        self.reset()

    def __call__(self, functions, fn_name, num_args):
        key = (fn_name, num_args)
        if key not in self.cache:
            self.cache[key] = None
            self.cache[key] = self.fn(functions, fn_name, num_args)
        if self.cache[key] is None:
            raise RuntimeError("Recursion is not supported")
        return self.cache[key]

    def reset(self):
        self.cache = {}


@MemoizeWithCycleCheck
def analyze_kernel_mutations(functions, fn_name, num_args):
    """
    Analyzes the graph to detect all sinks from a predefined list of sinks
    by using triton's MemWrite trait list. NOTE: What if triton exposed this?
    From each sink, it traverses the CFG backwards to identify all the input
    pointers that are mutated.
    """
    # Name of mutation op to mutated parameter indices
    # List from Triton Github include/triton/Dialect/Triton/IR/TritonOps.td
    # All the OPs that have MemWrite trait.
    # What if Triton exposed this?
    MUTATION_OPS = {"tt.store": [0], "tt.atomic_cas": [0], "tt.atomic_rmw": [0]}
    # Ops that we want to bail out on
    UNKNOWN_OPS = {"tt.elementwise_inline_asm"}

    stack: List[Union[Param, Intermediate]] = []
    visited = set()
    ops = functions[fn_name]
    for op_list in ops.values():
        for op in op_list:
            if op.name in UNKNOWN_OPS:
                raise RuntimeError(
                    f"ttir analysis hit an op we do not know how to analyze: {op.name}"
                )

            if op.name == "tt.call":
                assert op.fn_call_name in functions
                mutations = analyze_kernel_mutations(
                    functions, op.fn_call_name, len(op.args)
                )
                stack.extend(arg for arg, mutated in zip(op.args, mutations) if mutated)
            else:
                for idx in MUTATION_OPS.get(op.name, []):
                    stack.append(op.args[idx])

    # The following is an iterative DFS algorithm
    mutated = [False] * num_args
    while stack:
        arg = stack.pop()
        if arg in visited:
            continue

        visited.add(arg)

        if isinstance(arg, Param):
            if arg.idx >= num_args:
                # This is an argument defined in the kernel, not passed in
                continue
            mutated[arg.idx] = True
        elif isinstance(arg, Intermediate) and not arg.fake():
            for op in ops[arg]:
                # Skip arguments to load
                if op.name != "tt.load":
                    stack.extend(op.args)
    return mutated


def identify_mutated_tensors(kernel, kwargs):
    """
    Given a triton kernel and the arguments for this kernel, this function
    1) Retrieves the TTIR converted version of the kernel from Triton's API.
    2) Parses the TTIR and creates a control flow graph
    3) Analyzes the graph to detect all input tensor mutations
    """

    ttir_module = None
    functions = None
    try:
        ttir_module, ordered_tensor_names = generate_ttir(kernel, kwargs)

        # extract functions from TTIR using MLIR bindings exposed by Triton code
        functions = ttir_to_functions(ttir_module)

        assert functions is not None
        kernel_name = next(iter(functions.keys()))
        # Triton codegen modifies the name
        assert kernel.fn.__name__ in kernel_name
        # Reset the cache between top level invocations
        # The cache for analyze kernel mutations is mainly used for cycle
        # detection, so each top level invocation needs a clean cache
        analyze_kernel_mutations.reset()
        mutations = analyze_kernel_mutations(
            functions, kernel_name, len(ordered_tensor_names)
        )

        return [
            ordered_tensor_names[i] for i, mutated in enumerate(mutations) if mutated
        ]
    except Exception as e:
        log.warning(
            "Encountered an exception in identify_mutated_tensors, assuming every input is mutated",
            exc_info=True,
        )
        if ttir_module is not None:
            log.debug("TTIR:\n%s", str(ttir_module))
        if functions is not None:
            log.debug("functions:")
            for name, fn in functions.items():
                log.debug("===\t%s\t===", name)
                for ret, ops in fn.items():
                    log.debug("%s\t=>\t%s", ret, ops)
        return [key for key, value in kwargs.items() if isinstance(value, Tensor)]


###############################################################################
# Triton Kernel Wrappers


# Used for wrapping a Triton Kernel
class TritonKernelWrapperMutation(HigherOrderOperator):
    def __init__(self):
        super().__init__("triton_kernel_wrapper_mutation")


triton_kernel_wrapper_mutation = TritonKernelWrapperMutation()


# Used for wrapping a Triton Kernel in a functional manner
class TritonKernelWrapperFunctional(HigherOrderOperator):
    def __init__(self):
        super().__init__("triton_kernel_wrapper_functional")


triton_kernel_wrapper_functional = TritonKernelWrapperFunctional()


@triton_kernel_wrapper_mutation.py_impl(DispatchKey.CompositeExplicitAutograd)
def triton_kernel_wrapper_mutation_dense(
    *, kernel_idx, constant_args_idx, grid, kwargs
):
    from torch._inductor.codegen.wrapper import user_defined_kernel_grid_fn_code

    kernel = kernel_side_table.get_kernel(kernel_idx)
    constant_args = kernel_side_table.get_constant_args(constant_args_idx)

    if len(grid) == 1:
        grid_fn = grid[0]
    else:
        fn_name, code = user_defined_kernel_grid_fn_code(
            kernel.fn.__name__, kernel.configs, grid
        )
        namespace: Dict[str, Any] = {}
        exec(code, namespace)
        grid_fn = namespace[fn_name]

    kernel[grid_fn](**kwargs, **constant_args)


@triton_kernel_wrapper_mutation.py_impl(FakeTensorMode)
def triton_kernel_wrapper_mutation_fake_tensor_mode(
    mode, *, kernel_idx, constant_args_idx, grid, kwargs
):
    with mode:
        return None


def trace_triton_kernel_wrapper(proxy_mode, func_overload, node_args):
    with disable_proxy_modes_tracing():
        out = func_overload(**node_args)

    proxy_args = pytree.tree_map(proxy_mode.tracer.unwrap_proxy, node_args)
    out_proxy = proxy_mode.tracer.create_proxy(
        "call_function",
        func_overload,
        (),
        proxy_args,
        name=func_overload.__name__ + "_proxy",
    )
    return track_tensor_tree(out, out_proxy, constant=None, tracer=proxy_mode.tracer)


@triton_kernel_wrapper_mutation.py_impl(ProxyTorchDispatchMode)
def triton_kernel_wrapper_mutation_proxy_torch_dispatch_mode(
    mode, *, kernel_idx, constant_args_idx, grid, kwargs
):
    if mode.enable_tracing:
        trace_triton_kernel_wrapper(
            mode,
            triton_kernel_wrapper_mutation,
            {
                "kernel_idx": kernel_idx,
                "constant_args_idx": constant_args_idx,
                "grid": grid,
                "kwargs": kwargs,
            },
        )
    else:
        triton_kernel_wrapper_mutation(
            kernel_idx=kernel_idx,
            constant_args_idx=constant_args_idx,
            grid=grid,
            kwargs=kwargs,
        )

    return None


@triton_kernel_wrapper_mutation.py_functionalize_impl
def triton_kernel_wrapper_mutation_functionalize(
    ctx, kernel_idx, constant_args_idx, grid, kwargs
):
    unwrapped_kwargs = ctx.unwrap_tensors(kwargs)
    kernel = kernel_side_table.get_kernel(kernel_idx)
    constant_args = kernel_side_table.get_constant_args(constant_args_idx)
    # TODO(oulgen): Preexisting bug, if two kernel inputs are views of each
    # other, and one gets mutated in kernel, and later another gets mutated,
    # they are no longer equal. Fix this by graph breaking on this condition
    # earlier in dynamo.
    tensors_to_clone = identify_mutated_tensors(
        kernel, {**unwrapped_kwargs, **constant_args}
    )
    with ctx.redispatch_to_next():
        unwrapped_outputs = triton_kernel_wrapper_functional(
            kernel_idx=kernel_idx,
            constant_args_idx=constant_args_idx,
            grid=grid,
            kwargs=unwrapped_kwargs,
            tensors_to_clone=tensors_to_clone,
        )

    assert set(unwrapped_outputs.keys()).issubset(set(kwargs.keys()))
    for key, output_arg in unwrapped_outputs.items():
        if not isinstance(output_arg, Tensor):
            continue
        input_arg = kwargs[key]
        assert isinstance(input_arg, Tensor)

        ctx.replace(input_arg, output_arg)
        # indicate that above replace is hidden from autograd
        ctx.mark_mutation_hidden_from_autograd(input_arg)
        ctx.commit_update(input_arg)
        ctx.sync(input_arg)
    return None


@triton_kernel_wrapper_functional.py_impl(DispatchKey.CompositeExplicitAutograd)
def triton_kernel_wrapper_functional_dense(
    *, kernel_idx, constant_args_idx, grid, kwargs, tensors_to_clone
):
    # TODO(oulgen): For performance reasons, we want to ensure that these
    # `clone_preserve_strides` calls are never executed at runtime
    # (inductor should always optimize them away).
    # Requires https://github.com/pytorch/pytorch/issues/109240
    kwargs = {
        key: (clone_preserve_strides(val) if key in tensors_to_clone else val)
        for key, val in kwargs.items()
    }
    triton_kernel_wrapper_mutation(
        kernel_idx=kernel_idx,
        constant_args_idx=constant_args_idx,
        grid=grid,
        kwargs=kwargs,
    )
    return {key: val for key, val in kwargs.items() if key in tensors_to_clone}


@triton_kernel_wrapper_functional.py_impl(FakeTensorMode)
def triton_kernel_wrapper_functional_fake_tensor_mode(
    mode, *, kernel_idx, constant_args_idx, grid, kwargs, tensors_to_clone
):
    # TODO(oulgen): For performance reasons, we want to ensure that these
    # `clone_preserve_strides` calls are never executed at runtime
    # (inductor should always optimize them away).
    # Requires https://github.com/pytorch/pytorch/issues/109240
    with mode:
        return {
            key: clone_preserve_strides(val)
            for key, val in kwargs.items()
            if key in tensors_to_clone
        }


@triton_kernel_wrapper_functional.py_impl(ProxyTorchDispatchMode)
def triton_kernel_wrapper_functional_proxy_torch_dispatch_mode(
    mode, *, kernel_idx, constant_args_idx, grid, kwargs, tensors_to_clone
):
    if mode.enable_tracing:
        return trace_triton_kernel_wrapper(
            mode,
            triton_kernel_wrapper_functional,
            {
                "kernel_idx": kernel_idx,
                "constant_args_idx": constant_args_idx,
                "grid": grid,
                "kwargs": kwargs,
                "tensors_to_clone": tensors_to_clone,
            },
        )
    else:
        return triton_kernel_wrapper_functional(
            kernel_idx=kernel_idx,
            grid=grid,
            kwargs=kwargs,
            tensors_to_clone=tensors_to_clone,
        )


@triton_kernel_wrapper_functional.py_functionalize_impl
def triton_kernel_wrapper_functional_functionalize(
    ctx, kernel_idx, constant_args_idx, grid, kwargs, tensors_to_clone
):
    unwrapped_kwargs = ctx.unwrap_tensors(kwargs)
    with ctx.redispatch_to_next():
        outputs = triton_kernel_wrapper_functional(
            kernel_idx=kernel_idx,
            constant_args_idx=constant_args_idx,
            grid=grid,
            kwargs=unwrapped_kwargs,
            tensors_to_clone=tensors_to_clone,
        )
        return ctx.wrap_tensors(outputs)


triton_kernel_wrapper_mutation.fallthrough(DispatchKey.PythonDispatcher)  # type: ignore[attr-defined]
triton_kernel_wrapper_mutation.fallthrough(DispatchKey.PythonTLSSnapshot)  # type: ignore[attr-defined]
triton_kernel_wrapper_mutation.fallthrough(DispatchKey.ADInplaceOrView)
triton_kernel_wrapper_mutation.fallthrough(DispatchKey.BackendSelect)
triton_kernel_wrapper_mutation.fallthrough(DispatchKey.AutocastCPU)  # type: ignore[attr-defined]
triton_kernel_wrapper_mutation.fallthrough(DispatchKey.AutocastCUDA)  # type: ignore[attr-defined]
triton_kernel_wrapper_mutation.fallthrough(DispatchKey.AutogradCUDA)
triton_kernel_wrapper_mutation.fallthrough(DispatchKey.AutogradCPU)

triton_kernel_wrapper_functional.fallthrough(DispatchKey.PythonDispatcher)  # type: ignore[attr-defined]
triton_kernel_wrapper_functional.fallthrough(DispatchKey.PythonTLSSnapshot)  # type: ignore[attr-defined]
triton_kernel_wrapper_functional.fallthrough(DispatchKey.ADInplaceOrView)
triton_kernel_wrapper_functional.fallthrough(DispatchKey.BackendSelect)
triton_kernel_wrapper_functional.fallthrough(DispatchKey.AutocastCPU)  # type: ignore[attr-defined]
triton_kernel_wrapper_functional.fallthrough(DispatchKey.AutocastCUDA)  # type: ignore[attr-defined]
triton_kernel_wrapper_functional.fallthrough(DispatchKey.AutogradCUDA)
triton_kernel_wrapper_functional.fallthrough(DispatchKey.AutogradCUDA)
triton_kernel_wrapper_functional.fallthrough(DispatchKey.AutogradCPU)


###############################################################################
# The "TritonHOPifier": a class that transforms a call to a triton kernel into
# a call to the triton_kernel_wrapper_mutation HOP.

fx_acceptable_types = typing.get_args(fx.node.BaseArgumentTypes)


class TritonHOPifier:
    """Orchestrator for converting a user-defined triton kernel into a call
    to the triton_kernel_wrapper_mutation HOP.

    It has two main use cases.

    1. When Dynamo sees a triton kernel, it wraps it into a TritonKernelVariable
    and uses the TritonHOPifier to convert calls to the TritonKernelVariable
    into a call to the HOP.

    2. In order to capture a user-defined triton kernel while performing
    tracing (via make_fx or non-strict export), a user must annotate their
    triton kernel with the `capture_triton` decorator. The decorator uses
    TritonHOPifier to convert calls to the triton kernel into a call
    to the HOP (which can then be traced).

    Because Dynamo has its own calling conventions for e.g. invoking a user-defined function
    TritonHOPifier is an abstract class that can be overriden by its subclasses.
    """

    def raise_unsupported(self, msg):
        raise NotImplementedError("abstract method")

    def is_callable(self, maybe_callable):
        raise NotImplementedError("abstract method")

    def call_grid(self, grid, meta, tx):
        raise NotImplementedError("abstract method")

    def call_HOP(self, variable, grids, combined_args, tx):
        raise NotImplementedError("abstract method")

    def check_grid(self, grid):
        raise NotImplementedError("abstract method")

    def init_variable(self, variable, kernel, kernel_idx, grid):
        from triton.runtime.autotuner import Autotuner

        assert kernel is not None

        variable.kernel = kernel
        variable.kernel_idx = kernel_side_table.add_kernel(kernel)

        assert kernel_idx is None or variable.kernel_idx == kernel_idx

        variable.grid = grid

        if isinstance(kernel, Autotuner):
            import torch
            import torch._dynamo

            # We only support configs and keys arguments of triton.autotune
            # Make sure other arguments are defaulted
            defaults = inspect.signature(Autotuner.__init__).parameters

            # Newer version of triton change attribute name from warmup to num_warmup and rep to num_rep.
            # The call to get_first_attr is to maintain backward-compatibility.
            if (
                (
                    "warmup" in defaults
                    and defaults["warmup"].default
                    != torch._dynamo.utils.get_first_attr(
                        kernel, "num_warmups", "warmup"
                    )
                )
                or (
                    "rep" in defaults
                    and defaults["rep"].default
                    != torch._dynamo.utils.get_first_attr(kernel, "num_reps", "rep")
                )
                or (
                    "prune_configs_by" in defaults
                    and defaults["prune_configs_by"].default
                    != kernel.early_config_prune
                )
                # Set via reset_to_zero argument
                or len(kernel.reset_idx) != 0
                or len(kernel.restore_idx) != 0
            ):
                self.raise_unsupported(
                    "Only configs and keys are supported for triton.autotune"
                )

    def call_getitem(self, variable, args):
        # __getitem__ should only be called if we don't already have a grid
        # Only grid needs to be passed
        if variable.grid is not None or len(args) != 1:
            self.raise_unsupported(
                "Triton kernels should be called with only a single grid"
            )

        return type(variable)(
            kernel=variable.kernel,
            kernel_idx=variable.kernel_idx,
            grid=args[0],
        )

    def call_run(self, variable, args, kwargs, tx):
        if "grid" not in kwargs:
            self.raise_unsupported("Triton kernel requires to be called with a grid")
        grid = kwargs.pop("grid")
        kwargs.pop("warmup", None)
        # rewrite kernel.run(*args, grid=grid) to kernel[grid](*args)
        return self.call_triton_kernel(
            type(variable)(
                kernel=variable.kernel, kernel_idx=variable.kernel_idx, grid=grid
            ),
            args,
            kwargs,
            tx,
        )

    def call_triton_kernel(self, variable, args, kwargs, tx):
        from triton.runtime.autotuner import autotune, Autotuner, Config

        if "num_ctas" in kwargs:
            self.raise_unsupported(
                "Passing num_ctas directly to the Triton kernel is not supported. "
                "Please use a Config in @triton.autotune instead."
            )

        special_kwargs = {}
        for name in ("num_warps", "num_stages"):
            if name in kwargs:
                # remove special kwargs from `kwargs`
                val = kwargs.pop(name)
                special_kwargs[name] = val.value

        if special_kwargs:
            if isinstance(variable.kernel, Autotuner):
                # if there is Autotuner already, set
                # special kwargs to each of its configs
                new_configs = copy.deepcopy(variable.kernel.configs)
                for config in new_configs:
                    config.__dict__.update(special_kwargs)
                new_kernel = autotune(configs=new_configs, key=[])(variable.kernel.fn)
            else:
                # if there is no Autotuner, wrap the kernel into a
                # new one with a single config with special kwargs
                new_config = Config(kwargs={}, **special_kwargs)
                new_kernel = autotune(configs=[new_config], key=[])(variable.kernel)

            # create a new variable to contain the new (wrapped) kernel;
            # skip kernel_idx to get a new record in the kernel side table
            new_var = type(variable)(new_kernel, None, variable.grid)
            return new_var.call_function(tx, args, kwargs)

        if variable.grid is None:
            self.raise_unsupported("Triton kernels should always be called with a grid")

        # Both for grid's meta as well as for the kernel, we need combined
        # args and kwargs combined and normalized
        combined_args_raw = {**dict(zip(variable.kernel.arg_names, args)), **kwargs}

        configs = (
            [config.kwargs for config in variable.kernel.configs]
            if isinstance(variable.kernel, Autotuner)
            else [{}]
        )
        grids = []
        for config_args in configs:
            # If the grid is a function, then lets execute it and convert it to
            # a list
            grid = variable.grid
            if self.is_callable(grid):
                # Populate the special "meta" argument to call the grid function
                meta = {**combined_args_raw, **config_args}
                grid = self.call_grid(grid, meta, tx)
            grids.append(self.check_grid(grid))

        for i in range(len(grids)):
            if not isinstance(grids[i], tuple):
                self.raise_unsupported("Only tuple grids are supported")
            # inductor expects all grids to be 3-tuple so lets make it
            if len(grids[i]) == 1:
                grids[i] = (grids[i][0], 1, 1)
            elif len(grids[i]) == 2:
                grids[i] = (grids[i][0], grids[i][1], 1)
            elif len(grids[i]) > 3:
                self.raise_unsupported("Grid can have at most rank 3")

        assert len(grids) != 0
        if len(set(grids)) == 1:
            # If there's only one unique grid, lets simplify
            grids = [grids[0]]

        return self.call_HOP(variable, grids, combined_args_raw, tx)


###############################################################################
<<<<<<< HEAD
# capture_triton API that makes a user-defined triton kernel traceable into
# a graph via make_fx or non-strict export (coming soon)


def capture_triton(triton_kernel, /):
    """Allows capture of a triton kernel into a graph via make_fx or
    non-strict export (coming soon).

    These technologies perform Dispatcher-based tracing (via
    ``__torch_dispatch__``) and cannot see calls to raw triton kernels.
    The ``capture_triton`` API returns a new callable that can actually
    be traced into a graph.

    Examples:

        >>> # xdoctest: +SKIP
        >>> import torch
        >>> import triton
        >>> from triton import language as tl
        >>> from torch.fx.experimental.proxy_tensor import make_fx
        >>> from torch._higher_order_ops.triton_kernel_wrap import capture_triton
        >>>
        >>> @triton.jit
        >>> def add_kernel(
        >>>     in_ptr0,
        >>>     in_ptr1,
        >>>     out_ptr,
        >>>     n_elements,
        >>>     BLOCK_SIZE: "tl.constexpr",
        >>> ):
        >>>     pid = tl.program_id(axis=0)
        >>>     block_start = pid * BLOCK_SIZE
        >>>     offsets = block_start + tl.arange(0, BLOCK_SIZE)
        >>>     mask = offsets < n_elements
        >>>     x = tl.load(in_ptr0 + offsets, mask=mask)
        >>>     y = tl.load(in_ptr1 + offsets, mask=mask)
        >>>     output = x + y
        >>>     tl.store(out_ptr + offsets, output, mask=mask)
        >>>
        >>> def add(x, y):
        >>>     output = torch.empty_like(x)
        >>>     n_elements = output.numel()
        >>>
        >>>     def grid_fn(meta):
        >>>         return (triton.cdiv(n_elements, meta["BLOCK_SIZE"]),)
        >>>
        >>>     capture_triton(add_kernel)[grid_fn](x, y, output, n_elements, 16)
        >>>     return output
        >>>
        >>> x = torch.randn(3, device="cuda")
        >>> y = torch.randn(3, device="cuda")
        >>> gm = make_fx(add)(x, y)
        >>> print(gm.code)
        >>> # def forward(self, x_1, y_1):
        >>> #     empty_like = torch.ops.aten.empty_like.default(x_1, pin_memory = False)
        >>> #     triton_kernel_wrapper_mutation_proxy = triton_kernel_wrapper_mutation(
        >>> #         kernel_idx = 0, constant_args_idx = 0,
        >>> #         grid = [(1, 1, 1)], kwargs = {
        >>> #             'in_ptr0': x_1, 'in_ptr1': y_1, 'out_ptr': empty_like,
        >>> #             'n_elements': 3, 'BLOCK_SIZE': 16
        >>> #         })
        >>> #     return empty_like

    """
    from triton.runtime.autotuner import Autotuner
    from triton.runtime.jit import JITFunction

    if not isinstance(triton_kernel, (JITFunction, Autotuner)):
        raise RuntimeError(
            "capture_triton only works on functions annotated with triton.jit or triton.autotune"
        )
    return TraceableTritonKernelWrapper(triton_kernel, None, None)


from ..fx._symbolic_trace import is_fx_tracing


=======
# Helpers for capture_triton API that makes a user-defined triton kernel traceable into
# a graph via make_fx or non-strict export (coming soon)


>>>>>>> d3ab8cec
class TracingTritonHOPifier(TritonHOPifier):
    def raise_unsupported(self, msg):
        raise RuntimeError(msg)

    def is_callable(self, maybe_callable):
        return callable(maybe_callable)

    def call_grid(self, grid, meta, tx):
        assert tx is None
        return grid(meta)

    def check_grid(self, grid):
        if not isinstance(grid, collections.abc.Sequence):
            raise RuntimeError(
                "capture_triton can only handle grids that resolve to Sequence[int]."
            )
        # normalize to tuple
        return tuple(grid)

    def call_HOP(self, variable, grids, combined_args, tx):
        assert tx is None

        non_graphable_args = {
            k: v
            for k, v in combined_args.items()
            if not isinstance(v, fx_acceptable_types)
        }
        graphable_args = {
            k: v for k, v in combined_args.items() if isinstance(v, fx_acceptable_types)
        }

        constant_args_idx = kernel_side_table.add_constant_args(non_graphable_args)
        return triton_kernel_wrapper_mutation(
            kernel_idx=variable.kernel_idx,
            constant_args_idx=constant_args_idx,
            grid=grids,
            kwargs=graphable_args,
        )


tracing_triton_hopifier_singleton = TracingTritonHOPifier()


class TraceableTritonKernelWrapper:
    def __init__(self, kernel, kernel_idx, grid):
        self.kernel = None
        self.grid = None
        tracing_triton_hopifier_singleton.init_variable(self, kernel, kernel_idx, grid)
        assert self.kernel is not None

    def __getitem__(self, *args):
        return tracing_triton_hopifier_singleton.call_getitem(self, args)

    def run(self, *args, **kwargs):
<<<<<<< HEAD
        import torch._dynamo

        if not is_fx_tracing() or torch._dynamo.is_compiling():
            assert self.kernel is not None
            return self.kernel.run(*args, **kwargs)
        return tracing_triton_hopifier_singleton.call_run(self, args, kwargs, None)

    def __call__(self, *args, **kwargs):
        import torch._dynamo

        if not is_fx_tracing() or torch._dynamo.is_compiling():
            assert self.kernel is not None
            return self.kernel.run(*args, **kwargs, grid=self.grid, warmup=False)

=======
        return tracing_triton_hopifier_singleton.call_run(self, args, kwargs, None)

    def __call__(self, *args, **kwargs):
>>>>>>> d3ab8cec
        return tracing_triton_hopifier_singleton.call_triton_kernel(
            self, args, kwargs, None
        )<|MERGE_RESOLUTION|>--- conflicted
+++ resolved
@@ -940,90 +940,10 @@
 
 
 ###############################################################################
-<<<<<<< HEAD
-# capture_triton API that makes a user-defined triton kernel traceable into
-# a graph via make_fx or non-strict export (coming soon)
-
-
-def capture_triton(triton_kernel, /):
-    """Allows capture of a triton kernel into a graph via make_fx or
-    non-strict export (coming soon).
-
-    These technologies perform Dispatcher-based tracing (via
-    ``__torch_dispatch__``) and cannot see calls to raw triton kernels.
-    The ``capture_triton`` API returns a new callable that can actually
-    be traced into a graph.
-
-    Examples:
-
-        >>> # xdoctest: +SKIP
-        >>> import torch
-        >>> import triton
-        >>> from triton import language as tl
-        >>> from torch.fx.experimental.proxy_tensor import make_fx
-        >>> from torch._higher_order_ops.triton_kernel_wrap import capture_triton
-        >>>
-        >>> @triton.jit
-        >>> def add_kernel(
-        >>>     in_ptr0,
-        >>>     in_ptr1,
-        >>>     out_ptr,
-        >>>     n_elements,
-        >>>     BLOCK_SIZE: "tl.constexpr",
-        >>> ):
-        >>>     pid = tl.program_id(axis=0)
-        >>>     block_start = pid * BLOCK_SIZE
-        >>>     offsets = block_start + tl.arange(0, BLOCK_SIZE)
-        >>>     mask = offsets < n_elements
-        >>>     x = tl.load(in_ptr0 + offsets, mask=mask)
-        >>>     y = tl.load(in_ptr1 + offsets, mask=mask)
-        >>>     output = x + y
-        >>>     tl.store(out_ptr + offsets, output, mask=mask)
-        >>>
-        >>> def add(x, y):
-        >>>     output = torch.empty_like(x)
-        >>>     n_elements = output.numel()
-        >>>
-        >>>     def grid_fn(meta):
-        >>>         return (triton.cdiv(n_elements, meta["BLOCK_SIZE"]),)
-        >>>
-        >>>     capture_triton(add_kernel)[grid_fn](x, y, output, n_elements, 16)
-        >>>     return output
-        >>>
-        >>> x = torch.randn(3, device="cuda")
-        >>> y = torch.randn(3, device="cuda")
-        >>> gm = make_fx(add)(x, y)
-        >>> print(gm.code)
-        >>> # def forward(self, x_1, y_1):
-        >>> #     empty_like = torch.ops.aten.empty_like.default(x_1, pin_memory = False)
-        >>> #     triton_kernel_wrapper_mutation_proxy = triton_kernel_wrapper_mutation(
-        >>> #         kernel_idx = 0, constant_args_idx = 0,
-        >>> #         grid = [(1, 1, 1)], kwargs = {
-        >>> #             'in_ptr0': x_1, 'in_ptr1': y_1, 'out_ptr': empty_like,
-        >>> #             'n_elements': 3, 'BLOCK_SIZE': 16
-        >>> #         })
-        >>> #     return empty_like
-
-    """
-    from triton.runtime.autotuner import Autotuner
-    from triton.runtime.jit import JITFunction
-
-    if not isinstance(triton_kernel, (JITFunction, Autotuner)):
-        raise RuntimeError(
-            "capture_triton only works on functions annotated with triton.jit or triton.autotune"
-        )
-    return TraceableTritonKernelWrapper(triton_kernel, None, None)
-
-
-from ..fx._symbolic_trace import is_fx_tracing
-
-
-=======
 # Helpers for capture_triton API that makes a user-defined triton kernel traceable into
 # a graph via make_fx or non-strict export (coming soon)
 
 
->>>>>>> d3ab8cec
 class TracingTritonHOPifier(TritonHOPifier):
     def raise_unsupported(self, msg):
         raise RuntimeError(msg)
@@ -1078,26 +998,9 @@
         return tracing_triton_hopifier_singleton.call_getitem(self, args)
 
     def run(self, *args, **kwargs):
-<<<<<<< HEAD
-        import torch._dynamo
-
-        if not is_fx_tracing() or torch._dynamo.is_compiling():
-            assert self.kernel is not None
-            return self.kernel.run(*args, **kwargs)
         return tracing_triton_hopifier_singleton.call_run(self, args, kwargs, None)
 
     def __call__(self, *args, **kwargs):
-        import torch._dynamo
-
-        if not is_fx_tracing() or torch._dynamo.is_compiling():
-            assert self.kernel is not None
-            return self.kernel.run(*args, **kwargs, grid=self.grid, warmup=False)
-
-=======
-        return tracing_triton_hopifier_singleton.call_run(self, args, kwargs, None)
-
-    def __call__(self, *args, **kwargs):
->>>>>>> d3ab8cec
         return tracing_triton_hopifier_singleton.call_triton_kernel(
             self, args, kwargs, None
         )