# mypy: allow-untyped-defs
from typing import Callable, Tuple, Union

import torch
import torch.utils._pytree as pytree
from torch._C import DispatchKey
from torch._higher_order_ops.utils import (
    _has_potential_branch_input_mutation,
    autograd_not_implemented,
    reenter_make_fx,
    UnsupportedAliasMutationException,
)
from torch._ops import HigherOrderOperator
from torch._subclasses import FakeTensorMode
from torch.fx.experimental.proxy_tensor import (
    make_fx,
    ProxyTorchDispatchMode,
    track_tensor_tree,
)
from torch.fx.graph_module import GraphModule
from torch.overrides import TorchFunctionMode


class TransformGetItemToIndex(TorchFunctionMode):
    # This is needed since we want to support calling
    # A[q_idx], where q_idx is a scalar tensor in score_mod.
    # Today, when q_idx is a scalar tensor, we implicitly convert it to a python
    # scalar and create a view. We do not want that behavior in this case, so we
    # use this torchfunctionmode to override that behavior for score_mod
    # wherever we're running it.
    def __torch_function__(self, func, types, args, kwargs=None):
        if func == torch.Tensor.__getitem__:
            index_args = pytree.tree_leaves(args[1])
            if all(isinstance(x, torch.Tensor) for x in index_args):
                return torch.ops.aten.index(args[0], index_args)
        return func(*args, **(kwargs or {}))


class FlexAttentionHOP(HigherOrderOperator):
    def __init__(self):
        super().__init__("flex_attention")

    def __call__(
        self,
        query: torch.Tensor,
        key: torch.Tensor,
        value: torch.Tensor,
        score_mod: Callable,
<<<<<<< HEAD
        *other_buffers: torch.Tensor,
=======
        block_mask: Tuple,
        scale: float,
        score_mod_other_buffers: Tuple = (),
        mask_fn_other_buffers: Tuple = (),
>>>>>>> 6f275ae4
    ) -> Tuple[torch.Tensor, torch.Tensor]:
        if not all(
            isinstance(buf, torch.Tensor)
            for buf in score_mod_other_buffers + mask_fn_other_buffers
        ):
            raise RuntimeError("Other buffers must be tensors.")
<<<<<<< HEAD
        return super().__call__(query, key, value, score_mod, *other_buffers)
=======
        return super().__call__(
            query,
            key,
            value,
            score_mod,
            block_mask,
            scale,
            score_mod_other_buffers,
            mask_fn_other_buffers,
        )
>>>>>>> 6f275ae4


flex_attention = FlexAttentionHOP()
flex_attention.__module__ = "torch.ops.higher_order"


class FlexAttentionBackwardHOP(HigherOrderOperator):
    def __init__(self):
        super().__init__("flex_attention_backward")

    def __call__(
        self,
        query: torch.Tensor,
        key: torch.Tensor,
        value: torch.Tensor,
        out: torch.Tensor,
        logsumexp: torch.Tensor,
        grad_out: torch.Tensor,
        fw_graph: Union[Callable, GraphModule],
        joint_graph: GraphModule,
<<<<<<< HEAD
        *other_buffers: torch.Tensor,
=======
        block_mask: Tuple,
        scale: float,
        score_mod_other_buffers: Tuple = (),
        mask_fn_other_buffers: Tuple = (),
>>>>>>> 6f275ae4
    ) -> Tuple[torch.Tensor, torch.Tensor, torch.Tensor]:
        if not all(
            isinstance(buf, torch.Tensor)
            for buf in score_mod_other_buffers + mask_fn_other_buffers
        ):
            raise RuntimeError("Other buffers must be tensors.")
        return super().__call__(
            query,
            key,
            value,
            out,
            logsumexp,
            grad_out,
            fw_graph,
            joint_graph,
<<<<<<< HEAD
            *other_buffers,
=======
            block_mask,
            scale,
            score_mod_other_buffers,
            mask_fn_other_buffers,
>>>>>>> 6f275ae4
        )


flex_attention_backward = FlexAttentionBackwardHOP()
flex_attention_backward.__module__ = "torch.ops.higher_order"


def _math_attention_inner(
    query: torch.Tensor,
    key: torch.Tensor,
    value: torch.Tensor,
    score_mod: Callable,
    block_mask: Tuple,
    scale: float,
    score_mod_other_buffers: Tuple = (),
    mask_fn_other_buffers: Tuple = (),
) -> Tuple[torch.Tensor, torch.Tensor]:
    working_precision = torch.float64 if query.dtype == torch.float64 else torch.float32

    scores = (query @ key.transpose(-2, -1)).to(dtype=working_precision)

    b = torch.arange(0, scores.size(0), device=scores.device)
    h = torch.arange(0, scores.size(1), device=scores.device)
    m = torch.arange(0, scores.size(2), device=scores.device)
    n = torch.arange(0, scores.size(3), device=scores.device)

    captured_buffers_in_dim = (None,) * len(score_mod_other_buffers)
    from torch.nn.attention._flex_attention import _vmap_for_bhqkv

    # first input is score
    score_mod = _vmap_for_bhqkv(score_mod, prefix=(0,), suffix=captured_buffers_in_dim)

    mask_fn = block_mask[-1]
    mask_fn_in_dim_buffers = (None,) * len(mask_fn_other_buffers)
    mask_fn = _vmap_for_bhqkv(mask_fn, prefix=(), suffix=mask_fn_in_dim_buffers)

    # todo: We wouldn't need these overrides in this file if Dynamo always did the
    # rewriting.
    with TransformGetItemToIndex():
        scores = (scores * scale).to(working_precision)
        post_mod_scores = torch.where(
            mask_fn(b, h, m, n, *mask_fn_other_buffers),
            score_mod(scores, b, h, m, n, *score_mod_other_buffers),
            torch.tensor(-float("inf"), dtype=working_precision, device=scores.device),
        )

    return scores, post_mod_scores


def math_attention(
    query: torch.Tensor,
    key: torch.Tensor,
    value: torch.Tensor,
    score_mod: Callable,
<<<<<<< HEAD
    *other_buffers: torch.Tensor,
=======
    block_mask: Tuple,
    scale: float,
    score_mod_other_buffers: Tuple = (),
    mask_fn_other_buffers: Tuple = (),
>>>>>>> 6f275ae4
) -> Tuple[torch.Tensor, torch.Tensor]:
    """Eager implementation

    This implementation uses vmap to vectorize the score_mod function over the batch, head, m, and n dimensions.
    We then apply the vectorized score_mod function to the scores matrix. Each wrap of vmap applies one of the
    batch, head, m, or n dimensions. We need to apply vmap 4 times to vectorized over all 4 dimensions.

    Args:
        query: The query tensor
        key: The key tensor
        value: The value tensor
        score_mod: The score_mod function
        other_buffers: Other buffers that are passed to the score_mod function
    """
    _, post_mod_scores = _math_attention_inner(
        query,
        key,
        value,
        score_mod,
        block_mask,
        scale,
        score_mod_other_buffers,
        mask_fn_other_buffers,
    )

    # TODO Unconditionally return logsumexp for backwards
    # if any(t.requires_grad for t in (query, key, value)):
    logsumexp = post_mod_scores.logsumexp(dim=-1)

    post_mod_scores = post_mod_scores.softmax(dim=-1)

    return post_mod_scores.to(query.dtype) @ value, logsumexp


@flex_attention.py_impl(DispatchKey.CompositeExplicitAutograd)
def sdpa_dense(
    query: torch.Tensor,
    key: torch.Tensor,
    value: torch.Tensor,
    score_mod: Callable,
<<<<<<< HEAD
    *other_buffers: torch.Tensor,
) -> Tuple[torch.Tensor, torch.Tensor]:
    out, lse = math_attention(query, key, value, score_mod, *other_buffers)
=======
    block_mask: Tuple,
    scale: float,
    score_mod_other_buffers: Tuple = (),
    mask_fn_other_buffers: Tuple = (),
) -> Tuple[torch.Tensor, torch.Tensor]:
    out, lse = math_attention(
        query,
        key,
        value,
        score_mod,
        block_mask,
        scale,
        score_mod_other_buffers,
        mask_fn_other_buffers,
    )
>>>>>>> 6f275ae4
    out = out.contiguous()
    return out, lse


def trace_flex_attention(
    proxy_mode: ProxyTorchDispatchMode,
    query: torch.Tensor,
    key: torch.Tensor,
    value: torch.Tensor,
    score_mod: Callable,
<<<<<<< HEAD
    *other_buffers: torch.Tensor,
=======
    block_mask: Tuple,
    scale: float,
    score_mod_other_buffers: Tuple = (),
    mask_fn_other_buffers: Tuple = (),
>>>>>>> 6f275ae4
) -> Tuple[torch.Tensor, torch.Tensor]:
    """Traces the flex_attention operator with the given score_mod function and other_buffers.

    Trace SDPA will call make_fx with "fake" example vals and then trace the score_mod function
    This will produce a GraphModule that will be stored on the root tracer as "sdpa_score". We
    access this graph module in inductor to inline the score_mod function to the triton template.
    """
<<<<<<< HEAD
    example_out = flex_attention(query, key, value, score_mod, *other_buffers)
=======
    example_out = flex_attention(
        query,
        key,
        value,
        score_mod,
        block_mask,
        scale,
        score_mod_other_buffers,
        mask_fn_other_buffers,
    )
>>>>>>> 6f275ae4
    example_vals = [
        torch.zeros((), dtype=query.dtype, requires_grad=query.requires_grad)
    ] + [torch.zeros((), dtype=torch.int) for _ in range(4)]
    mask_example_vals = [torch.zeros((), dtype=torch.int) for _ in range(4)]
    mask_fn = block_mask[-1]
    with TransformGetItemToIndex():
        score_graph = reenter_make_fx(score_mod)(
            *example_vals, *score_mod_other_buffers
        )
        mask_graph = reenter_make_fx(mask_fn)(
            *mask_example_vals, *mask_fn_other_buffers
        )
    assert isinstance(proxy_mode.tracer, torch.fx.Tracer)
    block_mask = block_mask[:-1] + (mask_graph,)
    qualname = proxy_mode.tracer.get_fresh_qualname("sdpa_score")
    proxy_mode.tracer.root.register_module(qualname, score_graph)
<<<<<<< HEAD
    node_args = (query, key, value, score_graph, *other_buffers)
=======
    mask_qualname = proxy_mode.tracer.get_fresh_qualname("sdpa_mask")
    proxy_mode.tracer.root.register_module(mask_qualname, mask_graph)
    node_args = (
        query,
        key,
        value,
        score_graph,
        block_mask,
        scale,
        score_mod_other_buffers,
        mask_fn_other_buffers,
    )
>>>>>>> 6f275ae4
    proxy_args = pytree.tree_map(proxy_mode.tracer.unwrap_proxy, node_args)
    out_proxy = proxy_mode.tracer.create_proxy(
        "call_function", flex_attention, proxy_args, {}
    )
    return track_tensor_tree(
        example_out, out_proxy, constant=None, tracer=proxy_mode.tracer
    )


@flex_attention.py_impl(ProxyTorchDispatchMode)
def flex_attention_proxy_torch_dispatch_mode(
    mode: ProxyTorchDispatchMode,
    query: torch.Tensor,
    key: torch.Tensor,
    value: torch.Tensor,
    score_mod: Callable,
<<<<<<< HEAD
    *other_buffers: torch.Tensor,
) -> Tuple[torch.Tensor, torch.Tensor]:
    assert mode is not None, "Mode should always be enabled for python fallback key"
    if mode.enable_tracing:
        return trace_flex_attention(mode, query, key, value, score_mod, *other_buffers)
    else:
        return flex_attention(query, key, value, score_mod, *other_buffers)
=======
    block_mask: Tuple,
    scale: float,
    score_mod_other_buffers: Tuple = (),
    mask_fn_other_buffers: Tuple = (),
) -> Tuple[torch.Tensor, torch.Tensor]:
    assert mode is not None, "Mode should always be enabled for python fallback key"
    if mode.enable_tracing:
        return trace_flex_attention(
            mode,
            query,
            key,
            value,
            score_mod,
            block_mask,
            scale,
            score_mod_other_buffers,
            mask_fn_other_buffers,
        )
    else:
        return flex_attention(
            query,
            key,
            value,
            score_mod,
            block_mask,
            scale,
            score_mod_other_buffers,
            mask_fn_other_buffers,
        )
>>>>>>> 6f275ae4


@flex_attention.py_functionalize_impl
def flex_attention_functionalize(
    ctx: torch._subclasses.functional_tensor.BaseFunctionalizeAPI,
    query: torch.Tensor,
    key: torch.Tensor,
    value: torch.Tensor,
    score_mod: Callable,
<<<<<<< HEAD
    *other_buffers: torch.Tensor,
=======
    block_mask: Tuple,
    scale: float,
    score_mod_other_buffers: Tuple = (),
    mask_fn_other_buffers: Tuple = (),
>>>>>>> 6f275ae4
) -> Tuple[torch.Tensor, torch.Tensor]:
    """Defines the functionalization rules for the flex_attention operator.

    Write now we are unwrapping each tensor and then redispatching to the next, however we want to
    guard against any mutations in the score_mod function, to the other_buffers since those
    are free variables.
    """
    query_unwrapped = ctx.unwrap_tensors(query)
    key_unwrapped = ctx.unwrap_tensors(key)
    value_unwrapped = ctx.unwrap_tensors(value)
<<<<<<< HEAD
    other_buffers_unwrapped = ctx.unwrap_tensors(other_buffers)
=======
    block_mask_unwrapped = ctx.unwrap_tensors(block_mask)
    score_mod_other_buffers_unwrapped = ctx.unwrap_tensors(score_mod_other_buffers)
    mask_fn_other_buffers_unwrapped = ctx.unwrap_tensors(mask_fn_other_buffers)
>>>>>>> 6f275ae4

    # Appease the mypy overlords
    assert isinstance(query_unwrapped, torch.Tensor)
    assert isinstance(key_unwrapped, torch.Tensor)
    assert isinstance(value_unwrapped, torch.Tensor)
<<<<<<< HEAD
    assert isinstance(other_buffers_unwrapped, tuple)
    assert all(isinstance(item, torch.Tensor) for item in other_buffers_unwrapped)
=======
    assert isinstance(block_mask_unwrapped, tuple)
    assert isinstance(score_mod_other_buffers_unwrapped, tuple)
    assert isinstance(mask_fn_other_buffers_unwrapped, tuple)
    assert all(
        isinstance(item, torch.Tensor)
        for item in score_mod_other_buffers_unwrapped + mask_fn_other_buffers_unwrapped
    )
>>>>>>> 6f275ae4

    example_vals = (
        [torch.zeros((), dtype=query.dtype)]
        + [torch.zeros((), dtype=torch.int) for _ in range(4)]
        + list(score_mod_other_buffers_unwrapped)
    )
    with ctx.redispatch_to_next() as m:
        functional_score_mod = ctx.functionalize(score_mod)
        pre_dispatch = hasattr(ctx, "mode") and ctx.mode.pre_dispatch
        with TransformGetItemToIndex():
            mutates = _has_potential_branch_input_mutation(
                functional_score_mod, example_vals, pre_dispatch
            )
        # The only care about mutations of existing buffers since we can't replay these.
        # However, we can just error if anything is detected
        if mutates:
            raise UnsupportedAliasMutationException("Mutations detected in score_mod")

        out = flex_attention(
            query_unwrapped,
            key_unwrapped,
            value_unwrapped,
            functional_score_mod,
<<<<<<< HEAD
            *other_buffers_unwrapped,
=======
            block_mask_unwrapped,
            scale,
            score_mod_other_buffers_unwrapped,
            mask_fn_other_buffers_unwrapped,
>>>>>>> 6f275ae4
        )
    return ctx.wrap_tensors(out)  # type: ignore[return-value, arg-type]


@flex_attention.py_impl(FakeTensorMode)
def flex_attention_fake_tensor_mode(
    mode: FakeTensorMode,
    query: torch.Tensor,
    key: torch.Tensor,
    value: torch.Tensor,
    score_mod: Callable,
<<<<<<< HEAD
    *other_buffers: Tuple[torch.Tensor, ...],
=======
    block_mask: Tuple,
    scale: float,
    score_mod_other_buffers: Tuple = (),
    mask_fn_other_buffers: Tuple = (),
>>>>>>> 6f275ae4
) -> Tuple[torch.Tensor, torch.Tensor]:
    with mode:
        batch_size, num_heads, seq_len_q, head_dim = query.shape
        logsumexp = query.new_empty(
            batch_size, num_heads, seq_len_q, dtype=torch.float32
        )
        return torch.empty_like(query), logsumexp


# ---------------------------- Autograd Implementation ----------------------------
def create_fw_bw_graph(score_mod, index_values, other_buffers):
    # See Note:[HOP create fw_bw graph]

    # All of these imports need to be here in order to avoid circular dependencies
    from torch._dispatch.python import suspend_functionalization
    from torch._functorch.aot_autograd import AOTConfig, create_joint
    from torch._subclasses.fake_tensor import FakeTensor, FakeTensorMode
    from torch._subclasses.functional_tensor import disable_functional_mode
    from torch.fx.experimental.proxy_tensor import disable_proxy_modes_tracing

    dummy_aot_config = AOTConfig(
        fw_compiler=None,  # type: ignore[arg-type]
        bw_compiler=None,  # type: ignore[arg-type]
        partition_fn=None,  # type: ignore[arg-type]
        decompositions={},
        num_params_buffers=0,
        aot_id=0,
        keep_inference_input_mutations=False,
    )

    with suspend_functionalization(), disable_functional_mode():
        with disable_proxy_modes_tracing():

            def _from_fun(t):
                return torch.empty_strided(
                    t.size(),
                    t.stride(),
                    device=t.device,
                    dtype=t.dtype,
                    requires_grad=t.requires_grad,
                )

            # If someone runs this hop under the default compiler backend ("eager")
            # Then this path will be run with the actual user inputs. We convert them
            # to fake tensors in order to not perform any actual compute.
            from torch._guards import detect_fake_mode

            fake_mode = detect_fake_mode(index_values)
            if fake_mode is None:
                fake_mode = FakeTensorMode(allow_non_fake_inputs=True)

            with fake_mode:
                unwrapped_score_mod_indexes = pytree.tree_map(_from_fun, index_values)
                unwrapped_other_buffers = pytree.tree_map(_from_fun, other_buffers)

            assert all(isinstance(t, FakeTensor) for t in unwrapped_score_mod_indexes)
            assert all(isinstance(t, FakeTensor) for t in unwrapped_other_buffers)

            example_flat_out = pytree.tree_map(
                _from_fun,
                score_mod(*unwrapped_score_mod_indexes, *unwrapped_other_buffers),
            )
            if not isinstance(example_flat_out, torch.Tensor):
                raise RuntimeError(
                    "Expected output of score_mod to be a tensor."
                    f"Got type {type(example_flat_out)}."
                )
            example_grad = _from_fun(example_flat_out)

        def joint_f(score, b, h, m, n, example_grad, *other_buffers):
            def fw_with_masks(*args):
                fw_out = score_mod(*args)
                out_requires_grad = fw_out.requires_grad
                return ((fw_out,), (out_requires_grad,))

            joint = create_joint(fw_with_masks, aot_config=dummy_aot_config)
            args = [score, b, h, m, n] + list(other_buffers)
            optional_grad = [example_grad] if example_grad.requires_grad else []
            _, grads = joint(args, optional_grad)

            return grads

        joint_graph = make_fx(joint_f)(
            *unwrapped_score_mod_indexes, example_grad, *unwrapped_other_buffers
        )
        return score_mod, joint_graph


class FlexAttentionAutogradOp(torch.autograd.Function):
    @staticmethod
    def forward(
<<<<<<< HEAD
        ctx, query, key, value, fw_graph, joint_graph, *other_buffers
=======
        ctx,
        query,
        key,
        value,
        fw_graph,
        joint_graph,
        block_mask,
        scale,
        score_mod_other_buffers,
        mask_fn_other_buffers,
>>>>>>> 6f275ae4
    ) -> Tuple[torch.Tensor, torch.Tensor]:
        any_buffer_requires_grad = any(
            buffer.requires_grad
            for buffer in score_mod_other_buffers + mask_fn_other_buffers
        )
        assert (
            not any_buffer_requires_grad
        ), "Captured buffers that require grad are not yet supported."
        ctx._fw_graph = fw_graph
        ctx._joint_graph = joint_graph
<<<<<<< HEAD
        with torch._C._AutoDispatchBelowAutograd():
            out, logsumexp = flex_attention(query, key, value, fw_graph, *other_buffers)

        ctx.save_for_backward(query, key, value, out, logsumexp, *other_buffers)
=======
        ctx._mask_graph = block_mask[-1]
        # KV_BLOCK_SIZE and Q_BLOCK_SIZE are integers, so can't use ctx.save_for_backward
        ctx._KV_BLOCK_SIZE = block_mask[8]
        ctx._Q_BLOCK_SIZE = block_mask[9]
        ctx.scale = scale
        ctx._score_mod_other_buffers_len = len(score_mod_other_buffers)
        with torch._C._AutoDispatchBelowAutograd():
            out, logsumexp = flex_attention(
                query,
                key,
                value,
                fw_graph,
                block_mask,
                scale,
                score_mod_other_buffers,
                mask_fn_other_buffers,
            )

        ctx.save_for_backward(
            query,
            key,
            value,
            out,
            logsumexp,
            *block_mask[:8],
            *score_mod_other_buffers,
            *mask_fn_other_buffers,
        )
>>>>>>> 6f275ae4
        return out, logsumexp

    @staticmethod
    def backward(ctx, grad_out, logsumexp_grad):
        fw_args = ctx.saved_tensors
<<<<<<< HEAD
        query, key, value, out, logsumexp, *other_buffers = fw_args
        fw_graph = ctx._fw_graph
        joint_graph = ctx._joint_graph
        # We have asserted that other_buffers do not require grad in the forward
        none_grads = [None] * (2 + len(other_buffers))
=======
        (
            query,
            key,
            value,
            out,
            logsumexp,
            kv_num_blocks,
            kv_indices,
            q_num_blocks,
            q_indices,
            full_kv_num_blocks,
            full_kv_indices,
            full_q_num_blocks,
            full_q_indices,
            *other_buffers,
        ) = fw_args
        fw_graph = ctx._fw_graph
        joint_graph = ctx._joint_graph
        mask_graph = ctx._mask_graph
        KV_BLOCK_SIZE = ctx._KV_BLOCK_SIZE
        Q_BLOCK_SIZE = ctx._Q_BLOCK_SIZE
        scale = ctx.scale
        score_mod_other_buffers = tuple(
            other_buffers[: ctx._score_mod_other_buffers_len]
        )
        mask_fn_other_buffers = tuple(other_buffers[ctx._score_mod_other_buffers_len :])
        # We have asserted that other_buffers do not require grad in the forward
        none_grads = [None] * 6
>>>>>>> 6f275ae4
        grad_query, grad_key, grad_value = flex_attention_backward(
            query,
            key,
            value,
            out,
            logsumexp,
            grad_out,
            fw_graph,
            joint_graph,
<<<<<<< HEAD
            *other_buffers,
=======
            (
                kv_num_blocks,
                kv_indices,
                q_num_blocks,
                q_indices,
                full_kv_num_blocks,
                full_kv_indices,
                full_q_num_blocks,
                full_q_indices,
                KV_BLOCK_SIZE,
                Q_BLOCK_SIZE,
                mask_graph,
            ),
            scale,
            score_mod_other_buffers,
            mask_fn_other_buffers,
>>>>>>> 6f275ae4
        )
        return grad_query, grad_key, grad_value, *none_grads


@flex_attention.py_impl(DispatchKey.Autograd)
def flex_attention_autograd(
    query: torch.Tensor,
    key: torch.Tensor,
    value: torch.Tensor,
    score_mod: Callable,
<<<<<<< HEAD
    *other_buffers: Tuple[torch.Tensor, ...],
=======
    block_mask: Tuple,
    scale: float,
    score_mod_other_buffers: Tuple = (),
    mask_fn_other_buffers: Tuple = (),
>>>>>>> 6f275ae4
) -> Tuple[torch.Tensor, torch.Tensor]:
    with TransformGetItemToIndex():
        input_requires_grad = any(t.requires_grad for t in (query, key, value))
        if torch.is_grad_enabled() and input_requires_grad:
            example_vals = [
                torch.zeros((), dtype=query.dtype, requires_grad=input_requires_grad)
            ] + [torch.zeros((), dtype=torch.int) for _ in range(4)]
            fw_graph, bw_graph = create_fw_bw_graph(
                score_mod, example_vals, score_mod_other_buffers
            )
        else:
            fw_graph, bw_graph = score_mod, None
        out, logsumexp = FlexAttentionAutogradOp.apply(
<<<<<<< HEAD
            query, key, value, fw_graph, bw_graph, *other_buffers
=======
            query,
            key,
            value,
            fw_graph,
            bw_graph,
            block_mask,
            scale,
            score_mod_other_buffers,
            mask_fn_other_buffers,
>>>>>>> 6f275ae4
        )
    return out, logsumexp


# ---------------------------- Backward HOP Implementation ----------------------------


@flex_attention_backward.py_impl(DispatchKey.CompositeExplicitAutograd)
def sdpa_dense_backward(
    query: torch.Tensor,
    key: torch.Tensor,
    value: torch.Tensor,
    out: torch.Tensor,
    logsumexp: torch.Tensor,
    grad_out: torch.Tensor,
    fw_graph: Callable,  # GraphModule type hint?
    joint_graph: Callable,
<<<<<<< HEAD
    *other_buffers: torch.Tensor,
=======
    block_mask: Tuple,
    scale: float,
    score_mod_other_buffers: Tuple = (),
    mask_fn_other_buffers: Tuple = (),
>>>>>>> 6f275ae4
) -> Tuple[torch.Tensor, torch.Tensor, torch.Tensor]:
    scores, post_mod_scores = _math_attention_inner(
        query,
        key,
        value,
        fw_graph,
        block_mask,
        scale,
        score_mod_other_buffers,
        mask_fn_other_buffers,
    )

    softmax_scores = torch.exp(post_mod_scores - logsumexp.unsqueeze(-1))

    grad_value = softmax_scores.to(query.dtype).transpose(-2, -1) @ grad_out

    grad_softmax_scores = grad_out @ value.transpose(-2, -1)

    sum_scores = torch.sum(out * grad_out, -1, keepdim=True)
    grad_score_mod = softmax_scores * (grad_softmax_scores - sum_scores)

    b = torch.arange(0, scores.size(0), device=scores.device)
    h = torch.arange(0, scores.size(1), device=scores.device)
    m = torch.arange(0, scores.size(2), device=scores.device)
    n = torch.arange(0, scores.size(3), device=scores.device)

    mask_graph = block_mask[-1]
    # Gradient of the inline score_mod function, with respect to the scores
    captured_buffers_in_dim = (None,) * len(score_mod_other_buffers)
    out_dims = [0, None, None, None, None] + [None] * len(score_mod_other_buffers)
    from torch.nn.attention._flex_attention import _vmap_for_bhqkv

    # inputs are [score, b, h, q_idx, kv_idx, gradOut, ...]
    # score and gradOut are "fully" batched
    joint_score_mod = _vmap_for_bhqkv(
        joint_graph,
        prefix=(0,),
        suffix=(0,) + captured_buffers_in_dim,
        out_dims=out_dims,
    )
    with TransformGetItemToIndex():
        grad_scores, *_ = joint_score_mod(
            scores, b, h, m, n, grad_score_mod, *score_mod_other_buffers
        )
    grad_scores = grad_scores * scale
    grad_scores = grad_scores.to(query.dtype)
    grad_scores = torch.where(
        mask_graph(b, h, m, n, *mask_fn_other_buffers),
        grad_scores,
        torch.tensor(0, dtype=query.dtype),
    )

    grad_query = grad_scores @ key
    grad_key = grad_scores.transpose(-2, -1) @ query
    return grad_query.contiguous(), grad_key.contiguous(), grad_value.contiguous()


def trace_flex_attention_backward(
    proxy_mode: ProxyTorchDispatchMode,
    query: torch.Tensor,
    key: torch.Tensor,
    value: torch.Tensor,
    out: torch.Tensor,
    logsumexp: torch.Tensor,
    grad_out: torch.Tensor,
    fw_graph: Union[Callable, GraphModule],
    joint_graph: GraphModule,
<<<<<<< HEAD
    *other_buffers: torch.Tensor,
=======
    block_mask: Tuple,
    scale: float,
    score_mod_other_buffers: Tuple = (),
    mask_fn_other_buffers: Tuple = (),
>>>>>>> 6f275ae4
) -> Tuple[torch.Tensor, torch.Tensor, torch.Tensor]:
    """We already have the forward graph and joint graph from the forward pass, so we create a proxy attach both graphs"""
    example_out = flex_attention_backward(
        query,
        key,
        value,
        out,
        logsumexp,
        grad_out,
        fw_graph,
        joint_graph,
<<<<<<< HEAD
        *other_buffers,
=======
        block_mask,
        scale,
        score_mod_other_buffers,
        mask_fn_other_buffers,
>>>>>>> 6f275ae4
    )

    fw_example_vals = [
        torch.zeros((), dtype=query.dtype, requires_grad=query.requires_grad)
    ] + [torch.zeros((), dtype=torch.int) for _ in range(4)]
    bw_example_vals = fw_example_vals + [torch.zeros((), dtype=query.dtype)]
    mask_example_vals = [torch.zeros((), dtype=torch.int) for _ in range(4)]
    mask_graph = block_mask[-1]
    with TransformGetItemToIndex():
        fw_graph = reenter_make_fx(fw_graph)(*fw_example_vals, *score_mod_other_buffers)
        joint_graph = reenter_make_fx(joint_graph)(
            *bw_example_vals, *score_mod_other_buffers
        )
        mask_graph = reenter_make_fx(mask_graph)(
            *mask_example_vals, *mask_fn_other_buffers
        )
    assert isinstance(proxy_mode.tracer, torch.fx.Tracer)
    block_mask = block_mask[:-1] + (mask_graph,)
    proxy_mode.tracer.root.register_module("fw_graph", fw_graph)
    proxy_mode.tracer.root.register_module("joint_graph", joint_graph)
    proxy_mode.tracer.root.register_module("mask_graph", mask_graph)
    node_args = (
        query,
        key,
        value,
        out,
        logsumexp,
        grad_out,
        fw_graph,
        joint_graph,
<<<<<<< HEAD
        *other_buffers,
=======
        block_mask,
        scale,
        score_mod_other_buffers,
        mask_fn_other_buffers,
>>>>>>> 6f275ae4
    )
    proxy_args = pytree.tree_map(proxy_mode.tracer.unwrap_proxy, node_args)
    out_proxy = proxy_mode.tracer.create_proxy(
        "call_function",
        flex_attention_backward,
        proxy_args,
        {},
        name="flex_attention_backward",
    )
    return track_tensor_tree(
        example_out, out_proxy, constant=None, tracer=proxy_mode.tracer
    )


@flex_attention_backward.py_impl(ProxyTorchDispatchMode)
def flex_attention_backward_proxy_torch_dispatch_mode(
    mode: ProxyTorchDispatchMode,
    query: torch.Tensor,
    key: torch.Tensor,
    value: torch.Tensor,
    out: torch.Tensor,
    logsumexp: torch.Tensor,
    grad_out: torch.Tensor,
    fw_graph: Union[Callable, GraphModule],
    joint_graph: GraphModule,
<<<<<<< HEAD
    *other_buffers: torch.Tensor,
=======
    block_mask: Tuple,
    scale: float,
    score_mod_other_buffers: Tuple = (),
    mask_fn_other_buffers: Tuple = (),
>>>>>>> 6f275ae4
) -> Tuple[torch.Tensor, torch.Tensor, torch.Tensor]:
    assert mode is not None, "Mode should always be enabled for python fallback key"
    if mode.enable_tracing:
        return trace_flex_attention_backward(
            mode,
            query,
            key,
            value,
            out,
            logsumexp,
            grad_out,
            fw_graph,
            joint_graph,
<<<<<<< HEAD
            *other_buffers,
=======
            block_mask,
            scale,
            score_mod_other_buffers,
            mask_fn_other_buffers,
>>>>>>> 6f275ae4
        )
    else:
        return flex_attention_backward(
            query,
            key,
            value,
            out,
            logsumexp,
            grad_out,
            fw_graph,
            joint_graph,
<<<<<<< HEAD
            *other_buffers,
=======
            block_mask,
            scale,
            score_mod_other_buffers,
            mask_fn_other_buffers,
>>>>>>> 6f275ae4
        )


@flex_attention_backward.py_functionalize_impl
def flex_attention_backward_functionalize(
    ctx: torch._subclasses.functional_tensor.BaseFunctionalizeAPI,
    query: torch.Tensor,
    key: torch.Tensor,
    value: torch.Tensor,
    out: torch.Tensor,
    logsumexp: torch.Tensor,
    grad_out: torch.Tensor,
    fw_graph: Union[Callable, GraphModule],
    joint_graph: GraphModule,
<<<<<<< HEAD
    *other_buffers: torch.Tensor,
=======
    block_mask: Tuple,
    scale: float,
    score_mod_other_buffers: Tuple = (),
    mask_fn_other_buffers: Tuple = (),
>>>>>>> 6f275ae4
) -> Tuple[torch.Tensor, torch.Tensor, torch.Tensor]:
    """Defines the functionalization rules for the flex_attention operator.

    Write now we are unwrapping each tensor and then redispatching to the next,
    since we know that the forward score mod function is assured to be free of mutations
    to the other_buffers, we skip that mutate check and go straight to redispatching.
    """
    query_unwrapped = ctx.unwrap_tensors(query)
    key_unwrapped = ctx.unwrap_tensors(key)
    value_unwrapped = ctx.unwrap_tensors(value)
    out_unwrapped = ctx.unwrap_tensors(out)
    logsumexp_unwrapped = ctx.unwrap_tensors(logsumexp)
    grad_out_unwrapped = ctx.unwrap_tensors(grad_out)
<<<<<<< HEAD
    other_buffers_unwrapped = ctx.unwrap_tensors(other_buffers)
=======
    block_mask_unwrapped = ctx.unwrap_tensors(block_mask)
    score_mod_other_buffers_unwrapped = ctx.unwrap_tensors(score_mod_other_buffers)
    mask_fn_other_buffers_unwrapped = ctx.unwrap_tensors(mask_fn_other_buffers)
>>>>>>> 6f275ae4

    # Appease the mypy overlords
    assert isinstance(query_unwrapped, torch.Tensor)
    assert isinstance(key_unwrapped, torch.Tensor)
    assert isinstance(value_unwrapped, torch.Tensor)
    assert isinstance(out_unwrapped, torch.Tensor)
    assert isinstance(logsumexp_unwrapped, torch.Tensor)
    assert isinstance(grad_out_unwrapped, torch.Tensor)
<<<<<<< HEAD
    assert isinstance(other_buffers_unwrapped, tuple)
    assert all(isinstance(item, torch.Tensor) for item in other_buffers_unwrapped)
=======
    assert isinstance(block_mask_unwrapped, tuple)
    assert isinstance(score_mod_other_buffers_unwrapped, tuple)
    assert isinstance(mask_fn_other_buffers_unwrapped, tuple)
    assert all(
        isinstance(item, torch.Tensor)
        for item in score_mod_other_buffers_unwrapped + mask_fn_other_buffers_unwrapped
    )
>>>>>>> 6f275ae4

    with ctx.redispatch_to_next() as m:
        functional_fw_graph = ctx.functionalize(fw_graph)
        functional_joint_graph = ctx.functionalize(joint_graph)

        grad_query, grad_key, grad_value = flex_attention_backward(
            query_unwrapped,
            key_unwrapped,
            value_unwrapped,
            out_unwrapped,
            logsumexp_unwrapped,
            grad_out_unwrapped,
            functional_fw_graph,  # type: ignore[arg-type]
            functional_joint_graph,  # type: ignore[arg-type]
<<<<<<< HEAD
            *other_buffers_unwrapped,
=======
            block_mask_unwrapped,
            scale,
            score_mod_other_buffers_unwrapped,
            mask_fn_other_buffers_unwrapped,
>>>>>>> 6f275ae4
        )

    return ctx.wrap_tensors((grad_query, grad_key, grad_value))  # type: ignore[return-value,arg-type]


@flex_attention_backward.py_impl(FakeTensorMode)
def flex_attention_backward_fake_tensor_mode(
    mode: FakeTensorMode,
    query: torch.Tensor,
    key: torch.Tensor,
    value: torch.Tensor,
    out: torch.Tensor,
    logsumexp: torch.Tensor,
    grad_out: torch.Tensor,
    fw_graph: Union[Callable, GraphModule],
    joint_graph: GraphModule,
<<<<<<< HEAD
    *other_buffers: torch.Tensor,
=======
    block_mask: Tuple,
    scale: float,
    score_mod_other_buffers: Tuple = (),
    mask_fn_other_buffers: Tuple = (),
>>>>>>> 6f275ae4
) -> Tuple[torch.Tensor, torch.Tensor, torch.Tensor]:
    with mode:
        grad_query = torch.empty_like(query)
        grad_key = torch.empty_like(key)
        grad_value = torch.empty_like(value)
        return grad_query, grad_key, grad_value


flex_attention_backward.py_impl(DispatchKey.Autograd)(
    autograd_not_implemented(flex_attention_backward, deferred_error=True)
)<|MERGE_RESOLUTION|>--- conflicted
+++ resolved
@@ -46,23 +46,16 @@
         key: torch.Tensor,
         value: torch.Tensor,
         score_mod: Callable,
-<<<<<<< HEAD
-        *other_buffers: torch.Tensor,
-=======
         block_mask: Tuple,
         scale: float,
         score_mod_other_buffers: Tuple = (),
         mask_fn_other_buffers: Tuple = (),
->>>>>>> 6f275ae4
     ) -> Tuple[torch.Tensor, torch.Tensor]:
         if not all(
             isinstance(buf, torch.Tensor)
             for buf in score_mod_other_buffers + mask_fn_other_buffers
         ):
             raise RuntimeError("Other buffers must be tensors.")
-<<<<<<< HEAD
-        return super().__call__(query, key, value, score_mod, *other_buffers)
-=======
         return super().__call__(
             query,
             key,
@@ -73,7 +66,6 @@
             score_mod_other_buffers,
             mask_fn_other_buffers,
         )
->>>>>>> 6f275ae4
 
 
 flex_attention = FlexAttentionHOP()
@@ -94,14 +86,10 @@
         grad_out: torch.Tensor,
         fw_graph: Union[Callable, GraphModule],
         joint_graph: GraphModule,
-<<<<<<< HEAD
-        *other_buffers: torch.Tensor,
-=======
         block_mask: Tuple,
         scale: float,
         score_mod_other_buffers: Tuple = (),
         mask_fn_other_buffers: Tuple = (),
->>>>>>> 6f275ae4
     ) -> Tuple[torch.Tensor, torch.Tensor, torch.Tensor]:
         if not all(
             isinstance(buf, torch.Tensor)
@@ -117,14 +105,10 @@
             grad_out,
             fw_graph,
             joint_graph,
-<<<<<<< HEAD
-            *other_buffers,
-=======
             block_mask,
             scale,
             score_mod_other_buffers,
             mask_fn_other_buffers,
->>>>>>> 6f275ae4
         )
 
 
@@ -179,14 +163,10 @@
     key: torch.Tensor,
     value: torch.Tensor,
     score_mod: Callable,
-<<<<<<< HEAD
-    *other_buffers: torch.Tensor,
-=======
-    block_mask: Tuple,
-    scale: float,
-    score_mod_other_buffers: Tuple = (),
-    mask_fn_other_buffers: Tuple = (),
->>>>>>> 6f275ae4
+    block_mask: Tuple,
+    scale: float,
+    score_mod_other_buffers: Tuple = (),
+    mask_fn_other_buffers: Tuple = (),
 ) -> Tuple[torch.Tensor, torch.Tensor]:
     """Eager implementation
 
@@ -227,11 +207,6 @@
     key: torch.Tensor,
     value: torch.Tensor,
     score_mod: Callable,
-<<<<<<< HEAD
-    *other_buffers: torch.Tensor,
-) -> Tuple[torch.Tensor, torch.Tensor]:
-    out, lse = math_attention(query, key, value, score_mod, *other_buffers)
-=======
     block_mask: Tuple,
     scale: float,
     score_mod_other_buffers: Tuple = (),
@@ -247,7 +222,6 @@
         score_mod_other_buffers,
         mask_fn_other_buffers,
     )
->>>>>>> 6f275ae4
     out = out.contiguous()
     return out, lse
 
@@ -258,14 +232,10 @@
     key: torch.Tensor,
     value: torch.Tensor,
     score_mod: Callable,
-<<<<<<< HEAD
-    *other_buffers: torch.Tensor,
-=======
-    block_mask: Tuple,
-    scale: float,
-    score_mod_other_buffers: Tuple = (),
-    mask_fn_other_buffers: Tuple = (),
->>>>>>> 6f275ae4
+    block_mask: Tuple,
+    scale: float,
+    score_mod_other_buffers: Tuple = (),
+    mask_fn_other_buffers: Tuple = (),
 ) -> Tuple[torch.Tensor, torch.Tensor]:
     """Traces the flex_attention operator with the given score_mod function and other_buffers.
 
@@ -273,9 +243,6 @@
     This will produce a GraphModule that will be stored on the root tracer as "sdpa_score". We
     access this graph module in inductor to inline the score_mod function to the triton template.
     """
-<<<<<<< HEAD
-    example_out = flex_attention(query, key, value, score_mod, *other_buffers)
-=======
     example_out = flex_attention(
         query,
         key,
@@ -286,7 +253,6 @@
         score_mod_other_buffers,
         mask_fn_other_buffers,
     )
->>>>>>> 6f275ae4
     example_vals = [
         torch.zeros((), dtype=query.dtype, requires_grad=query.requires_grad)
     ] + [torch.zeros((), dtype=torch.int) for _ in range(4)]
@@ -303,9 +269,6 @@
     block_mask = block_mask[:-1] + (mask_graph,)
     qualname = proxy_mode.tracer.get_fresh_qualname("sdpa_score")
     proxy_mode.tracer.root.register_module(qualname, score_graph)
-<<<<<<< HEAD
-    node_args = (query, key, value, score_graph, *other_buffers)
-=======
     mask_qualname = proxy_mode.tracer.get_fresh_qualname("sdpa_mask")
     proxy_mode.tracer.root.register_module(mask_qualname, mask_graph)
     node_args = (
@@ -318,7 +281,6 @@
         score_mod_other_buffers,
         mask_fn_other_buffers,
     )
->>>>>>> 6f275ae4
     proxy_args = pytree.tree_map(proxy_mode.tracer.unwrap_proxy, node_args)
     out_proxy = proxy_mode.tracer.create_proxy(
         "call_function", flex_attention, proxy_args, {}
@@ -335,15 +297,6 @@
     key: torch.Tensor,
     value: torch.Tensor,
     score_mod: Callable,
-<<<<<<< HEAD
-    *other_buffers: torch.Tensor,
-) -> Tuple[torch.Tensor, torch.Tensor]:
-    assert mode is not None, "Mode should always be enabled for python fallback key"
-    if mode.enable_tracing:
-        return trace_flex_attention(mode, query, key, value, score_mod, *other_buffers)
-    else:
-        return flex_attention(query, key, value, score_mod, *other_buffers)
-=======
     block_mask: Tuple,
     scale: float,
     score_mod_other_buffers: Tuple = (),
@@ -373,7 +326,6 @@
             score_mod_other_buffers,
             mask_fn_other_buffers,
         )
->>>>>>> 6f275ae4
 
 
 @flex_attention.py_functionalize_impl
@@ -383,14 +335,10 @@
     key: torch.Tensor,
     value: torch.Tensor,
     score_mod: Callable,
-<<<<<<< HEAD
-    *other_buffers: torch.Tensor,
-=======
-    block_mask: Tuple,
-    scale: float,
-    score_mod_other_buffers: Tuple = (),
-    mask_fn_other_buffers: Tuple = (),
->>>>>>> 6f275ae4
+    block_mask: Tuple,
+    scale: float,
+    score_mod_other_buffers: Tuple = (),
+    mask_fn_other_buffers: Tuple = (),
 ) -> Tuple[torch.Tensor, torch.Tensor]:
     """Defines the functionalization rules for the flex_attention operator.
 
@@ -401,22 +349,14 @@
     query_unwrapped = ctx.unwrap_tensors(query)
     key_unwrapped = ctx.unwrap_tensors(key)
     value_unwrapped = ctx.unwrap_tensors(value)
-<<<<<<< HEAD
-    other_buffers_unwrapped = ctx.unwrap_tensors(other_buffers)
-=======
     block_mask_unwrapped = ctx.unwrap_tensors(block_mask)
     score_mod_other_buffers_unwrapped = ctx.unwrap_tensors(score_mod_other_buffers)
     mask_fn_other_buffers_unwrapped = ctx.unwrap_tensors(mask_fn_other_buffers)
->>>>>>> 6f275ae4
 
     # Appease the mypy overlords
     assert isinstance(query_unwrapped, torch.Tensor)
     assert isinstance(key_unwrapped, torch.Tensor)
     assert isinstance(value_unwrapped, torch.Tensor)
-<<<<<<< HEAD
-    assert isinstance(other_buffers_unwrapped, tuple)
-    assert all(isinstance(item, torch.Tensor) for item in other_buffers_unwrapped)
-=======
     assert isinstance(block_mask_unwrapped, tuple)
     assert isinstance(score_mod_other_buffers_unwrapped, tuple)
     assert isinstance(mask_fn_other_buffers_unwrapped, tuple)
@@ -424,7 +364,6 @@
         isinstance(item, torch.Tensor)
         for item in score_mod_other_buffers_unwrapped + mask_fn_other_buffers_unwrapped
     )
->>>>>>> 6f275ae4
 
     example_vals = (
         [torch.zeros((), dtype=query.dtype)]
@@ -448,14 +387,10 @@
             key_unwrapped,
             value_unwrapped,
             functional_score_mod,
-<<<<<<< HEAD
-            *other_buffers_unwrapped,
-=======
             block_mask_unwrapped,
             scale,
             score_mod_other_buffers_unwrapped,
             mask_fn_other_buffers_unwrapped,
->>>>>>> 6f275ae4
         )
     return ctx.wrap_tensors(out)  # type: ignore[return-value, arg-type]
 
@@ -467,14 +402,10 @@
     key: torch.Tensor,
     value: torch.Tensor,
     score_mod: Callable,
-<<<<<<< HEAD
-    *other_buffers: Tuple[torch.Tensor, ...],
-=======
-    block_mask: Tuple,
-    scale: float,
-    score_mod_other_buffers: Tuple = (),
-    mask_fn_other_buffers: Tuple = (),
->>>>>>> 6f275ae4
+    block_mask: Tuple,
+    scale: float,
+    score_mod_other_buffers: Tuple = (),
+    mask_fn_other_buffers: Tuple = (),
 ) -> Tuple[torch.Tensor, torch.Tensor]:
     with mode:
         batch_size, num_heads, seq_len_q, head_dim = query.shape
@@ -566,9 +497,6 @@
 class FlexAttentionAutogradOp(torch.autograd.Function):
     @staticmethod
     def forward(
-<<<<<<< HEAD
-        ctx, query, key, value, fw_graph, joint_graph, *other_buffers
-=======
         ctx,
         query,
         key,
@@ -579,7 +507,6 @@
         scale,
         score_mod_other_buffers,
         mask_fn_other_buffers,
->>>>>>> 6f275ae4
     ) -> Tuple[torch.Tensor, torch.Tensor]:
         any_buffer_requires_grad = any(
             buffer.requires_grad
@@ -590,12 +517,6 @@
         ), "Captured buffers that require grad are not yet supported."
         ctx._fw_graph = fw_graph
         ctx._joint_graph = joint_graph
-<<<<<<< HEAD
-        with torch._C._AutoDispatchBelowAutograd():
-            out, logsumexp = flex_attention(query, key, value, fw_graph, *other_buffers)
-
-        ctx.save_for_backward(query, key, value, out, logsumexp, *other_buffers)
-=======
         ctx._mask_graph = block_mask[-1]
         # KV_BLOCK_SIZE and Q_BLOCK_SIZE are integers, so can't use ctx.save_for_backward
         ctx._KV_BLOCK_SIZE = block_mask[8]
@@ -624,19 +545,11 @@
             *score_mod_other_buffers,
             *mask_fn_other_buffers,
         )
->>>>>>> 6f275ae4
         return out, logsumexp
 
     @staticmethod
     def backward(ctx, grad_out, logsumexp_grad):
         fw_args = ctx.saved_tensors
-<<<<<<< HEAD
-        query, key, value, out, logsumexp, *other_buffers = fw_args
-        fw_graph = ctx._fw_graph
-        joint_graph = ctx._joint_graph
-        # We have asserted that other_buffers do not require grad in the forward
-        none_grads = [None] * (2 + len(other_buffers))
-=======
         (
             query,
             key,
@@ -665,7 +578,6 @@
         mask_fn_other_buffers = tuple(other_buffers[ctx._score_mod_other_buffers_len :])
         # We have asserted that other_buffers do not require grad in the forward
         none_grads = [None] * 6
->>>>>>> 6f275ae4
         grad_query, grad_key, grad_value = flex_attention_backward(
             query,
             key,
@@ -675,9 +587,6 @@
             grad_out,
             fw_graph,
             joint_graph,
-<<<<<<< HEAD
-            *other_buffers,
-=======
             (
                 kv_num_blocks,
                 kv_indices,
@@ -694,7 +603,6 @@
             scale,
             score_mod_other_buffers,
             mask_fn_other_buffers,
->>>>>>> 6f275ae4
         )
         return grad_query, grad_key, grad_value, *none_grads
 
@@ -705,14 +613,10 @@
     key: torch.Tensor,
     value: torch.Tensor,
     score_mod: Callable,
-<<<<<<< HEAD
-    *other_buffers: Tuple[torch.Tensor, ...],
-=======
-    block_mask: Tuple,
-    scale: float,
-    score_mod_other_buffers: Tuple = (),
-    mask_fn_other_buffers: Tuple = (),
->>>>>>> 6f275ae4
+    block_mask: Tuple,
+    scale: float,
+    score_mod_other_buffers: Tuple = (),
+    mask_fn_other_buffers: Tuple = (),
 ) -> Tuple[torch.Tensor, torch.Tensor]:
     with TransformGetItemToIndex():
         input_requires_grad = any(t.requires_grad for t in (query, key, value))
@@ -726,9 +630,6 @@
         else:
             fw_graph, bw_graph = score_mod, None
         out, logsumexp = FlexAttentionAutogradOp.apply(
-<<<<<<< HEAD
-            query, key, value, fw_graph, bw_graph, *other_buffers
-=======
             query,
             key,
             value,
@@ -738,7 +639,6 @@
             scale,
             score_mod_other_buffers,
             mask_fn_other_buffers,
->>>>>>> 6f275ae4
         )
     return out, logsumexp
 
@@ -756,14 +656,10 @@
     grad_out: torch.Tensor,
     fw_graph: Callable,  # GraphModule type hint?
     joint_graph: Callable,
-<<<<<<< HEAD
-    *other_buffers: torch.Tensor,
-=======
-    block_mask: Tuple,
-    scale: float,
-    score_mod_other_buffers: Tuple = (),
-    mask_fn_other_buffers: Tuple = (),
->>>>>>> 6f275ae4
+    block_mask: Tuple,
+    scale: float,
+    score_mod_other_buffers: Tuple = (),
+    mask_fn_other_buffers: Tuple = (),
 ) -> Tuple[torch.Tensor, torch.Tensor, torch.Tensor]:
     scores, post_mod_scores = _math_attention_inner(
         query,
@@ -831,14 +727,10 @@
     grad_out: torch.Tensor,
     fw_graph: Union[Callable, GraphModule],
     joint_graph: GraphModule,
-<<<<<<< HEAD
-    *other_buffers: torch.Tensor,
-=======
-    block_mask: Tuple,
-    scale: float,
-    score_mod_other_buffers: Tuple = (),
-    mask_fn_other_buffers: Tuple = (),
->>>>>>> 6f275ae4
+    block_mask: Tuple,
+    scale: float,
+    score_mod_other_buffers: Tuple = (),
+    mask_fn_other_buffers: Tuple = (),
 ) -> Tuple[torch.Tensor, torch.Tensor, torch.Tensor]:
     """We already have the forward graph and joint graph from the forward pass, so we create a proxy attach both graphs"""
     example_out = flex_attention_backward(
@@ -850,14 +742,10 @@
         grad_out,
         fw_graph,
         joint_graph,
-<<<<<<< HEAD
-        *other_buffers,
-=======
         block_mask,
         scale,
         score_mod_other_buffers,
         mask_fn_other_buffers,
->>>>>>> 6f275ae4
     )
 
     fw_example_vals = [
@@ -888,14 +776,10 @@
         grad_out,
         fw_graph,
         joint_graph,
-<<<<<<< HEAD
-        *other_buffers,
-=======
         block_mask,
         scale,
         score_mod_other_buffers,
         mask_fn_other_buffers,
->>>>>>> 6f275ae4
     )
     proxy_args = pytree.tree_map(proxy_mode.tracer.unwrap_proxy, node_args)
     out_proxy = proxy_mode.tracer.create_proxy(
@@ -921,14 +805,10 @@
     grad_out: torch.Tensor,
     fw_graph: Union[Callable, GraphModule],
     joint_graph: GraphModule,
-<<<<<<< HEAD
-    *other_buffers: torch.Tensor,
-=======
-    block_mask: Tuple,
-    scale: float,
-    score_mod_other_buffers: Tuple = (),
-    mask_fn_other_buffers: Tuple = (),
->>>>>>> 6f275ae4
+    block_mask: Tuple,
+    scale: float,
+    score_mod_other_buffers: Tuple = (),
+    mask_fn_other_buffers: Tuple = (),
 ) -> Tuple[torch.Tensor, torch.Tensor, torch.Tensor]:
     assert mode is not None, "Mode should always be enabled for python fallback key"
     if mode.enable_tracing:
@@ -942,14 +822,10 @@
             grad_out,
             fw_graph,
             joint_graph,
-<<<<<<< HEAD
-            *other_buffers,
-=======
             block_mask,
             scale,
             score_mod_other_buffers,
             mask_fn_other_buffers,
->>>>>>> 6f275ae4
         )
     else:
         return flex_attention_backward(
@@ -961,14 +837,10 @@
             grad_out,
             fw_graph,
             joint_graph,
-<<<<<<< HEAD
-            *other_buffers,
-=======
             block_mask,
             scale,
             score_mod_other_buffers,
             mask_fn_other_buffers,
->>>>>>> 6f275ae4
         )
 
 
@@ -983,14 +855,10 @@
     grad_out: torch.Tensor,
     fw_graph: Union[Callable, GraphModule],
     joint_graph: GraphModule,
-<<<<<<< HEAD
-    *other_buffers: torch.Tensor,
-=======
-    block_mask: Tuple,
-    scale: float,
-    score_mod_other_buffers: Tuple = (),
-    mask_fn_other_buffers: Tuple = (),
->>>>>>> 6f275ae4
+    block_mask: Tuple,
+    scale: float,
+    score_mod_other_buffers: Tuple = (),
+    mask_fn_other_buffers: Tuple = (),
 ) -> Tuple[torch.Tensor, torch.Tensor, torch.Tensor]:
     """Defines the functionalization rules for the flex_attention operator.
 
@@ -1004,13 +872,9 @@
     out_unwrapped = ctx.unwrap_tensors(out)
     logsumexp_unwrapped = ctx.unwrap_tensors(logsumexp)
     grad_out_unwrapped = ctx.unwrap_tensors(grad_out)
-<<<<<<< HEAD
-    other_buffers_unwrapped = ctx.unwrap_tensors(other_buffers)
-=======
     block_mask_unwrapped = ctx.unwrap_tensors(block_mask)
     score_mod_other_buffers_unwrapped = ctx.unwrap_tensors(score_mod_other_buffers)
     mask_fn_other_buffers_unwrapped = ctx.unwrap_tensors(mask_fn_other_buffers)
->>>>>>> 6f275ae4
 
     # Appease the mypy overlords
     assert isinstance(query_unwrapped, torch.Tensor)
@@ -1019,10 +883,6 @@
     assert isinstance(out_unwrapped, torch.Tensor)
     assert isinstance(logsumexp_unwrapped, torch.Tensor)
     assert isinstance(grad_out_unwrapped, torch.Tensor)
-<<<<<<< HEAD
-    assert isinstance(other_buffers_unwrapped, tuple)
-    assert all(isinstance(item, torch.Tensor) for item in other_buffers_unwrapped)
-=======
     assert isinstance(block_mask_unwrapped, tuple)
     assert isinstance(score_mod_other_buffers_unwrapped, tuple)
     assert isinstance(mask_fn_other_buffers_unwrapped, tuple)
@@ -1030,7 +890,6 @@
         isinstance(item, torch.Tensor)
         for item in score_mod_other_buffers_unwrapped + mask_fn_other_buffers_unwrapped
     )
->>>>>>> 6f275ae4
 
     with ctx.redispatch_to_next() as m:
         functional_fw_graph = ctx.functionalize(fw_graph)
@@ -1045,14 +904,10 @@
             grad_out_unwrapped,
             functional_fw_graph,  # type: ignore[arg-type]
             functional_joint_graph,  # type: ignore[arg-type]
-<<<<<<< HEAD
-            *other_buffers_unwrapped,
-=======
             block_mask_unwrapped,
             scale,
             score_mod_other_buffers_unwrapped,
             mask_fn_other_buffers_unwrapped,
->>>>>>> 6f275ae4
         )
 
     return ctx.wrap_tensors((grad_query, grad_key, grad_value))  # type: ignore[return-value,arg-type]
@@ -1069,14 +924,10 @@
     grad_out: torch.Tensor,
     fw_graph: Union[Callable, GraphModule],
     joint_graph: GraphModule,
-<<<<<<< HEAD
-    *other_buffers: torch.Tensor,
-=======
-    block_mask: Tuple,
-    scale: float,
-    score_mod_other_buffers: Tuple = (),
-    mask_fn_other_buffers: Tuple = (),
->>>>>>> 6f275ae4
+    block_mask: Tuple,
+    scale: float,
+    score_mod_other_buffers: Tuple = (),
+    mask_fn_other_buffers: Tuple = (),
 ) -> Tuple[torch.Tensor, torch.Tensor, torch.Tensor]:
     with mode:
         grad_query = torch.empty_like(query)
