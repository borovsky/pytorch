--- conflicted
+++ resolved
@@ -48,12 +48,8 @@
         score_mod: Callable,
         block_mask: Tuple,
         scale: float,
-<<<<<<< HEAD
-        *other_buffers: torch.Tensor,
-=======
         score_mod_other_buffers: Tuple = (),
         mask_fn_other_buffers: Tuple = (),
->>>>>>> d3ab8cec
     ) -> Tuple[torch.Tensor, torch.Tensor]:
         if not all(
             isinstance(buf, torch.Tensor)
@@ -67,12 +63,8 @@
             score_mod,
             block_mask,
             scale,
-<<<<<<< HEAD
-            *other_buffers,
-=======
             score_mod_other_buffers,
             mask_fn_other_buffers,
->>>>>>> d3ab8cec
         )
 
 
@@ -96,12 +88,8 @@
         joint_graph: GraphModule,
         block_mask: Tuple,
         scale: float,
-<<<<<<< HEAD
-        *other_buffers: torch.Tensor,
-=======
         score_mod_other_buffers: Tuple = (),
         mask_fn_other_buffers: Tuple = (),
->>>>>>> d3ab8cec
     ) -> Tuple[torch.Tensor, torch.Tensor, torch.Tensor]:
         if not all(
             isinstance(buf, torch.Tensor)
@@ -119,12 +107,8 @@
             joint_graph,
             block_mask,
             scale,
-<<<<<<< HEAD
-            *other_buffers,
-=======
             score_mod_other_buffers,
             mask_fn_other_buffers,
->>>>>>> d3ab8cec
         )
 
 
@@ -181,12 +165,8 @@
     score_mod: Callable,
     block_mask: Tuple,
     scale: float,
-<<<<<<< HEAD
-    *other_buffers: torch.Tensor,
-=======
-    score_mod_other_buffers: Tuple = (),
-    mask_fn_other_buffers: Tuple = (),
->>>>>>> d3ab8cec
+    score_mod_other_buffers: Tuple = (),
+    mask_fn_other_buffers: Tuple = (),
 ) -> Tuple[torch.Tensor, torch.Tensor]:
     """Eager implementation
 
@@ -201,28 +181,6 @@
         score_mod: The score_mod function
         other_buffers: Other buffers that are passed to the score_mod function
     """
-<<<<<<< HEAD
-    working_precision = torch.float64 if query.dtype == torch.float64 else torch.float32
-
-    scores = (query @ key.transpose(-2, -1)).to(dtype=working_precision)
-
-    b = torch.arange(0, scores.size(0), device=scores.device)
-    h = torch.arange(0, scores.size(1), device=scores.device)
-    m = torch.arange(0, scores.size(2), device=scores.device)
-    n = torch.arange(0, scores.size(3), device=scores.device)
-
-    in_dim_buffers = (None,) * len(other_buffers)
-    score_mod = torch.vmap(score_mod, in_dims=(0, None, None, None, 0) + in_dim_buffers)
-    score_mod = torch.vmap(score_mod, in_dims=(0, None, None, 0, None) + in_dim_buffers)
-    score_mod = torch.vmap(score_mod, in_dims=(0, None, 0, None, None) + in_dim_buffers)
-    score_mod = torch.vmap(score_mod, in_dims=(0, 0, None, None, None) + in_dim_buffers)
-
-    # todo: We wouldn't need these overrides in this file if Dynamo always did the
-    # rewriting.
-    with TransformGetItemToIndex():
-        scores = (scores * scale).to(working_precision)
-        scores = score_mod(scores, b, h, m, n, *other_buffers)
-=======
     _, post_mod_scores = _math_attention_inner(
         query,
         key,
@@ -233,7 +191,6 @@
         score_mod_other_buffers,
         mask_fn_other_buffers,
     )
->>>>>>> d3ab8cec
 
     # TODO Unconditionally return logsumexp for backwards
     # if any(t.requires_grad for t in (query, key, value)):
@@ -252,12 +209,8 @@
     score_mod: Callable,
     block_mask: Tuple,
     scale: float,
-<<<<<<< HEAD
-    *other_buffers: torch.Tensor,
-=======
-    score_mod_other_buffers: Tuple = (),
-    mask_fn_other_buffers: Tuple = (),
->>>>>>> d3ab8cec
+    score_mod_other_buffers: Tuple = (),
+    mask_fn_other_buffers: Tuple = (),
 ) -> Tuple[torch.Tensor, torch.Tensor]:
     out, lse = math_attention(
         query,
@@ -266,12 +219,8 @@
         score_mod,
         block_mask,
         scale,
-<<<<<<< HEAD
-        *other_buffers,
-=======
         score_mod_other_buffers,
         mask_fn_other_buffers,
->>>>>>> d3ab8cec
     )
     out = out.contiguous()
     return out, lse
@@ -285,12 +234,8 @@
     score_mod: Callable,
     block_mask: Tuple,
     scale: float,
-<<<<<<< HEAD
-    *other_buffers: torch.Tensor,
-=======
-    score_mod_other_buffers: Tuple = (),
-    mask_fn_other_buffers: Tuple = (),
->>>>>>> d3ab8cec
+    score_mod_other_buffers: Tuple = (),
+    mask_fn_other_buffers: Tuple = (),
 ) -> Tuple[torch.Tensor, torch.Tensor]:
     """Traces the flex_attention operator with the given score_mod function and other_buffers.
 
@@ -305,12 +250,8 @@
         score_mod,
         block_mask,
         scale,
-<<<<<<< HEAD
-        *other_buffers,
-=======
         score_mod_other_buffers,
         mask_fn_other_buffers,
->>>>>>> d3ab8cec
     )
     example_vals = [
         torch.zeros((), dtype=query.dtype, requires_grad=query.requires_grad)
@@ -337,12 +278,8 @@
         score_graph,
         block_mask,
         scale,
-<<<<<<< HEAD
-        *other_buffers,
-=======
         score_mod_other_buffers,
         mask_fn_other_buffers,
->>>>>>> d3ab8cec
     )
     proxy_args = pytree.tree_map(proxy_mode.tracer.unwrap_proxy, node_args)
     out_proxy = proxy_mode.tracer.create_proxy(
@@ -362,12 +299,8 @@
     score_mod: Callable,
     block_mask: Tuple,
     scale: float,
-<<<<<<< HEAD
-    *other_buffers: torch.Tensor,
-=======
-    score_mod_other_buffers: Tuple = (),
-    mask_fn_other_buffers: Tuple = (),
->>>>>>> d3ab8cec
+    score_mod_other_buffers: Tuple = (),
+    mask_fn_other_buffers: Tuple = (),
 ) -> Tuple[torch.Tensor, torch.Tensor]:
     assert mode is not None, "Mode should always be enabled for python fallback key"
     if mode.enable_tracing:
@@ -379,12 +312,8 @@
             score_mod,
             block_mask,
             scale,
-<<<<<<< HEAD
-            *other_buffers,
-=======
             score_mod_other_buffers,
             mask_fn_other_buffers,
->>>>>>> d3ab8cec
         )
     else:
         return flex_attention(
@@ -394,12 +323,8 @@
             score_mod,
             block_mask,
             scale,
-<<<<<<< HEAD
-            *other_buffers,
-=======
             score_mod_other_buffers,
             mask_fn_other_buffers,
->>>>>>> d3ab8cec
         )
 
 
@@ -412,12 +337,8 @@
     score_mod: Callable,
     block_mask: Tuple,
     scale: float,
-<<<<<<< HEAD
-    *other_buffers: torch.Tensor,
-=======
-    score_mod_other_buffers: Tuple = (),
-    mask_fn_other_buffers: Tuple = (),
->>>>>>> d3ab8cec
+    score_mod_other_buffers: Tuple = (),
+    mask_fn_other_buffers: Tuple = (),
 ) -> Tuple[torch.Tensor, torch.Tensor]:
     """Defines the functionalization rules for the flex_attention operator.
 
@@ -429,29 +350,20 @@
     key_unwrapped = ctx.unwrap_tensors(key)
     value_unwrapped = ctx.unwrap_tensors(value)
     block_mask_unwrapped = ctx.unwrap_tensors(block_mask)
-<<<<<<< HEAD
-    other_buffers_unwrapped = ctx.unwrap_tensors(other_buffers)
-=======
     score_mod_other_buffers_unwrapped = ctx.unwrap_tensors(score_mod_other_buffers)
     mask_fn_other_buffers_unwrapped = ctx.unwrap_tensors(mask_fn_other_buffers)
->>>>>>> d3ab8cec
 
     # Appease the mypy overlords
     assert isinstance(query_unwrapped, torch.Tensor)
     assert isinstance(key_unwrapped, torch.Tensor)
     assert isinstance(value_unwrapped, torch.Tensor)
     assert isinstance(block_mask_unwrapped, tuple)
-<<<<<<< HEAD
-    assert isinstance(other_buffers_unwrapped, tuple)
-    assert all(isinstance(item, torch.Tensor) for item in other_buffers_unwrapped)
-=======
     assert isinstance(score_mod_other_buffers_unwrapped, tuple)
     assert isinstance(mask_fn_other_buffers_unwrapped, tuple)
     assert all(
         isinstance(item, torch.Tensor)
         for item in score_mod_other_buffers_unwrapped + mask_fn_other_buffers_unwrapped
     )
->>>>>>> d3ab8cec
 
     example_vals = (
         [torch.zeros((), dtype=query.dtype)]
@@ -477,12 +389,8 @@
             functional_score_mod,
             block_mask_unwrapped,
             scale,
-<<<<<<< HEAD
-            *other_buffers_unwrapped,
-=======
             score_mod_other_buffers_unwrapped,
             mask_fn_other_buffers_unwrapped,
->>>>>>> d3ab8cec
         )
     return ctx.wrap_tensors(out)  # type: ignore[return-value, arg-type]
 
@@ -496,12 +404,8 @@
     score_mod: Callable,
     block_mask: Tuple,
     scale: float,
-<<<<<<< HEAD
-    *other_buffers: Tuple[torch.Tensor, ...],
-=======
-    score_mod_other_buffers: Tuple = (),
-    mask_fn_other_buffers: Tuple = (),
->>>>>>> d3ab8cec
+    score_mod_other_buffers: Tuple = (),
+    mask_fn_other_buffers: Tuple = (),
 ) -> Tuple[torch.Tensor, torch.Tensor]:
     with mode:
         batch_size, num_heads, seq_len_q, head_dim = query.shape
@@ -601,12 +505,8 @@
         joint_graph,
         block_mask,
         scale,
-<<<<<<< HEAD
-        *other_buffers,
-=======
         score_mod_other_buffers,
         mask_fn_other_buffers,
->>>>>>> d3ab8cec
     ) -> Tuple[torch.Tensor, torch.Tensor]:
         any_buffer_requires_grad = any(
             buffer.requires_grad
@@ -617,19 +517,12 @@
         ), "Captured buffers that require grad are not yet supported."
         ctx._fw_graph = fw_graph
         ctx._joint_graph = joint_graph
-<<<<<<< HEAD
-        # KV_BLOCK_SIZE and Q_BLOCK_SIZE are integers, so can't use ctx.save_for_backward
-        ctx._KV_BLOCK_SIZE = block_mask[4]
-        ctx._Q_BLOCK_SIZE = block_mask[5]
-        ctx.scale = scale
-=======
         ctx._mask_graph = block_mask[-1]
         # KV_BLOCK_SIZE and Q_BLOCK_SIZE are integers, so can't use ctx.save_for_backward
         ctx._KV_BLOCK_SIZE = block_mask[8]
         ctx._Q_BLOCK_SIZE = block_mask[9]
         ctx.scale = scale
         ctx._score_mod_other_buffers_len = len(score_mod_other_buffers)
->>>>>>> d3ab8cec
         with torch._C._AutoDispatchBelowAutograd():
             out, logsumexp = flex_attention(
                 query,
@@ -638,12 +531,8 @@
                 fw_graph,
                 block_mask,
                 scale,
-<<<<<<< HEAD
-                *other_buffers,
-=======
                 score_mod_other_buffers,
                 mask_fn_other_buffers,
->>>>>>> d3ab8cec
             )
 
         ctx.save_for_backward(
@@ -652,14 +541,9 @@
             value,
             out,
             logsumexp,
-<<<<<<< HEAD
-            *block_mask[:4],
-            *other_buffers,
-=======
             *block_mask[:8],
             *score_mod_other_buffers,
             *mask_fn_other_buffers,
->>>>>>> d3ab8cec
         )
         return out, logsumexp
 
@@ -684,13 +568,6 @@
         ) = fw_args
         fw_graph = ctx._fw_graph
         joint_graph = ctx._joint_graph
-<<<<<<< HEAD
-        KV_BLOCK_SIZE = ctx._KV_BLOCK_SIZE
-        Q_BLOCK_SIZE = ctx._Q_BLOCK_SIZE
-        scale = ctx.scale
-        # We have asserted that other_buffers do not require grad in the forward
-        none_grads = [None] * (4 + len(other_buffers))
-=======
         mask_graph = ctx._mask_graph
         KV_BLOCK_SIZE = ctx._KV_BLOCK_SIZE
         Q_BLOCK_SIZE = ctx._Q_BLOCK_SIZE
@@ -701,7 +578,6 @@
         mask_fn_other_buffers = tuple(other_buffers[ctx._score_mod_other_buffers_len :])
         # We have asserted that other_buffers do not require grad in the forward
         none_grads = [None] * 6
->>>>>>> d3ab8cec
         grad_query, grad_key, grad_value = flex_attention_backward(
             query,
             key,
@@ -712,17 +588,6 @@
             fw_graph,
             joint_graph,
             (
-<<<<<<< HEAD
-                sparse_kv_num_blocks,
-                sparse_kv_indices,
-                sparse_q_num_blocks,
-                sparse_q_indices,
-                KV_BLOCK_SIZE,
-                Q_BLOCK_SIZE,
-            ),
-            scale,
-            *other_buffers,
-=======
                 kv_num_blocks,
                 kv_indices,
                 q_num_blocks,
@@ -738,7 +603,6 @@
             scale,
             score_mod_other_buffers,
             mask_fn_other_buffers,
->>>>>>> d3ab8cec
         )
         return grad_query, grad_key, grad_value, *none_grads
 
@@ -751,12 +615,8 @@
     score_mod: Callable,
     block_mask: Tuple,
     scale: float,
-<<<<<<< HEAD
-    *other_buffers: Tuple[torch.Tensor, ...],
-=======
-    score_mod_other_buffers: Tuple = (),
-    mask_fn_other_buffers: Tuple = (),
->>>>>>> d3ab8cec
+    score_mod_other_buffers: Tuple = (),
+    mask_fn_other_buffers: Tuple = (),
 ) -> Tuple[torch.Tensor, torch.Tensor]:
     with TransformGetItemToIndex():
         input_requires_grad = any(t.requires_grad for t in (query, key, value))
@@ -777,12 +637,8 @@
             bw_graph,
             block_mask,
             scale,
-<<<<<<< HEAD
-            *other_buffers,
-=======
             score_mod_other_buffers,
             mask_fn_other_buffers,
->>>>>>> d3ab8cec
         )
     return out, logsumexp
 
@@ -802,29 +658,6 @@
     joint_graph: Callable,
     block_mask: Tuple,
     scale: float,
-<<<<<<< HEAD
-    *other_buffers: torch.Tensor,
-) -> Tuple[torch.Tensor, torch.Tensor, torch.Tensor]:
-    working_precision = torch.float64 if query.dtype == torch.float64 else torch.float32
-    scores = (query @ key.transpose(-2, -1)).to(working_precision)
-
-    b = torch.arange(0, scores.size(0), device=scores.device)
-    h = torch.arange(0, scores.size(1), device=scores.device)
-    m = torch.arange(0, scores.size(2), device=scores.device)
-    n = torch.arange(0, scores.size(3), device=scores.device)
-
-    in_dim_buffers = (None,) * len(other_buffers)
-    score_mod = torch.vmap(fw_graph, in_dims=(0, None, None, None, 0) + in_dim_buffers)
-    score_mod = torch.vmap(score_mod, in_dims=(0, None, None, 0, None) + in_dim_buffers)
-    score_mod = torch.vmap(score_mod, in_dims=(0, None, 0, None, None) + in_dim_buffers)
-    score_mod = torch.vmap(score_mod, in_dims=(0, 0, None, None, None) + in_dim_buffers)
-
-    with TransformGetItemToIndex():
-        scores = scores * scale
-        post_mod_scores = score_mod(scores, b, h, m, n, *other_buffers).to(
-            working_precision
-        )
-=======
     score_mod_other_buffers: Tuple = (),
     mask_fn_other_buffers: Tuple = (),
 ) -> Tuple[torch.Tensor, torch.Tensor, torch.Tensor]:
@@ -838,7 +671,6 @@
         score_mod_other_buffers,
         mask_fn_other_buffers,
     )
->>>>>>> d3ab8cec
 
     softmax_scores = torch.exp(post_mod_scores - logsumexp.unsqueeze(-1))
 
@@ -897,12 +729,8 @@
     joint_graph: GraphModule,
     block_mask: Tuple,
     scale: float,
-<<<<<<< HEAD
-    *other_buffers: torch.Tensor,
-=======
-    score_mod_other_buffers: Tuple = (),
-    mask_fn_other_buffers: Tuple = (),
->>>>>>> d3ab8cec
+    score_mod_other_buffers: Tuple = (),
+    mask_fn_other_buffers: Tuple = (),
 ) -> Tuple[torch.Tensor, torch.Tensor, torch.Tensor]:
     """We already have the forward graph and joint graph from the forward pass, so we create a proxy attach both graphs"""
     example_out = flex_attention_backward(
@@ -916,12 +744,8 @@
         joint_graph,
         block_mask,
         scale,
-<<<<<<< HEAD
-        *other_buffers,
-=======
         score_mod_other_buffers,
         mask_fn_other_buffers,
->>>>>>> d3ab8cec
     )
 
     fw_example_vals = [
@@ -954,12 +778,8 @@
         joint_graph,
         block_mask,
         scale,
-<<<<<<< HEAD
-        *other_buffers,
-=======
         score_mod_other_buffers,
         mask_fn_other_buffers,
->>>>>>> d3ab8cec
     )
     proxy_args = pytree.tree_map(proxy_mode.tracer.unwrap_proxy, node_args)
     out_proxy = proxy_mode.tracer.create_proxy(
@@ -987,12 +807,8 @@
     joint_graph: GraphModule,
     block_mask: Tuple,
     scale: float,
-<<<<<<< HEAD
-    *other_buffers: torch.Tensor,
-=======
-    score_mod_other_buffers: Tuple = (),
-    mask_fn_other_buffers: Tuple = (),
->>>>>>> d3ab8cec
+    score_mod_other_buffers: Tuple = (),
+    mask_fn_other_buffers: Tuple = (),
 ) -> Tuple[torch.Tensor, torch.Tensor, torch.Tensor]:
     assert mode is not None, "Mode should always be enabled for python fallback key"
     if mode.enable_tracing:
@@ -1008,12 +824,8 @@
             joint_graph,
             block_mask,
             scale,
-<<<<<<< HEAD
-            *other_buffers,
-=======
             score_mod_other_buffers,
             mask_fn_other_buffers,
->>>>>>> d3ab8cec
         )
     else:
         return flex_attention_backward(
@@ -1027,12 +839,8 @@
             joint_graph,
             block_mask,
             scale,
-<<<<<<< HEAD
-            *other_buffers,
-=======
             score_mod_other_buffers,
             mask_fn_other_buffers,
->>>>>>> d3ab8cec
         )
 
 
@@ -1049,12 +857,8 @@
     joint_graph: GraphModule,
     block_mask: Tuple,
     scale: float,
-<<<<<<< HEAD
-    *other_buffers: torch.Tensor,
-=======
-    score_mod_other_buffers: Tuple = (),
-    mask_fn_other_buffers: Tuple = (),
->>>>>>> d3ab8cec
+    score_mod_other_buffers: Tuple = (),
+    mask_fn_other_buffers: Tuple = (),
 ) -> Tuple[torch.Tensor, torch.Tensor, torch.Tensor]:
     """Defines the functionalization rules for the flex_attention operator.
 
@@ -1069,12 +873,8 @@
     logsumexp_unwrapped = ctx.unwrap_tensors(logsumexp)
     grad_out_unwrapped = ctx.unwrap_tensors(grad_out)
     block_mask_unwrapped = ctx.unwrap_tensors(block_mask)
-<<<<<<< HEAD
-    other_buffers_unwrapped = ctx.unwrap_tensors(other_buffers)
-=======
     score_mod_other_buffers_unwrapped = ctx.unwrap_tensors(score_mod_other_buffers)
     mask_fn_other_buffers_unwrapped = ctx.unwrap_tensors(mask_fn_other_buffers)
->>>>>>> d3ab8cec
 
     # Appease the mypy overlords
     assert isinstance(query_unwrapped, torch.Tensor)
@@ -1084,17 +884,12 @@
     assert isinstance(logsumexp_unwrapped, torch.Tensor)
     assert isinstance(grad_out_unwrapped, torch.Tensor)
     assert isinstance(block_mask_unwrapped, tuple)
-<<<<<<< HEAD
-    assert isinstance(other_buffers_unwrapped, tuple)
-    assert all(isinstance(item, torch.Tensor) for item in other_buffers_unwrapped)
-=======
     assert isinstance(score_mod_other_buffers_unwrapped, tuple)
     assert isinstance(mask_fn_other_buffers_unwrapped, tuple)
     assert all(
         isinstance(item, torch.Tensor)
         for item in score_mod_other_buffers_unwrapped + mask_fn_other_buffers_unwrapped
     )
->>>>>>> d3ab8cec
 
     with ctx.redispatch_to_next() as m:
         functional_fw_graph = ctx.functionalize(fw_graph)
@@ -1111,12 +906,8 @@
             functional_joint_graph,  # type: ignore[arg-type]
             block_mask_unwrapped,
             scale,
-<<<<<<< HEAD
-            *other_buffers_unwrapped,
-=======
             score_mod_other_buffers_unwrapped,
             mask_fn_other_buffers_unwrapped,
->>>>>>> d3ab8cec
         )
 
     return ctx.wrap_tensors((grad_query, grad_key, grad_value))  # type: ignore[return-value,arg-type]
@@ -1134,13 +925,9 @@
     fw_graph: Union[Callable, GraphModule],
     joint_graph: GraphModule,
     block_mask: Tuple,
-<<<<<<< HEAD
-    *other_buffers: torch.Tensor,
-=======
-    scale: float,
-    score_mod_other_buffers: Tuple = (),
-    mask_fn_other_buffers: Tuple = (),
->>>>>>> d3ab8cec
+    scale: float,
+    score_mod_other_buffers: Tuple = (),
+    mask_fn_other_buffers: Tuple = (),
 ) -> Tuple[torch.Tensor, torch.Tensor, torch.Tensor]:
     with mode:
         grad_query = torch.empty_like(query)
