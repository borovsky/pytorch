--- conflicted
+++ resolved
@@ -651,39 +651,6 @@
             raise AssertionError(f"Attempt to trace forbidden callable {inner_fn}")
         self.push(fn.call_function(self, args, kwargs))
 
-<<<<<<< HEAD
-=======
-    def update_locals_and_stack(self, oldvar: VariableTracker, newvar: VariableTracker):
-        def repl(v: VariableTracker):
-            if v.mutable_local is oldvar.mutable_local:
-                return newvar
-            return v
-
-        recursive_parents = oldvar.parents_tracker.recursive_parents()
-
-        def skip(v: VariableTracker):
-            return v.parents_tracker not in recursive_parents
-
-        cache: Dict[int, Tuple[object, object]] = dict()
-        self.output.side_effects.apply(repl, cache, skip_fn=skip)
-        self.stack = [
-            VariableTracker.apply(repl, x, cache, skip_fn=skip) for x in self.stack
-        ]
-        for k, x in self.symbolic_locals.items():
-            self.symbolic_locals[k] = VariableTracker.apply(
-                repl, x, cache, skip_fn=skip
-            )
-
-    def replace_all(self, oldvar: VariableTracker, newvar: VariableTracker):
-        if isinstance(oldvar.mutable_local, side_effects.MutableSideEffects):
-            newvar = self.output.side_effects.mutation(oldvar, newvar)
-        else:
-            assert isinstance(oldvar.mutable_local, variables.base.MutableLocal)
-            newvar = newvar.clone(mutable_local=variables.base.MutableLocal())
-        self.update_locals_and_stack(oldvar, newvar)
-        return newvar
-
->>>>>>> 0ea126e8
     def inline_user_function_return(self, fn, args, kwargs):
         """
         A call to some user defined function by inlining it.
@@ -1453,15 +1420,8 @@
         obj = self.stack[-inst.arg].realize()
         assert isinstance(obj, ConstDictVariable)
         assert obj.mutable_local
-        items = dict(obj.items)
-        items[k.as_python_constant()] = v
-        self.replace_all(
-            obj,
-            ConstDictVariable(
-                items,
-                obj.user_cls,
-            ),
-        )
+        obj.items[k.as_python_constant()] = v
+        self.output.side_effects.mutation(obj)
 
     def SET_ADD(self, inst):
         v = self.pop()
