--- conflicted
+++ resolved
@@ -1631,11 +1631,7 @@
             query,
             key,
             value,
-<<<<<<< HEAD
-            block_mask,
-=======
             TupleVariable(block_mask.items[:-1], source=block_mask.source),
->>>>>>> d3ab8cec
             scale,
         ]
 
@@ -1653,18 +1649,12 @@
             lse_meta = query_meta.new_empty(logsumexp_shape, dtype=torch.float32)
         example_value = (out_meta, lse_meta)
 
-<<<<<<< HEAD
-        # Compose the ordered HOO args from two parts:
-        # - inp_args: [query, key, value, block_mask, scale]
-        # - p_args: [score_mod, *other_buffers]
-=======
         # Compose the ordered HOO args:
         # - inp_args: [query, key, value, block_mask, scale]
         # - subgraph node: [score_mod, mask_fn_node]
         # - lifted args from tracing subgraph: [score_mod_other_buffers, mask_fn_other_buffers]
         _, _, _, inp_arg_block_mask, inp_arg_scale = inp_args
         block_mask = tuple(inp_arg_block_mask + (mask_fn_node,))
->>>>>>> d3ab8cec
         return wrap_fx_proxy(
             tx=tx,
             proxy=tx.output.create_proxy(
