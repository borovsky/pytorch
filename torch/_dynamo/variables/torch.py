--- conflicted
+++ resolved
@@ -12,16 +12,10 @@
 import torch.fx
 import torch.nn
 import torch.onnx.operators
-<<<<<<< HEAD
-from torch._guards import TracingContext
-=======
-
-if TYPE_CHECKING:
-    from torch._dynamo.symbolic_convert import InstructionTranslator
->>>>>>> 69c0348e
 from torch._logging import warning_once
 from torch._streambase import _StreamBase
 
+from ..._guards import TracingContext
 from .. import config, polyfill, variables
 from ..codegen import PyCodegen
 from ..create_parameter_op import (
@@ -62,6 +56,11 @@
     from torch.distributed._composable.fsdp import _fsdp_param_group
 except ModuleNotFoundError:
     _fsdp_param_group = None  # type: ignore[assignment]
+
+
+if TYPE_CHECKING:
+    from torch._dynamo.symbolic_convert import InstructionTranslator
+
 
 log = logging.getLogger(__name__)
 
