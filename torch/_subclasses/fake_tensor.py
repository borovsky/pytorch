--- conflicted
+++ resolved
@@ -1395,29 +1395,12 @@
                     raise _BypassDispatchCache("not our fake")
                 if arg.constant is not None:
                     raise _BypassDispatchCache("constant attribute")
-<<<<<<< HEAD
                 if is_sparse_any(arg):
                     raise _BypassDispatchCache(f"{arg.layout} tensor")
-=======
-                if arg.is_sparse:
-                    raise _BypassDispatchCache("sparse tensor")
-                if arg.layout in [
-                    torch.sparse_csr,
-                    torch.sparse_csc,
-                    torch.sparse_bsr,
-                    torch.sparse_bsc,
-                ]:
-                    # Does this subsume arg.is_sparse?
-                    raise _BypassDispatchCache("sparse tensor layout")
-                # sparse tensors don't have storage, so check is after
-
                 # FIXME: For now back out caching when there are symbolic nbytes
                 # - this doesn't seem to play nice with set(). See T196779132 for examples.
                 if isinstance(arg.untyped_storage().nbytes(), SymInt):
                     raise _BypassDispatchCache("symbolic nbytes")
-                if is_sparse_compressed(arg):
-                    raise _BypassDispatchCache("sparse compressed tensor")
->>>>>>> 7be0ce51
                 metadata = extract_tensor_metadata(arg)
                 metadata._flatten_into(result, self, state)
             elif isinstance(arg, Tensor):
