# mypy: allow-untyped-defs
"""A context manager that disables the decomposition of certain ops during dynamo tracing.

The approach is to temporarily hijack the operator callable with PT2 custom operator.
The custom operator will not be decomposed and will show up as a single node to be exported to ONNX.

For the time being the decomposition of these ops is otherwise unavoidable.

https://github.com/pytorch/pytorch/issues/116684
https://github.com/pytorch/pytorch/issues/115883

This solution will no longer be required once the issue is resolved.
"""
from __future__ import annotations

import abc
import contextlib
<<<<<<< HEAD
from typing import Callable, Sequence, Type
=======

from typing import Callable, Sequence
>>>>>>> 4da1c75c

from onnxscript.function_libs.torch_lib.ops import (  # type: ignore[import-not-found]
    core as torchlib_core,
    nn as torchlib_nn,
)

import torch
from torch._decomp import decompositions


_NEW_OP_NAMESPACE: str = "onnx_export"
"""The namespace for the custom operator."""


class DecompSkip(abc.ABC):
    op_callable: Callable
    """The original operator callable to skip decomposition."""
    onnxscript_function: Callable
    """The ONNXScript function to be registered for exporting the custom operator."""

    new_op_name: str
    """The name for the custom operator."""
    new_op_schema: str
    """The schema for the custom operator. This should match with the signature of the original operator."""

    @classmethod
    @abc.abstractmethod
    def register(cls, export_options: torch.onnx.ExportOptions):
        """Registers the custom operator and overrides the original operator.

        It should do the following steps in order:

        1. Register the custom operator.
        2. Override the original operator with the replacement callable.
        3. Register the ONNXScript function for exporting the custom operator.
        """
        ...

    @classmethod
    @abc.abstractmethod
    def unregister(cls):
        """Restores the original operator callable."""
        ...

    @classmethod
    @abc.abstractmethod
    def abstract(cls, *args, **kwargs):
        """An abstract impl (meta kernel) for the operator."""
        ...

    @classmethod
    def register_custom_op(cls):
        """Registers the custom operator."""
        new_op_qualname = f"{_NEW_OP_NAMESPACE}::{cls.new_op_name}"
        torch.library.define(new_op_qualname, cls.new_op_schema)
        torch.library.impl(new_op_qualname, "default", cls.replacement)
        torch.library.register_fake(new_op_qualname, cls.abstract)

    @classmethod
    def replacement(cls, *args, **kwargs):
        """A replacement callable for the operator to be hijacked.

        This has the same signature and eager behavior as the original operator.
        """
        return cls.op_callable(*args, **kwargs)


class UpsampleBilinear2DDecompSkip(DecompSkip):
    op_callable = torch._C._nn.upsample_bilinear2d  # type: ignore[attr-defined]
    onnxscript_function = torchlib_nn.aten_upsample_bilinear2d_vec  # type: ignore[attr-defined]
    new_op_name = "upsample_bilinear2d"
    new_op_schema = "(Tensor self, SymInt[]? output_size, bool align_corners, float[]? scale_factors) -> (Tensor)"

    @classmethod
    def register(cls, export_options: torch.onnx.ExportOptions):
        if not hasattr(torch.ops, _NEW_OP_NAMESPACE) or not hasattr(
            torch.ops.onnx_export, cls.new_op_name
        ):
            cls.register_custom_op()
        torch._C._nn.upsample_bilinear2d = torch.ops.onnx_export.upsample_bilinear2d  # type: ignore[attr-defined]
        if export_options.onnx_registry is None:
            export_options.onnx_registry = torch.onnx.OnnxRegistry()
        registry = export_options.onnx_registry
        registry.register_op(
            function=cls.onnxscript_function,
            namespace=_NEW_OP_NAMESPACE,
            op_name=cls.new_op_name,
        )

    @classmethod
    def unregister(cls):
        torch._C._nn.upsample_bilinear2d = cls.op_callable  # type: ignore[attr-defined]

    @classmethod
    def abstract(cls, input, output_size, align_corners, scale_factors):
        osize = decompositions.upsample_compute_output_size(
            input.size(), output_size, scale_factors
        )
        return torch.empty(
            (input.size(0), input.size(1), *osize),
            dtype=input.dtype,
            device=input.device,
        )


class UpsampleTrilinear3DDecompSkip(DecompSkip):
    op_callable = torch._C._nn.upsample_trilinear3d  # type: ignore[attr-defined]
    onnxscript_function = torchlib_nn.aten_upsample_trilinear3d_vec  # type: ignore[attr-defined]
    new_op_name = "upsample_trilinear3d"
    new_op_schema = "(Tensor self, SymInt[]? output_size, bool align_corners, float[]? scale_factors) -> (Tensor)"

    @classmethod
    def register(cls, export_options: torch.onnx.ExportOptions):
        if not hasattr(torch.ops, _NEW_OP_NAMESPACE) or not hasattr(
            torch.ops.onnx_export, cls.new_op_name
        ):
            cls.register_custom_op()
        torch._C._nn.upsample_trilinear3d = torch.ops.onnx_export.upsample_trilinear3d  # type: ignore[attr-defined]
        if export_options.onnx_registry is None:
            export_options.onnx_registry = torch.onnx.OnnxRegistry()
        registry = export_options.onnx_registry
        registry.register_op(
            function=cls.onnxscript_function,
            namespace=_NEW_OP_NAMESPACE,
            op_name=cls.new_op_name,
        )

    @classmethod
    def unregister(cls):
        torch._C._nn.upsample_trilinear3d = cls.op_callable  # type: ignore[attr-defined]

    @classmethod
    def abstract(cls, input, output_size, align_corners, scale_factors):
        osize = decompositions.upsample_compute_output_size(
            input.size(), output_size, scale_factors
        )
        return torch.empty(
            (input.size(0), input.size(1), input.size(2), *osize),
            dtype=input.dtype,
            device=input.device,
        )


class InstanceNormDecompSkip(DecompSkip):
    op_callable = torch.instance_norm  # type: ignore[attr-defined]
    onnxscript_function = torchlib_core.aten_instance_norm  # type: ignore[attr-defined]
    new_op_name = "instance_norm"
    new_op_schema = (
        "(Tensor input, Tensor? weight, Tensor? bias, "
        "Tensor? running_mean, Tensor? running_var, "
        "bool use_input_stats, float momentum, float eps, "
        "bool cudnn_enabled) -> Tensor"
    )

    @classmethod
    def register(cls, export_options: torch.onnx.ExportOptions):
        if not hasattr(torch.ops, _NEW_OP_NAMESPACE) or not hasattr(
            torch.ops.onnx_export, cls.new_op_name
        ):
            cls.register_custom_op()

        torch.instance_norm = torch.ops.onnx_export.instance_norm  # type: ignore[attr-defined]
        if export_options.onnx_registry is None:
            export_options.onnx_registry = torch.onnx.OnnxRegistry()
        registry = export_options.onnx_registry
        registry.register_op(
            function=cls.onnxscript_function,
            namespace=_NEW_OP_NAMESPACE,
            op_name=cls.new_op_name,
        )

    @classmethod
    def unregister(cls):
        torch.instance_norm = cls.op_callable  # type: ignore[attr-defined]

    @classmethod
    def abstract(
        cls,
        input,
        weight,
        bias,
        running_mean,
        running_var,
        use_input_stats: bool,
        momentum: float,
        eps: float,
        cudnn_enabled: bool,
    ):
        return torch.empty(
            input.size(),
            dtype=input.dtype,
            device=input.device,
        )


_DEFAULT_SKIP_LIST = [
    UpsampleBilinear2DDecompSkip,
    InstanceNormDecompSkip,
    UpsampleTrilinear3DDecompSkip,
]


@contextlib.contextmanager
def enable_decomposition_skips(
    export_options: torch.onnx.ExportOptions,
    skips: Sequence[type[DecompSkip]] = _DEFAULT_SKIP_LIST,
):
    """A context manager that enables the decomposition skips.

    The original operator callables that are otherwise decomposed are replaced with custom operators.
    The ONNXScript functions for exporting the custom operators are added to the ONNX registry inside export_options.
    """
    try:
        for skip in skips:
            skip.register(export_options)
        yield
    finally:
        for skip in skips:
            skip.unregister()<|MERGE_RESOLUTION|>--- conflicted
+++ resolved
@@ -15,12 +15,7 @@
 
 import abc
 import contextlib
-<<<<<<< HEAD
-from typing import Callable, Sequence, Type
-=======
-
 from typing import Callable, Sequence
->>>>>>> 4da1c75c
 
 from onnxscript.function_libs.torch_lib.ops import (  # type: ignore[import-not-found]
     core as torchlib_core,
