--- conflicted
+++ resolved
@@ -3,12 +3,8 @@
 from __future__ import annotations
 
 import dataclasses
-<<<<<<< HEAD
+import types
 from typing import TYPE_CHECKING
-=======
-import types
-from typing import Optional, TYPE_CHECKING, Union
->>>>>>> 1d4bfbc2
 
 import torch._ops
 
