# mypy: allow-untyped-defs
from __future__ import annotations

import abc

import contextlib
import dataclasses
import difflib

import io
import logging
import sys

<<<<<<< HEAD
from typing import Any, Callable, TYPE_CHECKING
=======
from typing import Any, Callable, Optional, Tuple, Union
>>>>>>> 1d4bfbc2

import torch
import torch.fx
from torch._subclasses import fake_tensor
from torch.fx.experimental.proxy_tensor import maybe_disable_fake_tensor_mode

from torch.onnx._internal.fx import diagnostics, onnxfunction_dispatcher


@dataclasses.dataclass
class PackageInfo:
    package_name: str
    version: str | None
    commit_hash: str | None

    def to_onnx_domain_string(self) -> str:
        return ".".join(
            filter(None, ("pkg", self.package_name, self.version, self.commit_hash))
        )

    @classmethod
    def from_python_class(cls, python_class_name: type | str) -> PackageInfo:
        if isinstance(python_class_name, type):
            python_class_name = python_class_name.__module__
        package_name = python_class_name.split(".")[0]
        package = __import__(package_name)
        version = getattr(package, "__version__", None)
        # TODO: Figure out how to retrieve commit hash.
        commit_hash = None
        return cls(package_name, version, commit_hash)


@dataclasses.dataclass
class GraphModuleOnnxMeta:
    package_info: PackageInfo


@contextlib.contextmanager
def _patch_difflib_sequence_matcher_init():
    """Context patching `difflib.SequenceMatcher` for fx readable graph.

    Under this context, the `autojunk` argument of `difflib.SequenceMatcher` will always
    be considered as `False`. This is to prevent `difflib.SequenceMatcher` recognizing
    stacktrace messages in fx readable graph as junk, as these messages tend to be long (>200)
    and repeat multiple times, which falls under the junk filter criteria.

    `difflib.SequenceMatcher` is used underneath by all sorts of diffing functions
    in `difflib`, including `difflib.unified_diff`, `difflib.ndiff`, `difflib.context_diff`.
    Unfortunately, there is no way to pass `autojunk` argument to these functions, and
    they all default to `True`. This context patching will affect all of them.

    `Reference: Automatic junk heuristic <https://docs.python.org/3/library/difflib.html>`_
    """
    original_init = difflib.SequenceMatcher.__init__

    def patched_init(self, isjunk=None, a="", b="", autojunk=True):
        original_init(self, isjunk, a, b, autojunk=False)

    difflib.SequenceMatcher.__init__ = patched_init  # type: ignore[assignment]
    try:
        yield
    finally:
        difflib.SequenceMatcher.__init__ = original_init  # type: ignore[assignment]


def _unified_diff(a: str, b: str) -> str:
    """Return a string containing the unified diff of two strings.

    This function calls a patched version of `difflib.unified_diff` with `autojunk` set
    to `False` for `difflib.SequenceMatcher` class. More details can be found in
    `_patch_difflib_sequence_matcher_init` function.

    Args:
        a: The first string.
        b: The second string.

    Returns:
        The unified diff of the two strings. If there is no diff, return "<no diff>".

    Example::

        >>> a = '''class GraphModule(torch.nn.Module):
        ...     def forward(self, input_ids : torch.Tensor, attention_mask : torch.Tensor):
        ...         # File: /modeling.py:770, code: input_ids = input_ids.view(-1, input_shape[-1])
        ...         view = input_ids.view(-1, 3);  input_ids = None
        ... '''
        >>> b = '''class <lambda>(torch.nn.Module):
        ...     def forward(self, input_ids: i64[1, 3], attention_mask: i64[1, 3]):
        ...         # File: /modeling.py:770, code: input_ids = input_ids.view(-1, input_shape[-1])
        ...         view: i64[1, 3] = torch.ops.aten.view.default(input_ids, [-1, 3]);  input_ids = None
        ... '''
        >>> print(_unified_diff(a, b))
        ---
        +++
        @@ -1,4 +1,4 @@
        -class GraphModule(torch.nn.Module):
        -    def forward(self, input_ids : torch.Tensor, attention_mask : torch.Tensor):
        +class <lambda>(torch.nn.Module):
        +    def forward(self, input_ids: i64[1, 3], attention_mask: i64[1, 3]):
                # File: /modeling.py:770, code: input_ids = input_ids.view(-1, input_shape[-1])
        -        view = input_ids.view(-1, 3);  input_ids = None
        +        view: i64[1, 3] = torch.ops.aten.view.default(input_ids, [-1, 3]);  input_ids = None
    """

    a_list = a.splitlines(keepends=True)
    b_list = b.splitlines(keepends=True)

    with _patch_difflib_sequence_matcher_init():
        # Set `n` to `sys.maxsize` to show entire graph when there is a diff.
        diff = "".join(difflib.unified_diff(a_list, b_list, n=sys.maxsize))

    if not diff:
        return "<no diff>"
    return diff


def _transform_diagnose_call_message_formatter(
    run: Callable,
    self: Transform,
    *args: Any,
    **kwargs: Any,
) -> str:
    return f"Running {self.__class__.__name__} pass. "


def maybe_fx_graph_tabular(graph: torch.fx.Graph) -> str | None:
    """Return the Graph nodes in tabular format. Equivalent to stdout of `graph.print_tabular()`.
    If `tabulate` is not installed, return `None`.

    Args:
        graph: The Graph to print.

    Returns:
        The Graph printed in a tabular format. None if `tabulate` is not installed.
    """
    f = io.StringIO()
    with contextlib.redirect_stdout(f):
        try:
            graph.print_tabular()
        except ImportError:
            return None
    return f.getvalue()


class Transform(abc.ABC):
    """Base class for FX graph transformations to be used by FX-ONNX exporter.

    Similar to `FX Interpreter <https://pytorch.org/docs/stable/fx.html#torch.fx.Interpreter>`_,
    specializations of this class execute the FX graph Node-by-Node.
    Methods in the `Transform` class can be overridden to customize the behavior of the model.
    This pattern can be useful for many things, including writing code transformations as well as analysis passes.

    The following methods can be overridden::

        _run()
            +-- run_node()
                +-- placeholder()
                +-- get_attr()
                +-- call_function()
                +-- call_method()
                +-- call_module()
                +-- output()

    One important aspect to note is that if the transformation modifies the model input and/or output signature,
    (e.g. additional inputs/outputs are added to the model), :class:`InputAdaptStep` and/or :class:`OutputAdaptStep`
    are needed to reconcile :attr:`ONNXProgram.model_signature` and :attr:`ONNXProgram.model_proto`.
    That is, the model signature and the model representation must match.

    As an additional feature, this class provides builtin support for transformation recording using the diagnostics.
    The granularity of overriding is up to the user. And it affects the granularity of
    the diagnostics information. For example, if `_run()` is overridden, the
    diagnostics information will only contain graph level transformation. Instead,
    if `call_function()` is overridden, the diagnostics information will additionally
    contain the node level information of `call_function()`.

    TODO(bowbao): Add more overridable methods in call hierarchy
    TODO(bowbao): Create an example once more overridable methods are added.
    """

    diagnostic_context: diagnostics.DiagnosticContext
    """The diagnostic context for recording diagnostics."""

    module: torch.fx.GraphModule
    """The module to be transformed."""

    fake_mode: fake_tensor.FakeTensorMode | None
    """The existing fake mode detected from `self.module`."""

    def __init__(
        self,
        diagnostic_context: diagnostics.DiagnosticContext,
        module: torch.fx.GraphModule,
    ):
        """Initialize the transform.

        Args:
            diagnostic_context: The diagnostic context for recording diagnostics.
            module: The module to be transformed.
        """
        self.diagnostic_context = diagnostic_context
        self.module = module
        self.fake_mode = self._detect_fake_mode()

    def _detect_fake_mode(self) -> fake_tensor.FakeTensorMode | None:
        """Detect fake mode from the graph.

        Scan through all nodes in graph and their meta['val'] to detect fake mode.
        """
        fake_tensors = [node.meta.get("val") for node in self.module.graph.nodes]
        with maybe_disable_fake_tensor_mode():
            return torch._dynamo.utils.detect_fake_mode(fake_tensors)

    def _maybe_fakefy_args(
        self, fake_mode: fake_tensor.FakeTensorMode | None, *args: Any
    ) -> tuple[Any, ...]:
        if fake_mode is None:
            return args
        # NB: This should hit the cache if tensors were fakefied before.
        # E.g., when the fx graph is produced by Dynamo.
        return tuple(
            fake_mode.from_tensor(t) if isinstance(t, torch.Tensor) else t for t in args
        )

    @abc.abstractmethod
    def _run(self, *args, **kwargs) -> torch.fx.GraphModule:
        ...

    @diagnostics.diagnose_call(
        diagnostics.rules.fx_pass,
        diagnostic_message_formatter=_transform_diagnose_call_message_formatter,
    )
    def run(self, *args, **kwargs) -> torch.fx.GraphModule:
        """Run the transform on `self.module`.

        Note that this method may or may not mutate `self.module`, and the returned
        `GraphModule` could be either `self.module` or a new `GraphModule`.

        Args:
            *args: Positional arguments for `self.module` to run.
            **kwargs: Keyword arguments for `self.module` to run.
        """
        diagnostic = self.diagnostic_context.inflight_diagnostic(
            rule=diagnostics.rules.fx_pass
        )
        diagnostic.info(
            "For detailed logging of graph modifications by this pass, either set "
            "`DiagnosticOptions.verbosity_level` to `logging.DEBUG` or use the environment variable "
            "`TORCH_LOGS='onnx_diagnostics'`."
        )

        # Gather graph information before transform.
        graph_diff_log_level = logging.DEBUG
        if diagnostic.logger.isEnabledFor(graph_diff_log_level):
            # Cannot use LazyString because the graph may have been mutated at evaluation time.
            old_readable_graph = self.module.print_readable(print_output=False)
            old_tabular = maybe_fx_graph_tabular(self.module.graph)
        else:
            # Set to empty string to avoid unbound warning. This value should never be
            # used since the log level is not enabled.
            old_readable_graph = ""
            old_tabular = ""

        module = self._run(*args, **kwargs)

        # Gather graph information after transform.
        if diagnostic.logger.isEnabledFor(graph_diff_log_level):
            new_readable_graph = module.print_readable(print_output=False)
            new_tabular = maybe_fx_graph_tabular(module.graph)

            with diagnostic.log_section(graph_diff_log_level, "Graph diff:"):
                diagnostic.log(
                    graph_diff_log_level,
                    "```\n%s\n```",
                    diagnostics.LazyString(
                        _unified_diff, old_readable_graph, new_readable_graph
                    ),
                )

            with diagnostic.log_section(graph_diff_log_level, "Tabular diff:"):
                if old_tabular is None or new_tabular is None:
                    diagnostic.log(
                        graph_diff_log_level,
                        "Tabular diff is not available because `tabulate` is not installed.",
                    )
                else:
                    diagnostic.log(
                        graph_diff_log_level,
                        "```\n%s\n```",
                        diagnostics.LazyString(_unified_diff, old_tabular, new_tabular),
                    )

        return module


class AnalysisResult(abc.ABC):  # noqa: B024
    ...


class Analysis(abc.ABC):
    def __init__(
        self,
        diagnostic_context: diagnostics.DiagnosticContext,
        module: torch.fx.GraphModule,
        onnxfunction_dispatcher: onnxfunction_dispatcher.OnnxFunctionDispatcher,
    ):
        self.diagnostic_context = diagnostic_context
        self.module = module
        self.onnxfunction_dispatcher = onnxfunction_dispatcher

    @abc.abstractmethod
    def analyze(self, diagnostic_level: diagnostics.infra.Level) -> AnalysisResult:
        ...<|MERGE_RESOLUTION|>--- conflicted
+++ resolved
@@ -11,11 +11,7 @@
 import logging
 import sys
 
-<<<<<<< HEAD
-from typing import Any, Callable, TYPE_CHECKING
-=======
-from typing import Any, Callable, Optional, Tuple, Union
->>>>>>> 1d4bfbc2
+from typing import Any, Callable
 
 import torch
 import torch.fx
