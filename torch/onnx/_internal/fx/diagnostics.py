--- conflicted
+++ resolved
@@ -4,12 +4,7 @@
 import dataclasses
 import functools
 import logging
-<<<<<<< HEAD
-from typing import Any, Optional
-=======
-
 from typing import Any
->>>>>>> 4da1c75c
 
 import onnxscript  # type: ignore[import]
 from onnxscript.function_libs.torch_lib import graph_building  # type: ignore[import]
