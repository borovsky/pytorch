--- conflicted
+++ resolved
@@ -28,13 +28,6 @@
 )
 from torch.onnx._globals import GLOBALS
 from torch.onnx._internal import diagnostics, jit_utils, onnx_proto_utils, registration
-
-<<<<<<< HEAD
-
-if typing.TYPE_CHECKING:
-    import io
-=======
->>>>>>> ef9283ec
 
 
 __all__ = [
