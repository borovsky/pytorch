# mypy: allow-untyped-defs
import random
from typing import Dict, Iterator, List, Optional, Sized, Tuple, Type, TypeVar

import torch
from torch.utils.data.datapipes._decorator import functional_datapipe
from torch.utils.data.datapipes.datapipe import IterDataPipe
from torch.utils.data.sampler import Sampler, SequentialSampler


__all__ = [
    "SamplerIterDataPipe",
    "ShufflerIterDataPipe",
]

<<<<<<< HEAD
T_co = TypeVar("T_co", covariant=True)
=======

_T_co = TypeVar("_T_co", covariant=True)
>>>>>>> a21d4363


class SamplerIterDataPipe(IterDataPipe[_T_co]):
    r"""
    Generate sample elements using the provided ``Sampler`` (defaults to :class:`SequentialSampler`).

    Args:
        datapipe: IterDataPipe to sample from
        sampler: Sampler class to generate sample elements from input DataPipe.
            Default is :class:`SequentialSampler` for IterDataPipe
    """

    datapipe: IterDataPipe
    sampler: Sampler

    def __init__(
        self,
        datapipe: IterDataPipe,
        sampler: Type[Sampler] = SequentialSampler,
        sampler_args: Optional[Tuple] = None,
        sampler_kwargs: Optional[Dict] = None,
    ) -> None:
        assert isinstance(
            datapipe, Sized
        ), "Sampler class requires input datapipe implemented `__len__`"
        super().__init__()
        self.datapipe = datapipe
        self.sampler_args = () if sampler_args is None else sampler_args
        self.sampler_kwargs = {} if sampler_kwargs is None else sampler_kwargs
        # https://github.com/python/mypy/pull/9629 will solve
        self.sampler = sampler(*self.sampler_args, data_source=self.datapipe, **self.sampler_kwargs)  # type: ignore[misc]

    def __iter__(self) -> Iterator[_T_co]:
        return iter(self.sampler)

    def __len__(self) -> int:
        # Dataset has been tested as `Sized`
        if isinstance(self.sampler, Sized):
            return len(self.sampler)
        raise TypeError(f"{type(self).__name__} instance doesn't have valid length")


@functional_datapipe("shuffle")
<<<<<<< HEAD
class ShufflerIterDataPipe(IterDataPipe[T_co]):
=======
class ShufflerIterDataPipe(IterDataPipe[_T_co]):
>>>>>>> a21d4363
    r"""
    Shuffle the input DataPipe with a buffer (functional name: ``shuffle``).

    The buffer with ``buffer_size`` is filled with elements from the datapipe first. Then,
    each item will be yielded from the buffer by reservoir sampling via iterator.

    ``buffer_size`` is required to be larger than ``0``. For ``buffer_size == 1``, the
    datapipe is not shuffled. In order to fully shuffle all elements from datapipe,
    ``buffer_size`` is required to be greater than or equal to the size of datapipe.

    When it is used with :class:`torch.utils.data.DataLoader`, the methods to
    set up random seed are different based on :attr:`num_workers`.

    For single-process mode (:attr:`num_workers == 0`), the random seed is set before
    the :class:`~torch.utils.data.DataLoader` in the main process. For multi-process
    mode (:attr:`num_worker > 0`), `worker_init_fn` is used to set up a random seed
    for each worker process.

    Args:
        datapipe: The IterDataPipe being shuffled
        buffer_size: The buffer size for shuffling (default to ``10000``)
        unbatch_level: Specifies if it is necessary to unbatch source data before
            applying the shuffle

    Example:
        >>> # xdoctest: +SKIP
        >>> from torchdata.datapipes.iter import IterableWrapper
        >>> dp = IterableWrapper(range(10))
        >>> shuffle_dp = dp.shuffle()
        >>> list(shuffle_dp)
        [0, 4, 1, 6, 3, 2, 9, 5, 7, 8]
    """

    datapipe: IterDataPipe[_T_co]
    buffer_size: int
    _buffer: List[_T_co]
    _enabled: bool
    _seed: Optional[int]
    _rng: random.Random

    def __init__(
        self,
<<<<<<< HEAD
        datapipe: IterDataPipe[T_co],
=======
        datapipe: IterDataPipe[_T_co],
>>>>>>> a21d4363
        *,
        buffer_size: int = 10000,
        unbatch_level: int = 0,
    ) -> None:
        super().__init__()
        # TODO: Performance optimization
        #       buffer can be a fixed size and remove expensive `append()` and `len()` operations
        self._buffer: List[_T_co] = []
        assert buffer_size > 0, "buffer_size should be larger than 0"
        if unbatch_level == 0:
            self.datapipe = datapipe
        else:
            self.datapipe = datapipe.unbatch(unbatch_level=unbatch_level)
        self.buffer_size = buffer_size
        self._enabled = True
        self._seed = None
        self._rng = random.Random()

    def set_shuffle(self, shuffle=True):
        self._enabled = shuffle
        return self

    def set_seed(self, seed: int):
        self._seed = seed
        return self

    def __iter__(self) -> Iterator[_T_co]:
        if not self._enabled:
            yield from self.datapipe
        else:
            for x in self.datapipe:
                if len(self._buffer) == self.buffer_size:
                    idx = self._rng.randint(0, len(self._buffer) - 1)
                    val, self._buffer[idx] = self._buffer[idx], x
                    yield val
                else:
                    self._buffer.append(x)
            while self._buffer:
                idx = self._rng.randint(0, len(self._buffer) - 1)
                yield self._buffer.pop(idx)

    def __len__(self) -> int:
        if isinstance(self.datapipe, Sized):
            return len(self.datapipe)
        raise TypeError(f"{type(self).__name__} instance doesn't have valid length")

    def reset(self) -> None:
        self._buffer = []
        if self._enabled:
            if self._seed is None:
                self._seed = int(torch.empty((), dtype=torch.int64).random_().item())
            self._rng.seed(self._seed)
            self._seed = None

    def __getstate__(self):
        state = (
            self.datapipe,
            self.buffer_size,
            self._enabled,
            self._seed,
            self._buffer,
            self._rng.getstate(),
            self._valid_iterator_id,
            self._number_of_samples_yielded,
        )
        if IterDataPipe.getstate_hook is not None:
            return IterDataPipe.getstate_hook(state)
        return state

    def __setstate__(self, state):
        (
            self.datapipe,
            self.buffer_size,
            self._enabled,
            self._seed,
            self._buffer,
            rng_state,
            self._valid_iterator_id,
            self._number_of_samples_yielded,
        ) = state
        self._rng = random.Random()
        self._rng.setstate(rng_state)

    def __del__(self):
        self._buffer.clear()<|MERGE_RESOLUTION|>--- conflicted
+++ resolved
@@ -13,12 +13,8 @@
     "ShufflerIterDataPipe",
 ]
 
-<<<<<<< HEAD
-T_co = TypeVar("T_co", covariant=True)
-=======
 
 _T_co = TypeVar("_T_co", covariant=True)
->>>>>>> a21d4363
 
 
 class SamplerIterDataPipe(IterDataPipe[_T_co]):
@@ -62,11 +58,7 @@
 
 
 @functional_datapipe("shuffle")
-<<<<<<< HEAD
-class ShufflerIterDataPipe(IterDataPipe[T_co]):
-=======
 class ShufflerIterDataPipe(IterDataPipe[_T_co]):
->>>>>>> a21d4363
     r"""
     Shuffle the input DataPipe with a buffer (functional name: ``shuffle``).
 
@@ -109,11 +101,7 @@
 
     def __init__(
         self,
-<<<<<<< HEAD
-        datapipe: IterDataPipe[T_co],
-=======
         datapipe: IterDataPipe[_T_co],
->>>>>>> a21d4363
         *,
         buffer_size: int = 10000,
         unbatch_level: int = 0,
