--- conflicted
+++ resolved
@@ -1,15 +1,4 @@
 # mypy: allow-untyped-defs
-<<<<<<< HEAD
-from typing import List, Sized, TypeVar
-
-from torch.utils.data.datapipes._decorator import functional_datapipe
-from torch.utils.data.datapipes.datapipe import DataChunk, MapDataPipe
-
-
-__all__ = ["BatcherMapDataPipe"]
-
-T = TypeVar("T")
-=======
 from typing import List, Sized, Type, TypeVar
 
 from torch.utils.data.datapipes._decorator import functional_datapipe
@@ -20,7 +9,6 @@
 
 
 _T = TypeVar("_T")
->>>>>>> a21d4363
 
 
 @functional_datapipe("batch")
@@ -51,17 +39,10 @@
 
     def __init__(
         self,
-<<<<<<< HEAD
-        datapipe: MapDataPipe[T],
-        batch_size: int,
-        drop_last: bool = False,
-        wrapper_class=DataChunk,
-=======
         datapipe: MapDataPipe[_T],
         batch_size: int,
         drop_last: bool = False,
         wrapper_class: Type[DataChunk] = DataChunk,
->>>>>>> a21d4363
     ) -> None:
         assert batch_size > 0, "Batch size is required to be larger than 0!"
         super().__init__()
