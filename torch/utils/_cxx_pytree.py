--- conflicted
+++ resolved
@@ -34,7 +34,6 @@
 from optree import PyTreeSpec  # direct import for type annotations
 
 import torch.utils._pytree as _pytree
-<<<<<<< HEAD
 from torch.utils._pytree import (
     GetAttrKey,
     key_get,
@@ -48,9 +47,6 @@
 if TYPE_CHECKING:
     from optree import PyTreeAccessor
 
-=======
-from torch.utils._pytree import KeyEntry
->>>>>>> 0eea2b39
 
 
 __all__ = [
