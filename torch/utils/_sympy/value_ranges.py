# mypy: allow-untyped-defs
from __future__ import annotations

import dataclasses
import itertools
import logging
import math
import operator
from typing import (
    Callable,
    Dict,
    Generic,
    Optional,
    overload,
    SupportsFloat,
    TYPE_CHECKING,
    TypeVar,
    Union,
)
from typing_extensions import TypeGuard

import sympy
from sympy.logic.boolalg import Boolean as SympyBoolean, BooleanAtom

import torch
from torch._logging import LazyString

from torch._prims_common import dtype_to_type
from .functions import (
    _keep_float,
    FloatTrueDiv,
    FloorDiv,
    IntTrueDiv,
    OpaqueUnaryFn_exp,
    OpaqueUnaryFn_log,
    OpaqueUnaryFn_sqrt,
    PowByNatural,
    RoundDecimal,
    RoundToInt,
    safe_pow,
    ToFloat,
    TruncToFloat,
    TruncToInt,
)
from .interp import sympy_interp
from .numbers import int_oo, IntInfinity, NegativeIntInfinity

log = logging.getLogger(__name__)

__all__ = ["ValueRanges", "ValueRangeAnalysis", "bound_sympy"]

_T = TypeVar("_T", sympy.Expr, SympyBoolean)


class ValueRangeError(RuntimeError):
    pass


# Like sympify, but supports less stuff, and also ensures that direct
# sympy expressions don't have free variables
def simple_sympify(e):
    if isinstance(e, bool):
        return sympy.true if e else sympy.false
    elif isinstance(e, int):
        return sympy.Integer(e)
    elif isinstance(e, float):
        # infinity is special; we use it to bracket integers as well
        if math.isinf(e):
            return sympy.oo if e > 0 else -sympy.oo
        return sympy.Float(e)
    elif isinstance(e, sympy.Expr):
        assert e.is_number, e
        # NaNs can occur when doing things like 0 * sympy.oo, but it is better
        # if the operator notices this and takes care of it, because sometimes
        # the NaN is inappropriate (for example, for ints, the [-oo, oo] range
        # should go to zero when multiplied with [0, 0])
        assert e != sympy.nan
        return e
    elif isinstance(e, BooleanAtom):
        return e
    else:
        raise AssertionError(f"not simple sympy type {type(e)}: {e}")


# Sympy atomics only. Unlike <=, it also works on Sympy bools.
def sympy_generic_le(lower, upper):
    if isinstance(lower, sympy.Expr):
        assert isinstance(upper, sympy.Expr)
        return lower <= upper
    else:
        # only negative condition is True > False
        assert isinstance(lower, SympyBoolean) and isinstance(upper, SympyBoolean), (
            lower,
            upper,
        )
        return not (lower and not upper)


def vr_is_bool(vr: ValueRanges[_T]) -> TypeGuard[ValueRanges[SympyBoolean]]:
    return vr.is_bool


def vr_is_expr(vr: ValueRanges[_T]) -> TypeGuard[ValueRanges[sympy.Expr]]:
    return not vr.is_bool


ExprIn = Union[int, float, sympy.Expr]
BoolIn = Union[bool, SympyBoolean]
AllIn = Union[ExprIn, BoolIn]
ExprFn = Callable[[sympy.Expr], sympy.Expr]
ExprFn2 = Callable[[sympy.Expr, sympy.Expr], sympy.Expr]
BoolFn = Callable[[SympyBoolean], SympyBoolean]
BoolFn2 = Callable[[SympyBoolean, SympyBoolean], SympyBoolean]
AllFn = Union[ExprFn, BoolFn]
AllFn2 = Union[ExprFn2, BoolFn2]


@dataclasses.dataclass(frozen=True)
class ValueRanges(Generic[_T]):
    if TYPE_CHECKING:
        # ruff doesn't understand circular references but mypy does
        ExprVR = ValueRanges[sympy.Expr]  # noqa: F821
        BoolVR = ValueRanges[SympyBoolean]  # noqa: F821
        AllVR = Union[ExprVR, BoolVR]

    # Although the type signature here suggests you can pass any
    # sympy expression, in practice the analysis here only works
    # with constant sympy expressions
    lower: _T
    upper: _T
    is_bool: bool
    is_int: bool
    is_float: bool

    def __repr__(self) -> str:
        return f"VR[{self.lower}, {self.upper}]"

    @overload
    def __init__(
<<<<<<< HEAD
        self: ValueRanges[sympy.Expr], lower: ExprIn, upper: ExprIn
    ) -> None: ...

    @overload
    def __init__(
        self: ValueRanges[SympyBoolean], lower: BoolIn, upper: BoolIn
    ) -> None: ...
=======
        self: ValueRanges[sympy.Expr],
        lower: ExprIn,
        upper: ExprIn,
    ) -> None:
        ...

    @overload
    def __init__(  # type: ignore[misc]
        self: ValueRanges[SympyBoolean],
        lower: BoolIn,
        upper: BoolIn,
    ) -> None:
        ...
>>>>>>> 3c43fe06

    def __init__(self, lower: AllIn, upper: AllIn) -> None:
        lower = simple_sympify(lower)
        upper = simple_sympify(upper)
        # TODO: when the bounds have free variables, this may be
        # nontrivial to actually verify
        try:
            if not sympy_generic_le(lower, upper):
                raise ValueRangeError(f"Invalid ranges [{lower}:{upper}]")
        except TypeError as e:
            raise TypeError(f"Could not compare {lower} <= {upper}") from e

        is_bool_lower = isinstance(lower, SympyBoolean)
        is_bool_upper = isinstance(upper, SympyBoolean)
        assert is_bool_lower == is_bool_upper, (lower, upper)

        # Warning: is_int/is_float is best effort.  We do pretty well in
        # Dynamo, but in Inductor these attributes are often wrong because we
        # are not very rigorous in dtype analysis.  This is also why we need
        # the flexible analysis for is_int: sometimes a sympy.oo pops in for
        # an integer bound. I would /like/ for us not to do this, but it's
        # too hard to push the invariant through right now.
        if isinstance(lower, sympy.Integer) and upper == sympy.oo:
            upper = int_oo
        if isinstance(upper, sympy.Integer) and lower == -sympy.oo:
            lower = -int_oo
        # NB: [-int_oo, -int_oo] and [int_oo, int_oo] are allowed
        integer_types = (sympy.Integer, NegativeIntInfinity, IntInfinity)
        is_int_lower = isinstance(lower, integer_types)
        is_int_upper = isinstance(upper, integer_types)

        # Because this is a frozen class
        object.__setattr__(self, "lower", lower)
        object.__setattr__(self, "upper", upper)
        # Unlike bool/int in Python, we don't report bools are ints
        #
        # NB: is_bool_lower == is_bool_upper, so we only need to check one
        object.__setattr__(self, "is_bool", is_bool_lower)
        object.__setattr__(
            self,
            "is_int",
            not self.is_bool and is_int_lower and is_int_upper,
        )
        """
        # This assert is just impossible right now, too many sympy bugs
        if self.is_int:
            # NB: sympy will sometimes randomly lose the float-ness of zero,
            # so we also need to account for that in the assertion here.
            # See also https://github.com/sympy/sympy/issues/26620
            assert isinstance(lower, sympy.Integer) or lower in [-sympy.oo, 0], (
                lower,
                upper,
            )
            assert isinstance(upper, sympy.Integer) or upper in [sympy.oo, 0], (lower, upper)
        """
        # NB: [-oo, oo] always advertises as float!
        object.__setattr__(self, "is_float", not self.is_bool and not self.is_int)
        assert self.is_bool or self.is_int or self.is_float, (lower, upper)

    def boolify(self) -> ValueRanges[SympyBoolean]:
        if vr_is_bool(self):
            return self
        elif self == ValueRanges.unknown():
            return ValueRanges.unknown_bool()
        else:
            raise AssertionError(f"not bool like {self}")

    def __contains__(self, x: AllIn) -> bool:
        return ValueRanges.wrap(x).issubset(self)

    def issubset(self, other):
        return sympy_generic_le(other.lower, self.lower) and sympy_generic_le(
            self.upper, other.upper
        )

    def tighten(self, other) -> ValueRanges:
        """Given two ValueRanges, returns their intersection"""
        return self & other

    # Intersection
    @overload
    def __and__(
<<<<<<< HEAD
        self: ValueRanges[sympy.Expr], other: ValueRanges[sympy.Expr]
    ) -> ValueRanges[sympy.Expr]: ...

    @overload
    def __and__(
        self: ValueRanges[SympyBoolean], other: ValueRanges[SympyBoolean]
    ) -> ValueRanges[SympyBoolean]: ...
=======
        self: ValueRanges[sympy.Expr],
        other: ValueRanges[sympy.Expr],
    ) -> ValueRanges[sympy.Expr]:
        ...

    @overload
    def __and__(  # type: ignore[misc]
        self: ValueRanges[SympyBoolean],
        other: ValueRanges[SympyBoolean],
    ) -> ValueRanges[SympyBoolean]:
        ...
>>>>>>> 3c43fe06

    def __and__(self: AllVR, other: AllVR) -> AllVR:
        if other == ValueRanges.unknown():
            return self
        if self == ValueRanges.unknown():
            return other
        assert self.is_bool == other.is_bool, (self, other)
        assert self.is_int == other.is_int, (self, other)
        assert self.is_float == other.is_float, (self, other)
        if self.is_bool:
            return ValueRanges(
                sympy.Or(self.lower, other.lower), sympy.And(self.upper, other.upper)
            )
        else:
            return ValueRanges(
                sympy.Max(self.lower, other.lower), sympy.Min(self.upper, other.upper)
            )

    # Union
    @overload
    def __or__(
<<<<<<< HEAD
        self: ValueRanges[sympy.Expr], other: ValueRanges[sympy.Expr]
    ) -> ValueRanges[sympy.Expr]: ...

    @overload
    def __or__(
        self: ValueRanges[SympyBoolean], other: ValueRanges[SympyBoolean]
    ) -> ValueRanges[SympyBoolean]: ...
=======
        self: ValueRanges[sympy.Expr],
        other: ValueRanges[sympy.Expr],
    ) -> ValueRanges[sympy.Expr]:
        ...

    @overload
    def __or__(  # type: ignore[misc]
        self: ValueRanges[SympyBoolean],
        other: ValueRanges[SympyBoolean],
    ) -> ValueRanges[SympyBoolean]:
        ...
>>>>>>> 3c43fe06

    def __or__(self: AllVR, other: AllVR) -> AllVR:
        if ValueRanges.unknown() in (self, other):
            return ValueRanges.unknown()
        assert self.is_bool == other.is_bool, (self, other)
        assert self.is_int == other.is_int, (self, other)
        assert self.is_float == other.is_float, (self, other)
        if self.is_bool:
            return ValueRanges(
                sympy.And(self.lower, other.lower), sympy.Or(self.upper, other.upper)
            )
        else:
            return ValueRanges(
                sympy.Min(self.lower, other.lower), sympy.Max(self.upper, other.upper)
            )

    def is_singleton(self) -> bool:
        return self.lower == self.upper

    @staticmethod
    def unknown() -> ValueRanges[sympy.Expr]:
        return ValueRanges(-sympy.oo, sympy.oo)

    @staticmethod
    def unknown_int() -> ValueRanges[sympy.Expr]:
        return ValueRanges(-int_oo, int_oo)

    @staticmethod
    def unknown_bool() -> ValueRanges[SympyBoolean]:
        return ValueRanges(sympy.false, sympy.true)

    @overload
    @staticmethod
    # work around the fact that bool and int overlap
    def wrap(arg: Union[ExprIn, ExprVR]) -> ExprVR:  # type: ignore[overload-overlap]
        ...

    @overload
    @staticmethod
<<<<<<< HEAD
    def wrap(arg: Union[BoolIn, BoolVR]) -> BoolVR: ...
=======
    def wrap(arg: Union[BoolIn, BoolVR]) -> BoolVR:  # type: ignore[misc]
        ...
>>>>>>> 3c43fe06

    @staticmethod
    def wrap(arg: Union[AllIn, AllVR]) -> AllVR:
        if isinstance(arg, ValueRanges):
            return arg
        if isinstance(arg, float) and math.isnan(arg):
            return ValueRanges.unknown()
        # arg is either ExprIn or BoolIn, but we don't know it here
        return ValueRanges(arg, arg)  # type: ignore[arg-type]

    @staticmethod
    def increasing_map(x: Union[ExprIn, ExprVR], fn: ExprFn) -> ExprVR:
        """Increasing: x <= y => f(x) <= f(y)."""
        x = ValueRanges.wrap(x)
        return ValueRanges(fn(x.lower), fn(x.upper))

    @overload
    @staticmethod
    def decreasing_map(x: Union[ExprIn, ExprVR], fn: ExprFn) -> ExprVR: ...

    @overload
    @staticmethod
<<<<<<< HEAD
    def decreasing_map(x: Union[BoolIn, BoolVR], fn: BoolFn) -> BoolVR: ...
=======
    def decreasing_map(x: Union[BoolIn, BoolVR], fn: BoolFn) -> BoolVR:  # type: ignore[misc]
        ...
>>>>>>> 3c43fe06

    @staticmethod
    def decreasing_map(x: Union[AllIn, AllVR], fn: AllFn) -> AllVR:
        """Decreasing: x <= y => f(x) >= f(y)."""
        x = ValueRanges.wrap(x)
        # consistently either Expr or Bool, but we don't know it here
        return ValueRanges(fn(x.upper), fn(x.lower))  # type: ignore[arg-type]

    @staticmethod
    def monotone_map(x: Union[ExprIn, ExprVR], fn: ExprFn) -> ExprVR:
        """It's increasing or decreasing."""
        x = ValueRanges.wrap(x)
        l = fn(x.lower)
        u = fn(x.upper)
        return ValueRanges(min(l, u), max(l, u))

    @staticmethod
    def convex_min_zero_map(x: Union[ExprIn, ExprVR], fn: ExprFn) -> ExprVR:
        """Fn is convex and has a minimum at 0."""
        x = ValueRanges.wrap(x)
        if 0 in x:
            upper = max(fn(x.lower), fn(x.upper))
            upper = simple_sympify(upper)
            if isinstance(upper, sympy.Float) or upper == sympy.oo:
                return ValueRanges(0.0, upper)
            return ValueRanges(0, upper)
        return ValueRanges.monotone_map(x, fn)

    @overload
    @staticmethod
    def coordinatewise_increasing_map(
<<<<<<< HEAD
        x: Union[ExprIn, ExprVR], y: Union[ExprIn, ExprVR], fn: ExprFn2
    ) -> ExprVR: ...

    @overload
    @staticmethod
    def coordinatewise_increasing_map(
        x: Union[BoolIn, BoolVR], y: Union[BoolIn, BoolVR], fn: BoolFn2
    ) -> BoolVR: ...
=======
        x: Union[ExprIn, ExprVR],
        y: Union[ExprIn, ExprVR],
        fn: ExprFn2,
    ) -> ExprVR:
        ...

    @overload
    @staticmethod
    def coordinatewise_increasing_map(  # type: ignore[misc]
        x: Union[BoolIn, BoolVR],
        y: Union[BoolIn, BoolVR],
        fn: BoolFn2,
    ) -> BoolVR:
        ...
>>>>>>> 3c43fe06

    @staticmethod
    def coordinatewise_increasing_map(
        x: Union[AllIn, AllVR],
        y: Union[AllIn, AllVR],
        fn: AllFn2,
    ) -> AllVR:
        """
        It's increasing on each coordinate.

        Mathematically:
        For every 1 <= i <= n and x_i <= y_i we have that
        f(x1, .., xn) <= f(x1, , yi, ..., xn)
        """
        x, y = ValueRanges.wrap(x), ValueRanges.wrap(y)
        return ValueRanges(
            fn(x.lower, y.lower),  # type: ignore[arg-type]
            fn(x.upper, y.upper),  # type: ignore[arg-type]
        )

    @classmethod
    def coordinatewise_monotone_map(cls, x, y, fn):
        """It's increasing or decreasing on each coordinate."""
        x, y = cls.wrap(x), cls.wrap(y)
        products = [
            fn(a, b)
            for a, b in itertools.product([x.lower, x.upper], [y.lower, y.upper])
        ]
        return ValueRanges(min(products), max(products))


class SymPyValueRangeAnalysis:
    """
    It gives bounds on a SymPy operator given bounds on its arguments
    See the function `bound_sympy` for a function that applies this logic to a full SymPy expression
    """

    @staticmethod
    def constant(value, dtype):
        if isinstance(value, ValueRanges):
            assert value.is_singleton()
            value = value.lower
        # NB: value is NOT a sympy expression, it's a constant!
        is_python = isinstance(value, (int, float, bool))
        assert is_python or isinstance(
            value, (BooleanAtom, sympy.Integer, sympy.Number)
        )

        # using nan makes subsequent computation throw, and for the purposes of optimization
        # returning -math.inf - math.inf is equivalent to giving up
        if isinstance(value, SupportsFloat) and math.isnan(value):
            if dtype == torch.bool:
                return ValueRanges.unknown_bool()
            elif dtype.is_floating_point:
                return ValueRanges.unknown()
            else:
                return ValueRanges(-int_oo, int_oo)

        if is_python:
            type_ = dtype_to_type(dtype)
            value = type_(value)
        else:
            # We do a type check on a best-effort basis
            # We don't want to force a cast to sympy.Float if the value is Rational to avoid losing precision
            if dtype == torch.bool:
                assert isinstance(value, BooleanAtom)
            elif dtype.is_floating_point:
                assert not value.is_finite or value.is_real
            else:
                # dtype is intXX
                assert value.is_integer

        r = ValueRanges.wrap(value)
        return r

    @staticmethod
    def to_dtype(a, dtype, src_dtype=None):
        if dtype == torch.float64:
            return ValueRanges.increasing_map(a, ToFloat)
        elif dtype == torch.bool:
            return ValueRanges.unknown_bool()
        elif not dtype.is_floating_point:
            return ValueRanges.unknown_int()
        return ValueRanges.unknown()

    @staticmethod
    def trunc_to_int(a, dtype):
        return ValueRanges.increasing_map(a, TruncToInt)

    @staticmethod
    def not_(a):
        a = ValueRanges.wrap(a)
        a = a.boolify()
        assert a.is_bool
        return ValueRanges.decreasing_map(a, sympy.Not)

    @staticmethod
    def or_(a, b):
        return ValueRanges.coordinatewise_increasing_map(a, b, sympy.Or)

    @staticmethod
    def and_(a, b):
        return ValueRanges.coordinatewise_increasing_map(a, b, sympy.And)

    @staticmethod
    def eq(a, b):
        a = ValueRanges.wrap(a)
        b = ValueRanges.wrap(b)
        if a.is_singleton() and b.is_singleton() and a.lower == b.lower:
            return ValueRanges.wrap(sympy.true)
        elif a.lower > b.upper or b.lower > a.upper:  # ranges disjoint
            return ValueRanges.wrap(sympy.false)
        return ValueRanges(sympy.false, sympy.true)

    @classmethod
    def ne(cls, a, b):
        return cls.not_(cls.eq(a, b))

    @classmethod
    def identity(cls, a):
        return ValueRanges.wrap(a)

    @classmethod
    def lt(cls, a, b):
        a = ValueRanges.wrap(a)
        b = ValueRanges.wrap(b)
        assert a.is_bool == b.is_bool
        if a.is_bool:
            return cls.and_(cls.not_(a), b)
        else:
            if a.upper < b.lower:
                return ValueRanges.wrap(sympy.true)
            elif a.lower >= b.upper:
                return ValueRanges.wrap(sympy.false)
            return ValueRanges(sympy.false, sympy.true)

    @classmethod
    def gt(cls, a, b):
        return cls.lt(b, a)

    @classmethod
    def le(cls, a, b):
        return cls.not_(cls.gt(a, b))

    @classmethod
    def ge(cls, a, b):
        return cls.not_(cls.lt(a, b))

    @staticmethod
    def add(a, b):
        return ValueRanges.coordinatewise_increasing_map(
            a, b, _keep_float(operator.add)
        )

    @classmethod
    def mul(cls, a, b):
        a = ValueRanges.wrap(a)
        b = ValueRanges.wrap(b)

        assert a.is_bool == b.is_bool
        if a.is_bool:
            return cls.and_(a, b)

        def safe_mul(a, b):
            # Make unknown() * wrap(0.0) == wrap(0.0)
            if a == 0.0:
                return a
            elif b == 0.0:
                return b
            else:
                return a * b

        return ValueRanges.coordinatewise_monotone_map(a, b, _keep_float(safe_mul))

    @staticmethod
    def int_truediv(a, b):
        a = ValueRanges.wrap(a)
        b = ValueRanges.wrap(b)
        if 0 in b or ((-int_oo in a or int_oo in a) and (-int_oo in b or int_oo in b)):
            return ValueRanges.unknown()
        else:
            return ValueRanges.coordinatewise_monotone_map(
                a, b, _keep_float(IntTrueDiv)
            )

    @staticmethod
    def truediv(a, b):
        a = ValueRanges.wrap(a)
        b = ValueRanges.wrap(b)
        if 0 in b or (
            (-sympy.oo in a or sympy.oo in a) and (-sympy.oo in b or sympy.oo in b)
        ):
            return ValueRanges.unknown()
        else:
            return ValueRanges.coordinatewise_monotone_map(
                a, b, _keep_float(FloatTrueDiv)
            )

    @staticmethod
    def floordiv(a, b):
        a = ValueRanges.wrap(a)
        b = ValueRanges.wrap(b)
        if 0 in b:
            return ValueRanges.unknown()
        products = []
        for x, y in itertools.product([a.lower, a.upper], [b.lower, b.upper]):
            r = FloorDiv(x, y)
            if r is sympy.nan:
                products.append((sympy.sign(x) * sympy.sign(y)) * int_oo)
            else:
                products.append(r)

        return ValueRanges(min(products), max(products))

    @classmethod
    def mod(cls, x, y):
        x = ValueRanges.wrap(x)
        y = ValueRanges.wrap(y)
        # nb. We implement C semantics

        def c_mod(a, b):
            ret = abs(a) % abs(b)
            if a < 0:
                ret *= -1
            return ret

        def c_div(a, b):
            x = a / b
            return sympy.Integer(x) if x.is_finite and x not in (int_oo, -int_oo) else x

        if 0 in y:
            return ValueRanges.unknown_int()
        elif y.is_singleton():
            y_val = abs(y.lower)
            # If it wraps, we need to take the whole interval

            # The function is locally linear if they are in the same class
            if c_div(x.lower, y_val) == c_div(x.upper, y_val):
                return ValueRanges.increasing_map(x, lambda u: c_mod(u, y_val))
            if x.upper < 0:
                # Negative case
                return ValueRanges(-y_val + 1, 0)
            elif x.lower > 0:
                # Positive case
                return ValueRanges(0, y_val - 1)
            else:
                # Mixed case
                lower = max(-y_val + 1, x.lower)
                upper = min(y_val - 1, x.upper)
                return ValueRanges(lower, upper)
        else:
            # Too difficult, we bail out
            upper = cls.abs(y).upper - 1
            return ValueRanges(-upper, upper)

    @classmethod
    def modular_indexing(cls, a, b, c):
        return cls.mod(cls.floordiv(a, b), c)

    @classmethod
    def is_non_overlapping_and_dense_indicator(cls, *args):
        return ValueRanges.unknown_int()

    @classmethod
    def pow_by_natural(cls, a, b):
        a = ValueRanges.wrap(a)
        b = ValueRanges.wrap(b)
        if a.is_singleton() and b.is_singleton():
            return ValueRanges.wrap(safe_pow(a.lower, b.lower))
        # NB: Exclude zero, because zero is special
        elif a.lower >= 1:
            # We should know that b >= 0 but we may have forgotten this fact due
            # to replacements, so don't assert it, but DO clamp it to prevent
            # degenerate problems
            return ValueRanges.coordinatewise_increasing_map(
                a, b & ValueRanges(0, int_oo), PowByNatural
            )
        elif b.is_singleton():
            if b.lower % 2 == 0:
                # x^n where n is even
                return ValueRanges.convex_min_zero_map(
                    a, lambda x: safe_pow(x, b.lower)
                )
            else:
                # x^n where n is odd
                return ValueRanges.increasing_map(a, lambda x: safe_pow(x, b.lower))
        else:
            # a is potentially negative, and we don't know if the exponent is
            # even or odd.  So just conservatively set the upper and lower
            # bound based on what the maximum absolute value could be, in both
            # directions
            max_base = max(a.upper, -a.lower)
            return ValueRanges(
                -(safe_pow(max_base, b.upper)), safe_pow(max_base, b.upper)
            )

    @classmethod
    def pow(cls, a, b):
        return ValueRanges.unknown()

        # We could implement all this, but for floating point pow, is there
        # really a point?
        """
        a = ValueRanges.wrap(a)
        b = ValueRanges.wrap(b)

        # Not implemented yet. It's a bit tricky
        # If you want to implement it, compute the partial derivatives of a ** b
        # and check the ranges where the function is increasing / decreasing
        # Another non-tight way of doing this is defaulting to doing noting that for a > 0,  a ** b == exp(b * log(a))
        # If this second option is implemented, by carefult about the types and possible infinities here and there.
        if not b.is_singleton():
            return ValueRanges.unknown()

        b = b.lower
        if a.is_singleton():
            a = a.lower
            r = a**b
            if not r.is_finite:
                return ValueRanges.unknown()
            return ValueRanges.wrap(r)

        if b == 0:
            if not a.lower.is_finite:
                return ValueRanges.unknown()
            return ValueRanges.wrap(1.0)

        if b < 0:
            a = cls.reciprocal(a)
            b = -b

        if a == ValueRanges.unknown():
            return ValueRanges.unknown()

        # If the base is positive, then we're good, otherwise nothing's defined
        if a.lower >= 0:
            return ValueRanges.increasing_map(a, lambda x: x**b)
        else:
            return ValueRanges.unknown()
        """

    @staticmethod
    def reciprocal(x):
        """Needed as it's used in pow, but it won't appear on a SymPy expression"""
        x = ValueRanges.wrap(x)
        if 0 in x:
            return ValueRanges.unknown()
        else:
            return ValueRanges.decreasing_map(x, lambda y: FloatTrueDiv(1.0, y))  # type: ignore[operator]

    @staticmethod
    def abs(x):
        return ValueRanges.convex_min_zero_map(x, abs)

    @staticmethod
    def exp(x):
        return ValueRanges.increasing_map(x, OpaqueUnaryFn_exp)

    @staticmethod
    def log(x):
        x = ValueRanges.wrap(x)
        if x.lower <= 0:
            return ValueRanges.unknown()
        return ValueRanges.increasing_map(x, OpaqueUnaryFn_log)

    @classmethod
    def minimum(cls, a, b):
        return cls.min_or_max(a, b, sympy.Min)

    @classmethod
    def maximum(cls, a, b):
        return cls.min_or_max(a, b, sympy.Max)

    @staticmethod
    def min_or_max(a, b, fn):
        a = ValueRanges.wrap(a)
        b = ValueRanges.wrap(b)
        return ValueRanges.coordinatewise_increasing_map(a, b, fn)

    @classmethod
    def floor_to_int(cls, x, dtype):
        return ValueRanges.increasing_map(x, sympy.functions.elementary.integers.floor)

    @classmethod
    def ceil_to_int(cls, x, dtype):
        return ValueRanges.increasing_map(
            x, sympy.functions.elementary.integers.ceiling
        )

    # I think these implementations are sound.  The hazard here is that sympy
    # will carry out the floor/ceil at too high precision and then something
    # bad will happen when we convert it to float.
    #
    # For truncation, the implementation is clearly sound, because the desired
    # target float is always exactly representable, since you're just chopping
    # off bits the mantissa.  But what about ceil/floor?
    #
    # The important constraint here is that we're not defining floor on
    # arbitrary real numbers, only representable float numbers.  So we can
    # take advantage of the fact that before we reach the first
    # unrepresentable integer in floating point space, we have the range of
    # numbers corresponding to exponent zero: all integers, with no fractional
    # amounts.  floor/ceil is an identity operation in this case.  In the
    # range below here, representable floating point numbers are spaced
    # exactly 1/2 apart, and notably, both the floor/ceil are defined floating
    # point numbers.  There is no "gap" as you step up to the next exponent.

    @classmethod
    def floor(cls, x):
        return ValueRanges.increasing_map(
            x, _keep_float(sympy.functions.elementary.integers.floor)
        )

    @classmethod
    def ceil(cls, x):
        return ValueRanges.increasing_map(
            x, _keep_float(sympy.functions.elementary.integers.ceiling)
        )

    @classmethod
    def round_decimal(cls, number, ndigits):
        if not ndigits.is_singleton():
            return ValueRanges.unknown()

        ndigits = ndigits.lower
        # We can't use functools.partial here since sympy doesn't support keyword arguments, but we have to bind
        # the second parameter.
        fn = lambda number: RoundDecimal(number, ndigits)  # type: ignore[misc, assignment]  # noqa: E731

        return ValueRanges.increasing_map(number, fn)

    @classmethod
    def round_to_int(cls, number, dtype):
        return ValueRanges.increasing_map(number, RoundToInt)

    # It's used in some models on symints
    @staticmethod
    def sqrt(x):
        x = ValueRanges.wrap(x)
        if x.lower < 0:
            return ValueRanges.unknown()
        return ValueRanges.increasing_map(x, OpaqueUnaryFn_sqrt)

    @staticmethod
    def where(a, b, c):
        b = ValueRanges.wrap(b)
        c = ValueRanges.wrap(c)
        a = a.boolify()
        # We sometimes write unknown without specifying the type correctly
        # In particular, we do that when initialising the bounds for loads in bounds.py
        assert b.is_bool == c.is_bool or ValueRanges.unknown() in (b, c)
        if b.is_bool:
            return ValueRanges(sympy.And(b.lower, c.lower), sympy.Or(b.upper, c.upper))
        else:
            return ValueRanges(sympy.Min(b.lower, c.lower), sympy.Max(b.upper, c.upper))

    # expr_cond_pair is used to represent a single (expr, condition) pair in piecewise.
    # We just return the value range of the expression and its corresponding condition as a tuple
    # and defer the analysis to piecewise
    @staticmethod
    def expr_cond_pair(a, b):
        b = b.boolify()
        return (a, b)

    # piecewise function can be used to convert a SymBool to SymInt:
    # int_expr = Piecewise((1, bool_expr), (0, True)), it evalutes to 1 when sym_bool is True and 0 otherwise.
    #
    # ranges is a sequence of (expr_range, condition_range) pairs. The range pair is constructed in expr_cond_pair.
    # The ValueRange of Piecewise is just the union of all expr ranges whose condition expr can be True.
    @staticmethod
    def piecewise(*ranges):
        init_range = None
        for expr_range, cond_range in ranges:
            if sympy.true in cond_range:
                if init_range is None:
                    init_range = expr_range
                else:
                    init_range = init_range | expr_range
        return init_range

    @staticmethod
    def cos(x):
        # TODO: We should tighten value ranges
        # If input range span is pi + 2*pi*k, then output range is (-1, 1)
        # otherwise the minimum of the value of the function on the extremes
        return ValueRanges(-1.0, 1.0)

    @staticmethod
    def cosh(x):
        return ValueRanges(0.0, sympy.oo)
        """
        x = ValueRanges.wrap(x)
        if x.lower > 0:
            return ValueRanges.increasing_map(x, OpaqueUnaryFn_cosh)
        elif x.upper < 0:
            return ValueRanges.decreasing_map(x, OpaqueUnaryFn_cosh)
        return ValueRanges(0.0, sympy.oo)
        """

    @staticmethod
    def sin(x):
        # TODO: We should tighten value ranges
        # See details on cos
        return ValueRanges(-1.0, 1.0)

    @staticmethod
    def sinh(x):
        # return ValueRanges.increasing_map(x, OpaqueUnaryFn_sinh)
        return ValueRanges(-sympy.oo, sympy.oo)

    @staticmethod
    def tan(x):
        return ValueRanges(-sympy.oo, sympy.oo)

    @staticmethod
    def tanh(x):
        # return ValueRanges.increasing_map(x, OpaqueUnaryFn_tanh)
        return ValueRanges(-sympy.oo, sympy.oo)

    @staticmethod
    def asin(x):
        return ValueRanges(-sympy.oo, sympy.oo)
        """
        x = ValueRanges.wrap(x)
        if -1 <= x.lower and x.upper <= 1:
            return ValueRanges.increasing_map(x, OpaqueUnaryFn_asinh)
        return ValueRanges.unknown()
        """

    @staticmethod
    def acos(x):
        return ValueRanges(-sympy.oo, sympy.oo)
        """
        x = ValueRanges.wrap(x)
        if -1 <= x.lower and x.upper <= 1:
            return ValueRanges.decreasing_map(x, OpaqueUnaryFn_acos)
        return ValueRanges.unknown()
        """

    @staticmethod
    def atan(x):
        return ValueRanges(-sympy.oo, sympy.oo)
        # return ValueRanges.increasing_map(x, OpaqueUnaryFn_atan)

    @staticmethod
    def trunc(x):
        return ValueRanges.increasing_map(x, TruncToFloat)


class ValueRangeAnalysis(SymPyValueRangeAnalysis):
    def __init__(self):
        self.name = "ValueRangeAnalysis"
        boolean_operators = (
            "xor",
            "logical_and",
            "logical_or",
            "logical_not",
        )
        for op in boolean_operators:
            setattr(self, op, self.bool_handler)

    @staticmethod
    def bool_handler(*args, **kwargs):
        # just assuming bools can have both values
        return ValueRanges(sympy.false, sympy.true)  # type: ignore[arg-type]

    @staticmethod
    def default_handler(*args, **kwargs):
        # many ops are unlikely to show up in optimizable indexing compute,
        # so we dont have full coverage
        return ValueRanges.unknown()

    def load(self, name: str, index: sympy.Expr):
        return ValueRanges.unknown()

    def store(self, name, index, value, mode=None):
        return

    def reduction(self, name, dtype, src_dtype, reduction_type, index, value):
        return ValueRanges.unknown()

    @classmethod
    def index_expr(cls, index, dtype):
        assert isinstance(index, ValueRanges)
        return cls.to_dtype(index, dtype)

    @staticmethod
    def to_dtype(x, dtype: torch.dtype, src_dtype: Optional[torch.dtype] = None):
        x = ValueRanges.wrap(x)

        if dtype == torch.bool:
            if x.is_singleton():
                return ValueRanges.wrap(x.lower != 0)
            elif x.is_bool:
                return x
            elif 0 not in x:
                return ValueRanges.wrap(sympy.true)
            else:
                return ValueRanges(sympy.false, sympy.true)

        def cast(x, dtype):
            # dtype is int or float
            if dtype.is_floating_point:
                return sympy.Float(x)
            else:
                if x in (int_oo, -int_oo):
                    return x
                try:
                    return sympy.Integer(x)
                except TypeError:
                    # inf cannot be cast to Integer
                    return x

        if x.is_bool:
            if x.is_singleton():
                val = 1 if x.lower else 0
                return ValueRanges.wrap(cast(val, dtype))
            else:
                return ValueRanges(cast(0, dtype), cast(1, dtype))
        else:
            # int to float or float to int
            return ValueRanges(cast(x.lower, dtype), cast(x.upper, dtype))

    @staticmethod
    def square(x):
        return ValueRanges.convex_min_zero_map(x, lambda y: PowByNatural(y, 2))

    @staticmethod
    def neg(x):
        return ValueRanges.decreasing_map(x, operator.neg)

    # TODO: this is slightly inaccurate because truncdiv operates at integer
    # precision, but we're going through float truediv which means we can
    # potentially lose precision on the bounds
    @classmethod
    def truncdiv(cls, a, b):
        x = cls.truediv(a, b)
        if x == ValueRanges.unknown():
            return x

        return cls.trunc(x)

    @classmethod
    def sub(cls, a, b):
        return cls.add(a, cls.neg(b))

    def __getattr__(self, name):
        log.debug("unhandled ValueRange op %s", name)
        return self.default_handler


def bound_sympy(
    expr: sympy.Expr, ranges: Optional[Dict[sympy.Symbol, ValueRanges]] = None
) -> ValueRanges:
    log.debug(
        "bound_sympy(%s)%s",
        expr,
        LazyString(
            lambda: (
                "\n"
                + "\n".join(
                    f"  {k}: {r}" for k, r in ranges.items() if k in expr.free_symbols
                )
                if ranges
                else ""
            )
        ),
    )
    if isinstance(expr, sympy.Number):
        return ValueRanges.wrap(expr)

    ranges = ranges or {}

    # If there's a tracing context, augment available constrained ranges.
    context = torch._guards.TracingContext.try_get()
    if context and context.fake_mode.shape_env:
        ranges = {**context.fake_mode.shape_env.var_to_range, **ranges}

    unbounded_vars = expr.free_symbols - ranges.keys()
    if unbounded_vars:
        # Give some bounds to the free variables via their SymPy assumptions
        # TODO A better way of doing this would be to assign them a range upon creation, as
        #      size variables can come with a lower bound of 2, as we specialize on 0 and 1
        unbounded_ranges: Dict[sympy.Symbol, ValueRanges] = {}
        for s in unbounded_vars:
            if s.is_integer:  # type: ignore[attr-defined]
                if s.is_positive:  # type: ignore[attr-defined]
                    vr = ValueRanges(1, int_oo)
                elif s.is_nonnegative:  # type: ignore[attr-defined]
                    vr = ValueRanges(0, int_oo)
                else:
                    vr = ValueRanges.unknown_int()
            else:
                # Don't bother trying very hard here
                vr = ValueRanges.unknown()
            unbounded_ranges[s] = vr  # type: ignore[index]
        ranges = {**ranges, **unbounded_ranges}

    return sympy_interp(SymPyValueRangeAnalysis, ranges, expr)<|MERGE_RESOLUTION|>--- conflicted
+++ resolved
@@ -137,29 +137,17 @@
 
     @overload
     def __init__(
-<<<<<<< HEAD
-        self: ValueRanges[sympy.Expr], lower: ExprIn, upper: ExprIn
-    ) -> None: ...
-
-    @overload
-    def __init__(
-        self: ValueRanges[SympyBoolean], lower: BoolIn, upper: BoolIn
-    ) -> None: ...
-=======
         self: ValueRanges[sympy.Expr],
         lower: ExprIn,
         upper: ExprIn,
-    ) -> None:
-        ...
+    ) -> None: ...
 
     @overload
     def __init__(  # type: ignore[misc]
         self: ValueRanges[SympyBoolean],
         lower: BoolIn,
         upper: BoolIn,
-    ) -> None:
-        ...
->>>>>>> 3c43fe06
+    ) -> None: ...
 
     def __init__(self, lower: AllIn, upper: AllIn) -> None:
         lower = simple_sympify(lower)
@@ -242,27 +230,15 @@
     # Intersection
     @overload
     def __and__(
-<<<<<<< HEAD
-        self: ValueRanges[sympy.Expr], other: ValueRanges[sympy.Expr]
-    ) -> ValueRanges[sympy.Expr]: ...
-
-    @overload
-    def __and__(
-        self: ValueRanges[SympyBoolean], other: ValueRanges[SympyBoolean]
-    ) -> ValueRanges[SympyBoolean]: ...
-=======
         self: ValueRanges[sympy.Expr],
         other: ValueRanges[sympy.Expr],
-    ) -> ValueRanges[sympy.Expr]:
-        ...
+    ) -> ValueRanges[sympy.Expr]: ...
 
     @overload
     def __and__(  # type: ignore[misc]
         self: ValueRanges[SympyBoolean],
         other: ValueRanges[SympyBoolean],
-    ) -> ValueRanges[SympyBoolean]:
-        ...
->>>>>>> 3c43fe06
+    ) -> ValueRanges[SympyBoolean]: ...
 
     def __and__(self: AllVR, other: AllVR) -> AllVR:
         if other == ValueRanges.unknown():
@@ -284,27 +260,15 @@
     # Union
     @overload
     def __or__(
-<<<<<<< HEAD
-        self: ValueRanges[sympy.Expr], other: ValueRanges[sympy.Expr]
-    ) -> ValueRanges[sympy.Expr]: ...
-
-    @overload
-    def __or__(
-        self: ValueRanges[SympyBoolean], other: ValueRanges[SympyBoolean]
-    ) -> ValueRanges[SympyBoolean]: ...
-=======
         self: ValueRanges[sympy.Expr],
         other: ValueRanges[sympy.Expr],
-    ) -> ValueRanges[sympy.Expr]:
-        ...
+    ) -> ValueRanges[sympy.Expr]: ...
 
     @overload
     def __or__(  # type: ignore[misc]
         self: ValueRanges[SympyBoolean],
         other: ValueRanges[SympyBoolean],
-    ) -> ValueRanges[SympyBoolean]:
-        ...
->>>>>>> 3c43fe06
+    ) -> ValueRanges[SympyBoolean]: ...
 
     def __or__(self: AllVR, other: AllVR) -> AllVR:
         if ValueRanges.unknown() in (self, other):
@@ -344,12 +308,8 @@
 
     @overload
     @staticmethod
-<<<<<<< HEAD
-    def wrap(arg: Union[BoolIn, BoolVR]) -> BoolVR: ...
-=======
     def wrap(arg: Union[BoolIn, BoolVR]) -> BoolVR:  # type: ignore[misc]
         ...
->>>>>>> 3c43fe06
 
     @staticmethod
     def wrap(arg: Union[AllIn, AllVR]) -> AllVR:
@@ -372,12 +332,8 @@
 
     @overload
     @staticmethod
-<<<<<<< HEAD
-    def decreasing_map(x: Union[BoolIn, BoolVR], fn: BoolFn) -> BoolVR: ...
-=======
     def decreasing_map(x: Union[BoolIn, BoolVR], fn: BoolFn) -> BoolVR:  # type: ignore[misc]
         ...
->>>>>>> 3c43fe06
 
     @staticmethod
     def decreasing_map(x: Union[AllIn, AllVR], fn: AllFn) -> AllVR:
@@ -409,21 +365,10 @@
     @overload
     @staticmethod
     def coordinatewise_increasing_map(
-<<<<<<< HEAD
-        x: Union[ExprIn, ExprVR], y: Union[ExprIn, ExprVR], fn: ExprFn2
-    ) -> ExprVR: ...
-
-    @overload
-    @staticmethod
-    def coordinatewise_increasing_map(
-        x: Union[BoolIn, BoolVR], y: Union[BoolIn, BoolVR], fn: BoolFn2
-    ) -> BoolVR: ...
-=======
         x: Union[ExprIn, ExprVR],
         y: Union[ExprIn, ExprVR],
         fn: ExprFn2,
-    ) -> ExprVR:
-        ...
+    ) -> ExprVR: ...
 
     @overload
     @staticmethod
@@ -431,9 +376,7 @@
         x: Union[BoolIn, BoolVR],
         y: Union[BoolIn, BoolVR],
         fn: BoolFn2,
-    ) -> BoolVR:
-        ...
->>>>>>> 3c43fe06
+    ) -> BoolVR: ...
 
     @staticmethod
     def coordinatewise_increasing_map(
