--- conflicted
+++ resolved
@@ -67,15 +67,9 @@
 op0.sizes = ([256], [])
 arg0_1_layout = FixedLayout('cpu', torch.float32, size=[16, 16], stride=[16, 1])
 buf0_layout = FixedLayout('cpu', torch.float32, size=[16, 16], stride=[16, 1])
-<<<<<<< HEAD
-class buf0_loop_body:
+class op0_loop_body:
     var_ranges = {y0: 256}
     index0 = y0
-=======
-class op0_loop_body:
-    var_ranges = {z0: 256}
-    index0 = z0
->>>>>>> f34ab873
     def body(self, ops):
         get_index = self.get_index('index0')
         load = ops.load('arg0_1', get_index)
@@ -100,15 +94,9 @@
 op1.sizes = ([256], [])
 buf0_layout = FixedLayout('cpu', torch.float32, size=[16, 16], stride=[16, 1])
 buf1_layout = FixedLayout('cpu', torch.float32, size=[16, 16], stride=[16, 1])
-<<<<<<< HEAD
-class buf1_loop_body:
+class op1_loop_body:
     var_ranges = {y0: 256}
     index0 = y0
-=======
-class op1_loop_body:
-    var_ranges = {z0: 256}
-    index0 = z0
->>>>>>> f34ab873
     def body(self, ops):
         get_index = self.get_index('index0')
         load = ops.load('buf0', get_index)
@@ -133,65 +121,6 @@
         self.assertExpectedInline(
             open(filename / "ir_post_fusion.txt").read().rstrip(),
             """\
-<<<<<<< HEAD
-buf0_buf1: FusedSchedulerNode(SchedulerNode,SchedulerNode)
-buf0_buf1.writes = [MemoryDep('buf0', c0, {c0: 256}, None), MemoryDep('buf1', c0, {c0: 256}, None)]
-buf0_buf1.unmet_dependencies = []
-buf0_buf1.met_dependencies = [MemoryDep('arg0_1', c0, {c0: 256}, None)]
-buf0_buf1.users = []
-    buf0_buf1.snodes[0] =
-    buf0: SchedulerNode(ComputedBuffer)
-    buf0.writes = [MemoryDep('buf0', c0, {c0: 256}, None)]
-    buf0.unmet_dependencies = []
-    buf0.met_dependencies = [MemoryDep('arg0_1', c0, {c0: 256}, None)]
-    buf0.users = [NodeUser(node=SchedulerNode(name='buf1'), can_inplace=True, is_weak=False)]
-    buf0.group.device = cpu
-    buf0.group.iteration = ((256,), ())
-    buf0.sizes = ([256], [])
-    arg0_1_layout = FixedLayout('cpu', torch.float32, size=[16, 16], stride=[16, 1])
-    buf0_layout = FixedLayout('cpu', torch.float32, size=[16, 16], stride=[16, 1])
-    class buf0_loop_body:
-        var_ranges = {y0: 256}
-        index0 = y0
-        def body(self, ops):
-            get_index = self.get_index('index0')
-            load = ops.load('arg0_1', get_index)
-            constant = ops.constant(1.0, torch.float32)
-            add = ops.add(load, constant)
-            get_index_1 = self.get_index('index0')
-            store = ops.store('buf0', get_index_1, add, None)
-            return store
-    buf0_buf1.snodes[1] =
-    buf1: SchedulerNode(ComputedBuffer)
-    buf1.writes = [MemoryDep('buf1', c0, {c0: 256}, None)]
-    buf1.unmet_dependencies = [MemoryDep('buf0', c0, {c0: 256}, None)]
-    buf1.met_dependencies = []
-    buf1.users = [NodeUser(node=ExternKernelSchedulerNode(name='buf2'), can_inplace=False, is_weak=False)]
-    buf1.group.device = cpu
-    buf1.group.iteration = ((256,), ())
-    buf1.sizes = ([256], [])
-    buf0_layout = FixedLayout('cpu', torch.float32, size=[16, 16], stride=[16, 1])
-    buf1_layout = FixedLayout('cpu', torch.float32, size=[16, 16], stride=[16, 1])
-    class buf1_loop_body:
-        var_ranges = {y0: 256}
-        index0 = y0
-        def body(self, ops):
-            get_index = self.get_index('index0')
-            load = ops.load('buf0', get_index)
-            constant = ops.constant(2.0, torch.float32)
-            add = ops.add(load, constant)
-            get_index_1 = self.get_index('index0')
-            store = ops.store('buf1', get_index_1, add, None)
-            return store
-
-
-buf2: ExternKernelSchedulerNode(ExternKernelOut)
-buf2.writes = [StarDep(name='buf2', mode=None)]
-buf2.unmet_dependencies = [StarDep(name='buf1', mode=None)]
-buf2.met_dependencies = [StarDep(name='arg1_1', mode=None)]
-buf2.users = [NodeUser(node=OUTPUT, can_inplace=False, is_weak=False)]
-buf2.node.kernel = extern_kernels.mm""",
-=======
 op0_op1: FusedSchedulerNode(SchedulerNode,SchedulerNode)
 op0_op1.writes = [MemoryDep('buf0', c0, {c0: 256}, None), MemoryDep('buf1', c0, {c0: 256}, None)]
 op0_op1.unmet_dependencies = []
@@ -268,7 +197,6 @@
     buf2.users = [NodeUser(node=OUTPUT, can_inplace=False, is_weak=False)]
 ]
 op2.node.kernel = extern_kernels.mm""",
->>>>>>> f34ab873
         )
         # intentionally only cleanup on success so debugging test is easier
         shutil.rmtree(filename)
