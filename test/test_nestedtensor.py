# Owner(s): ["module: nestedtensor"]

import io
import itertools
import math
import sys
import unittest
from functools import partial
from typing import Optional, Tuple

import numpy as np

import torch
import torch._dynamo
import torch._dynamo.testing
import torch.nn
import torch.nn.functional as F
from torch.nested._internal.nested_tensor import (
    buffer_from_jagged,
    jagged_from_list,
    nested_view_from_values_offsets,
    NestedTensor,
    ViewNestedFromBuffer,
)
from torch.testing._internal.common_cuda import (
    PLATFORM_SUPPORTS_FUSED_ATTENTION,
    SM70OrLater,
    SM80OrLater,
)
from torch.testing._internal.common_device_type import (
    dtypes,
    dtypesIfCUDA,
    instantiate_device_type_tests,
    onlyCPU,
    onlyCUDA,
    PYTORCH_CUDA_MEMCHECK,
    skipCUDAIf,
    skipCUDAIfRocm,
    skipMeta,
)
from torch.testing._internal.common_dtype import floating_types_and_half
from torch.testing._internal.common_utils import (
    decorateIf,
    freeze_rng_state,
    gradcheck,
    instantiate_parametrized_tests,
    IS_FBCODE,
    IS_WINDOWS,
    markDynamoStrictTest,
    parametrize,
    run_tests,
    skipIfSlowGradcheckEnv,
    skipIfTorchDynamo,
    subtest,
    TEST_WITH_ROCM,
    TestCase,
    xfailIfTorchDynamo,
)
from torch.utils.checkpoint import checkpoint, create_selective_checkpoint_contexts


# Tests are ported from pytorch/nestedtensor.
# This makes porting as_nested_tensor easier in the future.


def _iter_constructors():
    # yield as_nested_tensor
    yield torch.nested.nested_tensor


# Returns True if the function recompiles between inputs1 and inputs2 with the
# specified dynamic setting.
def _recompiles_for_inputs(fn, inputs1, inputs2, dynamic=True):
    compile_count = [0]

    def counter(gm, example_inputs):
        compile_count[0] += 1
        return gm

    compiled_f = torch.compile(fn, fullgraph=True, backend=counter, dynamic=dynamic)
    compiled_f(*inputs1)
    compiled_f(*inputs2)
    return compile_count[0] > 1


# Helper function to generate a pair of random nested tensors
# one is contiguous, the other is not, but they appear to have same entries
# an output nested tensor consists of
# * `len(ragged_sizes)` matrices
# * matrices[i].shape == (20, ragged_sizes[i])


def random_nt_noncontiguous_pair(ragged_sizes, device="cpu", dtype=torch.float16):
    xs = []
    for size in ragged_sizes:
        xs.append(torch.randn((size, 20), device=device, dtype=dtype))
    # contiguous nested tensor
    ys = []
    for x in xs:
        ys.append(x.transpose(-1, -2))
    nt_contiguous = torch.nested.nested_tensor(ys)
    # noncontiguous nested tensor
    n = len(ragged_sizes)
    nt_noncontiguous = torch.nested.nested_tensor(xs).transpose(-1, -2)
    return nt_contiguous, nt_noncontiguous


# Helper functions to pad a noncontiguous nested tensor
# can be replaced once to_padded_tensor supports noncontiguous memory


def noncontiguous_to_padded_tensor(input, shape=None):
    tensors = input.unbind()
    ntensors = len(tensors)
    assert ntensors > 0
    if shape is None:
        shape = []
        for size in tensors[0].shape:
            shape.append(size)
        for i in range(1, ntensors):
            new_shape = tensors[i].shape
            for j in range(len(shape)):
                shape[j] = max(shape[j], new_shape[j])
        shape = [ntensors] + shape
    result = tensors[0].new_zeros(shape)
    for itensor in range(ntensors):
        tensor = tensors[itensor]
        view = result[itensor]
        for idim in range(tensor.dim()):
            view = view.narrow(idim, 0, tensor.size(idim))
        view.copy_(tensor)
    return result


# Helper function to generate a random nested tensor


def random_nt(
    device,
    dtype,
    num_tensors,
    max_dims,
    min_dims=None,
    layout=torch.strided,
    require_non_empty=True,
):
    if min_dims is None:
        min_dims = tuple([0] * len(max_dims))

    assert len(max_dims) == len(min_dims)
    for min_dim, max_dim in zip(min_dims, max_dims):
        assert max_dim > min_dim, "random_nt: max_dim must be greater than min_dim"
        assert min_dim >= 0, "random_nt: min_dim must be non-negative"
        if require_non_empty:
            assert not (
                min_dim == 0 and max_dim == 1
            ), "random_nt: zero cannot be the only possible value if require_non_empty is True"

    if require_non_empty:
        # Select a random idx that will be required to be non-empty
        non_zero_idx = torch.randint(low=0, high=num_tensors, size=(1,)).item()

    ts1 = []
    for i, _ in enumerate(range(num_tensors)):
        tensor_dims = []
        for min_dim, max_dim in zip(min_dims, max_dims):
            new_min_dim = min_dim
            if require_non_empty and i == non_zero_idx and min_dim == 0:
                new_min_dim = 1
            tensor_dims.append(
                torch.randint(low=new_min_dim, high=max_dim, size=(1,)).item()
            )
        t1 = torch.randn(tensor_dims, device=device, dtype=dtype)
        ts1.append(t1)

    return torch.nested.nested_tensor(ts1, device=device, dtype=dtype, layout=layout)


# Alternate approach to generating a random NT.
# dims should be something like [5, None, 10], with None indicating that a
# random ragged structure should be used
def random_nt_from_dims(
    dims, device=None, dtype=None, layout=torch.strided, requires_grad=False
):
    sizes = [
        [
            d if d is not None else torch.randint(2, 10, size=(1,)).item()
            for d in dims[1:]
        ]
        for d in range(dims[0])
    ]
    return torch.nested.nested_tensor(
        [torch.randn(*size) for size in sizes],
        device=device,
        dtype=dtype,
        layout=layout,
        requires_grad=requires_grad,
    )


# Creates an NT matching another NT's number of components and
# shape / ragged structure for all dims specified to be -1.
def random_nt_from_similar(other, dims=None):
    if dims is None:
        return torch.randn_like(other)
    assert len(dims) == other.dim()
    assert dims[0] == -1 or dims[0] == other.size(0)

    ret_sizes = []
    for t in other.unbind():
        other_size = t.shape
        ret_size = []
        for i, d in enumerate(dims[1:]):
            if d == -1:
                ret_size.append(other_size[i])
            else:
                ret_size.append(d)
        ret_sizes.append(ret_size)

    return torch.nested.nested_tensor(
        [torch.randn(*size) for size in ret_sizes], device=other.device
    )


# makes naming nice for tests that parametrize over layout.
def layout_name(layout):
    # e.g. "torch.jagged" -> "jagged"
    return layout.__repr__().split(".")[-1]


def get_op_name(layout):
    # e.g. "<OpOverload(op='aten.sum', overload='dim_IntList')>" -> "sum"
    return layout.__name__.split(".")[0].split("_")[-1]


# Helper function for test_dummy_mha_with_nt
@torch.fx.wrap
def convert_dense_to_nested_tensor(values):
    offsets = torch.arange(
        0, values.shape[0] * values.shape[1] + 1, values.shape[1], device=values.device
    )
    metadata_cache = {"max_seqlen": values.shape[1], "min_seqlen": 1}
    nt = ViewNestedFromBuffer.apply(
        values.view(-1, values.shape[-1]), offsets, metadata_cache
    )
    return nt


# Helper function for test_dummy_mha_with_nt
@torch.fx.wrap
def convert_jagged_to_nested_tensor(
    values: torch.Tensor, offsets: torch.Tensor, max_length: int
) -> torch.Tensor:
    metadata_cache = {"max_seqlen": max_length, "min_seqlen": 1}
    nt = ViewNestedFromBuffer.apply(values, offsets, metadata_cache)
    return nt


# Helper function for test_dummy_mha_with_nt
@torch.fx.wrap
def convert_nt_to_jagged(nt):
    return buffer_from_jagged(nt)


@markDynamoStrictTest
class TestNestedTensor(TestCase):
    @parametrize("batch_size", [2, 4])
    @parametrize("max_seq_len", [3, 5])
    @parametrize("vocab_size", [10, 20])
    def test_2d_nested_tensor(self, batch_size, max_seq_len, vocab_size):
        data = []
        nested_tensor_ref_list = []
        for _ in range(batch_size):
            if max_seq_len == 0:
                length = 0
            else:
                length = np.random.randint(low=1, high=max_seq_len)
            row = list(np.random.randint(low=0, high=vocab_size, size=(length,)))
            data.append(row)
            nested_tensor_ref_list.append(torch.Tensor(row))
        nested_tensor = torch.nested.nested_tensor(data, dtype=torch.int64)
        nested_tensor_list = nested_tensor.unbind()
        for id in range(batch_size):
            self.assertEqual(
                nested_tensor_list[id], nested_tensor_ref_list[id].type(torch.int64)
            )

    @parametrize("batch_size", [2, 4])
    @parametrize("max_seq_len", [3, 5])
    @parametrize("vocab_size", [10, 20])
    def test_3d_nested_tensor(self, batch_size, max_seq_len, vocab_size):
        data = []
        nested_tensor_ref_list = []
        for _ in range(batch_size):
            if max_seq_len == 0:
                length = 0
            else:
                length = np.random.randint(low=1, high=max_seq_len)
            row = list(np.random.randint(low=0, high=vocab_size, size=(length,)))
            row = [list(item * np.arange(max_seq_len)) for item in row]
            data.append(row)
            nested_tensor_ref_list.append(torch.Tensor(row))
        nested_tensor = torch.nested.nested_tensor(data, dtype=torch.int64)
        nested_tensor_list = nested_tensor.unbind()
        for id in range(batch_size):
            self.assertEqual(
                nested_tensor_list[id], nested_tensor_ref_list[id].type(torch.int64)
            )

    @parametrize("batch_size", [2, 4])
    @parametrize("max_seq_len", [3, 5])
    @parametrize("vocab_size", [10, 20])
    def test_3d_nested_tensor_float(self, batch_size, max_seq_len, vocab_size):
        data = []
        nested_tensor_ref_list = []
        for _ in range(batch_size):
            if max_seq_len == 0:
                length = 0
            else:
                length = np.random.randint(low=1, high=max_seq_len)
            row = list(
                np.random.randint(low=0, high=vocab_size, size=(length,)).astype(float)
            )
            row = [list(item * np.arange(max_seq_len)) for item in row]
            data.append(row)
            nested_tensor_ref_list.append(torch.Tensor(row))
        nested_tensor = torch.nested.nested_tensor(data, dtype=torch.float)
        nested_tensor_list = nested_tensor.unbind()
        for id in range(batch_size):
            self.assertEqual(
                nested_tensor_list[id], nested_tensor_ref_list[id].type(torch.float)
            )

    @torch.inference_mode()
    def _test_unbind_case(self, a, b):
        nt = torch.nested.nested_tensor([a, b])
        a1, b1 = nt.unbind()
        self.assertTrue(a is not a1)
        self.assertTrue(b is not b1)

        nt = torch.nested.nested_tensor([a, b], dtype=a.dtype)
        a1, b1 = nt.unbind(0)
        self.assertEqual(a, a1)
        self.assertEqual(b, b1)

        a = torch.randn((2, 3)).add_(1)
        nt = torch.nested.nested_tensor([a])
        self.assertEqual(a, nt.unbind(0)[0])

    @torch.inference_mode()
    def test_unbind_0(self):
        self._test_unbind_case(
            torch.tensor([1, 2]),
            torch.tensor([7, 8]),
        )

    @torch.inference_mode()
    def test_unbind_1(self):
        self._test_unbind_case(
            torch.tensor([1]),
            torch.tensor([7]),
        )

    @torch.inference_mode()
    def test_unbind_3(self):
        self._test_unbind_case(
            torch.tensor([1.0]),
            torch.tensor([]),
        )

    @torch.inference_mode()
    def test_unbind_4(self):
        self._test_unbind_case(
            torch.tensor([]),
            torch.tensor([]),
        )

    @torch.inference_mode()
    def test_unbind_dim(self):
        def _test_fn(unbind_fn):
            a = torch.rand(3, 2)
            b = torch.rand(2, 3)
            nt = torch.nested.nested_tensor([a, b])
            self.assertRaises(RuntimeError, lambda: unbind_fn(nt, 1))

        # Both of these tests are necessary, because we're using
        # torch_function.
        _test_fn(lambda x, dim: x.unbind(dim))
        # TODO: Re-enable this once using torch_dispatch
        # _test_fn(lambda x, dim: torch.unbind(x, dim))

    @torch.inference_mode()
    def test_nested_tensor(self):
        self.assertRaises(
            TypeError, lambda: torch.nested.nested_tensor(torch.tensor([3.0]))
        )
        self.assertRaises(TypeError, lambda: torch.nested.nested_tensor(4.0))

    @torch.inference_mode()
    def test_nested_tensor_matching_dim(self):
        self.assertRaisesRegex(
            RuntimeError,
            "Found dimension 1 for Tensor at index 1 and dimension 0 for Tensor at index 0.",
            lambda: torch.nested.nested_tensor([torch.tensor(1.0), torch.tensor([])]),
        )
        self.assertRaisesRegex(
            RuntimeError,
            "Found dimension 1 for Tensor at index 2 and dimension 0 for Tensor at index 1.",
            lambda: torch.nested.nested_tensor(
                [torch.tensor(1.0), torch.tensor(2.0), torch.tensor([])]
            ),
        )

    @torch.inference_mode()
    def test_default_nested_tensor(self):
        self.assertRaises(TypeError, lambda: torch.nested.nested_tensor())
        default_nested_tensor = torch.nested.nested_tensor([])
        default_tensor = torch.tensor([])
        # self.assertEqual(default_nested_tensor.nested_dim(), 1)
        # self.assertEqual(default_nested_tensor.nested_size(), ())
        self.assertEqual(default_nested_tensor.dim(), default_tensor.dim())
        self.assertEqual(default_nested_tensor.layout, default_tensor.layout)
        self.assertEqual(default_nested_tensor.device, default_tensor.device)
        self.assertEqual(default_nested_tensor.dtype, default_tensor.dtype)
        self.assertEqual(
            default_nested_tensor.requires_grad, default_tensor.requires_grad
        )
        self.assertIsNone(default_tensor.grad)
        # TODO: Re-enable once we have a performance driven
        # use case and implementation.
        # self.assertEqual(default_nested_tensor.is_pinned(),
        #                  default_tensor.is_pinned())

    @torch.inference_mode()
    def test_dim(self):
        for constructor in _iter_constructors():
            a1 = constructor([])
            self.assertEqual(a1.dim(), 1)
            a1 = constructor([torch.tensor(3.0)])
            self.assertEqual(a1.dim(), 1)
            a1 = constructor([torch.tensor([1, 2, 3, 4])])
            self.assertEqual(a1.dim(), 2)

    @unittest.skipIf(IS_FBCODE, "numel is not virtual in fbcode.")
    @torch.inference_mode()
    def test_numel(self):
        for constructor in _iter_constructors():
            a1 = constructor([])
            self.assertEqual(a1.numel(), 0)
            a1 = constructor([torch.tensor(3.0), torch.tensor(4.0)])
            self.assertEqual(a1.numel(), 2)
            a1 = constructor([torch.randn(2, 2, 2)])
            self.assertEqual(a1.numel(), 8)
            a1 = constructor([torch.randn([1, 2, 3]), torch.randn(3, 2, 1)])
            self.assertEqual(a1.numel(), 12)
            a1 = constructor([torch.randn([1, 1, 3]), torch.randn(3, 2, 4)])
            self.assertEqual(a1.numel(), 27)
            a1 = constructor([torch.randn([5, 5, 5]), torch.randn(6, 6, 6)])
            self.assertEqual(a1.numel(), 341)

            # Interesting edge case
            a1 = constructor([torch.randn([1, 2, 3]), torch.randn(1, 2, 0)])
            self.assertEqual(a1.numel(), 6)

    @torch.inference_mode()
    def test_size(self):
        for constructor in _iter_constructors():
            a1 = constructor([])
            self.assertRaisesRegex(
                RuntimeError,
                "NestedTensorImpl doesn't support sizes",
                lambda: a1.size(),
            )

    def test_size_dim(self):
        a = torch.nested.nested_tensor([])
        self.assertEqual(a.size(0), 0)

        a = torch.nested.nested_tensor([torch.tensor(1)])
        self.assertEqual(a.size(0), 1)

        a = torch.nested.nested_tensor([torch.tensor(1), torch.tensor(2)])
        self.assertEqual(a.size(0), 2)

        a = torch.nested.nested_tensor([torch.rand(1, 2), torch.rand(1, 8)])
        self.assertEqual(a.size(0), 2)
        self.assertEqual(a.size(1), 1)
        self.assertRaisesRegex(
            RuntimeError,
            "Given dimension 2 is irregular and does not have a size",
            lambda: a.size(2),
        )

        a = torch.nested.nested_tensor([torch.rand(3, 4), torch.rand(5, 4)])
        self.assertEqual(a.size(0), 2)
        self.assertRaisesRegex(
            RuntimeError,
            "Given dimension 1 is irregular and does not have a size",
            lambda: a.size(1),
        )
        self.assertEqual(a.size(2), 4)

    @unittest.skipIf(IS_FBCODE, "stride is not virtual in fbcode.")
    @torch.inference_mode()
    def test_stride(self):
        for constructor in _iter_constructors():
            a1 = constructor([])
            self.assertRaisesRegex(
                RuntimeError,
                "NestedTensorImpl doesn't support strides",
                lambda: a1.stride(),
            )

    @unittest.skipIf(IS_FBCODE, "is_contiguous is not virtual in fbcode.")
    @torch.inference_mode()
    def test_is_contiguous(self):
        # Test empty case
        nt_empty = torch.nested.nested_tensor([])
        assert nt_empty.is_contiguous()
        self.assertEqual(nt_empty, nt_empty.contiguous())

        nt_contiguous, nt_noncontiguous = random_nt_noncontiguous_pair((2, 3, 6, 7))

        # Test contiguous case
        assert nt_contiguous.is_contiguous()
        self.assertEqual(nt_contiguous, nt_contiguous.contiguous())

        # Test non_contiguous case
        assert not nt_noncontiguous.is_contiguous()
        self.assertEqual(nt_contiguous, nt_noncontiguous.contiguous())

        # Test querying by memory_format
        self.assertTrue(
            nt_contiguous.is_contiguous(memory_format=torch.contiguous_format)
        )
        self.assertTrue(
            not nt_noncontiguous.is_contiguous(memory_format=torch.contiguous_format)
        )

    @torch.inference_mode()
    def test_repr_string(self):
        a = torch.nested.nested_tensor([])
        expected = "nested_tensor([\n\n])"
        self.assertEqual(str(a), expected)
        self.assertEqual(repr(a), expected)

        a = torch.nested.nested_tensor([torch.tensor(1.0)])
        expected = "nested_tensor([\n  tensor(1.)\n])"
        self.assertEqual(str(a), expected)
        self.assertEqual(repr(a), expected)

        a = torch.nested.nested_tensor([torch.tensor([[1, 2]]), torch.tensor([[4, 5]])])
        expected = "nested_tensor([\n  tensor([[1, 2]]),\n  tensor([[4, 5]])\n])"
        self.assertEqual(str(a), expected)
        self.assertEqual(repr(a), expected)

    def test_to_padded_tensor_on_empty_tensor(self):
        nt = torch.nested.nested_tensor([])
        empty = torch.nested.to_padded_tensor(nt, 4)
        self.assertEqual(empty, torch.tensor([]))

    def test_nested_namespace(self):
        nt = torch.nested.nested_tensor([torch.randn(2, 3), torch.randn(4, 5)])
        result = nt.to_padded_tensor(4)
        nested_namespace_result = torch.nested.to_padded_tensor(nt, 4)
        self.assertEqual(result, nested_namespace_result)

    def test_to(self):
        ntensors = 4
        nt = random_nt(torch.device("cpu"), torch.float32, ntensors, (4, 4))

        def test_copy_behavior(t, non_blocking=False):
            self.assertIs(t, t.to(t, non_blocking=non_blocking))
            self.assertIs(t, t.to(t.dtype, non_blocking=non_blocking))
            self.assertIs(t, t.to(torch.empty_like(t), non_blocking=non_blocking))
            self.assertIsNot(t, t.to(t, non_blocking=non_blocking, copy=True))
            self.assertIsNot(t, t.to(t.dtype, non_blocking=non_blocking, copy=True))
            self.assertIsNot(
                t, t.to(torch.empty_like(t), non_blocking=non_blocking, copy=True)
            )

            devices = [t.device]
            if t.device.type == "cuda":
                if t.device.index == -1:
                    devices.append(f"cuda:{torch.cuda.current_device()}")
                elif t.device.index == torch.cuda.current_device():
                    devices.append("cuda")
            for device in devices:
                self.assertIs(t, t.to(device, non_blocking=non_blocking))
                self.assertIs(t, t.to(device, t.dtype, non_blocking=non_blocking))
                self.assertIsNot(t, t.to(device, non_blocking=non_blocking, copy=True))
                self.assertIsNot(
                    t, t.to(device, t.dtype, non_blocking=non_blocking, copy=True)
                )

        test_copy_behavior(nt)
        self.assertEqual(nt.device, nt.to("cpu").device)
        self.assertEqual(nt.device, nt.to("cpu", dtype=torch.float32).device)
        self.assertIs(torch.float32, nt.to("cpu", dtype=torch.float32).dtype)
        self.assertEqual(nt.device, nt.to(torch.float32).device)
        self.assertIs(torch.float32, nt.to(dtype=torch.float32).dtype)

        def test_data_ptr(getter):
            self.assertEqual(getter(nt), getter(nt.to("cpu")))
            self.assertEqual(
                getter(nt), getter(nt.to(dtype=nt.dtype, device=nt.device, copy=False))
            )
            self.assertEqual(getter(nt), getter(nt.to("cpu", copy=False)))
            self.assertNotEqual(getter(nt), getter(nt.to("cpu", copy=True)))

        test_data_ptr(lambda nt: nt.data_ptr())

        if torch.cuda.is_available():
            for non_blocking in [True, False]:
                for cuda in [
                    "cuda",
                    "cuda:0" if torch.cuda.device_count() == 1 else "cuda:1",
                ]:
                    nt2 = random_nt(cuda, torch.float32, ntensors, (4, 4))
                    test_copy_behavior(nt2, non_blocking)
                    self.assertEqual(
                        nt2.device, nt2.to(cuda, non_blocking=non_blocking).device
                    )
                    self.assertEqual(
                        nt.device, nt2.to("cpu", non_blocking=non_blocking).device
                    )
                    self.assertEqual(
                        nt2.device, nt.to(cuda, non_blocking=non_blocking).device
                    )
                    self.assertIs(
                        torch.int32,
                        nt2.to(
                            "cpu", dtype=torch.int32, non_blocking=non_blocking
                        ).dtype,
                    )
                    self.assertEqual(
                        nt.device,
                        nt2.to(
                            "cpu", dtype=torch.int32, non_blocking=non_blocking
                        ).device,
                    )
                    self.assertIs(torch.int32, nt2.to(dtype=torch.int32).dtype)
                    self.assertEqual(nt2.device, nt2.to(dtype=torch.int32).device)

    def test_copy_(self):
        ntensors = 4
        nt = random_nt(torch.device("cpu"), torch.float32, ntensors, (4, 4))
        nt_copy = torch.empty_like(nt)
        nt_copy.copy_(nt)

        for nt_ub, nt_copy_ub in zip(nt.unbind(), nt_copy):
            self.assertEqual(nt_ub, nt_copy_ub)

        nt_error = torch.nested.nested_tensor([torch.tensor([0, 0])])
        self.assertRaisesRegex(
            RuntimeError,
            "copy_ only supports tensors that are the same size for Nested implementations",
            lambda: nt_error.copy_(nt),
        )

        if torch.cuda.is_available():
            nt = random_nt(torch.device("cuda"), torch.float32, ntensors, (4, 4))
            nt_copy = torch.empty_like(nt, device=torch.device("cpu"))
            nt_copy.copy_(nt, non_blocking=True)
            torch.cuda.current_stream(torch.cuda.current_device()).synchronize()
            for nt_ub, nt_copy_ub in zip(nt.unbind(), nt_copy):
                self.assertEqual(nt_ub, nt_copy_ub)

            nt_copy = torch.empty_like(nt, device=torch.device("cpu"))
            nt_copy.copy_(nt, non_blocking=False)
            for nt_ub, nt_copy_ub in zip(nt.unbind(), nt_copy):
                self.assertEqual(nt_ub, nt_copy_ub)

    def test_fill_(self):
        ntensors = 4
        nt = random_nt(torch.device("cpu"), torch.float32, ntensors, (4, 4))
        nt.fill_(10.0)
        for nt_ub in nt.unbind():
            t = torch.empty_like(nt_ub)
            t.fill_(10.0)
            self.assertEqual(nt_ub, t)

        fill_tensor = torch.tensor([11.0])
        self.assertRaisesRegex(
            RuntimeError,
            "fill_ only supports 0-dimension value tensor",
            lambda: nt.fill_(fill_tensor),
        )

        nt.fill_(fill_tensor[0])
        for nt_ub in nt.unbind():
            t = torch.empty_like(nt_ub)
            t.fill_(11.0)
            self.assertEqual(nt_ub, t)

    def test_zero_(self):
        ntensors = 4
        nt = random_nt(torch.device("cpu"), torch.float32, ntensors, (4, 4))
        nt.zero_()
        for nt_ub in nt.unbind():
            t = torch.empty_like(nt_ub)
            t.fill_(0.0)
            self.assertEqual(nt_ub, t)

    @parametrize(
        "func",
        [torch.ones_like, torch.zeros_like, torch.randn_like],
        name_fn=lambda f: f.__name__,
    )
    def test_like_functions(self, func):
        ntensors = 4
        nt = random_nt(torch.device("cpu"), torch.float32, ntensors, (4, 4))
        torch.manual_seed(1)
        nt_like = func(nt)

        torch.manual_seed(1)
        for nt_ub in nt_like.unbind():
            t_like = func(nt_ub)
            self.assertEqual(nt_ub, t_like)

    def test_cat(self):
        # dim=0 success case
        # No constraints on ragged structures matching.
        x = random_nt_from_dims([5, None, 10])
        y = random_nt_from_dims([3, 4, None])
        output = torch.cat([x, y], dim=0)
        for out_component, xy_component in zip(
            output.unbind(), itertools.chain(x.unbind(), y.unbind())
        ):
            self.assertEqual(out_component, xy_component)

        # dim=-1 success case
        # shape (B, *, D)
        x = random_nt_from_dims([5, None, 10])
        # shape (B, *, D'); same structure as x but dim=-1 differs
        y = random_nt_from_similar(x, dims=[-1, -1, 8])
        # should be shape (B, *, D + D') when supported
        output = torch.cat([x, y], dim=-1)
        for out_component, x_component, y_component in zip(
            output.unbind(), x.unbind(), y.unbind()
        ):
            self.assertEqual(
                out_component, torch.cat([x_component, y_component], dim=-1)
            )

        # dim between 0 and -1 success case
        x = random_nt_from_dims([5, None, 2, 3])
        # same structure as x but dim=2 differs
        y = random_nt_from_similar(x, dims=[-1, -1, 4, -1])
        output = torch.cat([x, y], dim=2)
        for out_component, x_component, y_component in zip(
            output.unbind(), x.unbind(), y.unbind()
        ):
            self.assertEqual(
                out_component, torch.cat([x_component, y_component], dim=1)
            )

        # error case: mixed NT / dense inputs
        x = random_nt_from_dims([5, None, 2])
        y = torch.randn(5, 3, 2)
        with self.assertRaisesRegex(
            RuntimeError, "expected each tensor in given list to be nested"
        ):
            torch.cat([x, y], dim=-1)

        # error case: NTs with different dims
        x = random_nt_from_dims([5, None, 2])
        y = random_nt_from_dims([5, None, 2, 3])
        with self.assertRaisesRegex(
            RuntimeError,
            "expected all nested tensors to have matching ragged structures outside of the concatenated dim",
        ):
            torch.cat([x, y], dim=-1)

        # error case: non-contiguous NT
        x, y = random_nt_noncontiguous_pair((2, 3, 4), dtype=torch.float32)
        # transpose to put ragged dim next to batch dim
        x, y = x.transpose(-2, -1), y.transpose(-2, -1)
        with self.assertRaisesRegex(
            RuntimeError, "only contiguous nested tensors are supported"
        ):
            torch.cat([x, y], dim=-1)

        # error case: multiple ragged dims in inputs
        x = random_nt_from_dims([5, None, None, 2])
        y = random_nt_from_similar(x)
        with self.assertRaisesRegex(
            RuntimeError,
            "only nested tensors with a single ragged dim next to the batch dim are supported",
        ):
            torch.cat([x, y], dim=-1)

        # error case: ragged dim not next to batch dim
        x = random_nt_from_dims([5, 2, None])
        y = random_nt_from_similar(x)
        with self.assertRaisesRegex(
            RuntimeError,
            "only nested tensors with a single ragged dim next to the batch dim are supported",
        ):
            torch.cat([x, y], dim=1)

        # error case: NTs with different batch sizes
        x = random_nt_from_dims([5, None, 2])
        y = random_nt_from_dims([3, None, 2])
        with self.assertRaisesRegex(
            RuntimeError,
            "expected all nested tensors to have matching ragged structures outside of the concatenated dim",
        ):
            torch.cat([x, y], dim=-1)

        # error case: NTs with different ragged structures
        x = torch.nested.nested_tensor(
            [
                torch.randn(2, 6),
                torch.randn(4, 6),
                torch.randn(5, 6),
            ]
        )
        y = torch.nested.nested_tensor(
            [
                torch.randn(5, 6),
                torch.randn(4, 6),
                torch.randn(2, 6),
            ]
        )
        with self.assertRaisesRegex(
            RuntimeError,
            "expected all nested tensors to have matching ragged structures outside of the concatenated dim",
        ):
            torch.cat([x, y], dim=-1)


@markDynamoStrictTest
class TestNestedTensorDeviceType(TestCase):
    # Helper function to generate a pair of random nested tensors
    # the 2 nested tensors have same shapes
    def random_nt_pair(self, device, dtype, num_tensors, max_dims):
        ts1 = []
        ts2 = []
        for _ in range(num_tensors):
            tensor_dims = tuple(
                [
                    torch.randint(low=0, high=max_dim, size=(1,)).item()
                    for max_dim in max_dims
                ]
            )
            t1 = torch.randn(tensor_dims, device=device, dtype=dtype)
            t2 = torch.randn(tensor_dims, device=device, dtype=dtype)
            ts1.append(t1)
            ts2.append(t2)
        return (
            torch.nested.nested_tensor(ts1, device=device, dtype=dtype),
            torch.nested.nested_tensor(ts2, device=device, dtype=dtype),
        )

    @dtypes(*floating_types_and_half())
    def test_detach(self, device, dtype):
        a = torch.randn(2, 4, device=device, dtype=dtype, requires_grad=False)
        b = torch.randn(5, 4, device=device, dtype=dtype, requires_grad=False)
        x = torch.nested.nested_tensor([a, b], requires_grad=True)

        x_detach = x.detach()

        z = x_detach * 4
        self.assertFalse(x_detach.requires_grad)
        self.assertFalse(z.requires_grad)

        a = torch.randn(2, 4, device=device, dtype=dtype, requires_grad=True)
        b = torch.randn(5, 4, device=device, dtype=dtype, requires_grad=True)
        x = torch.nested.as_nested_tensor([a, b])

        y = x * 2
        y = y.detach()
        self.assertFalse(y.requires_grad)
        self.assertIsNone(y.grad_fn)

        z = x + y
        torch.nested.to_padded_tensor(z, 0).sum().backward()
        # This is an incorrect gradient, but we assume that's what the user
        # wanted. detach() is an advanced option.
        self.assertEqual(a.grad, torch.ones(2, 4, device=device, dtype=dtype))
        self.assertEqual(b.grad, torch.ones(5, 4, device=device, dtype=dtype))

    @dtypes(torch.float, torch.float16, torch.double)
    def test_unbind_noncontiguous(self, device, dtype):
        nt_contiguous, nt_noncontiguous = random_nt_noncontiguous_pair(
            (2, 3, 6, 7), device, dtype
        )
        ub_contiguous = nt_contiguous.unbind()
        ub_noncontiguous = nt_noncontiguous.unbind()
        self.assertEqual(len(ub_contiguous), len(ub_noncontiguous))
        n = len(ub_contiguous)
        for i in range(n):
            self.assertEqual(ub_contiguous[i], ub_noncontiguous[i])

    @dtypes(torch.float)
    @skipMeta
    def test_to_then_from_padded_tensor_no_transform0213(self, device, dtype):
        t = torch.randn(4, 4, 4, device=device, dtype=dtype)
        ts = list(torch.unbind(t))
        ts[0] = ts[0][:-1]
        nt = torch.nested.nested_tensor(ts, device=device, dtype=dtype)
        padded = torch.nested.to_padded_tensor(nt, 0)

        nt_to = torch._nested_from_padded_and_nested_example(padded, nt)

        for t1, t2 in zip(nt.unbind(), nt_to.unbind()):
            self.assertEqual(t1, t2)
        self.assertEqual(nt.device, nt_to.device)

    @dtypes(torch.float)
    @dtypesIfCUDA(torch.float, torch.half)
    @skipMeta
    @torch.inference_mode()
    def test_layer_norm(self, device, dtype):
        def _test(size):
            # Simple shapes test
            t0 = torch.randn(2, size, device=device, dtype=dtype, requires_grad=False)
            t1 = torch.randn(2, size, device=device, dtype=dtype, requires_grad=False)
            ts = [t0, t1, t0, t1]
            nt = torch.nested.nested_tensor(ts, device=device, dtype=dtype)
            layer_norm = torch.nn.LayerNorm(size, device=device, dtype=dtype)
            nt_result = layer_norm(nt)
            for nt_subresult, t in zip(nt_result.unbind(), ts):
                t_result = layer_norm(t.reshape(1, -1, size).squeeze(0))
                self.assertEqual(nt_subresult, t_result)

            # More complex nt test with different lengths for each tensor
            t0 = torch.randn(4, size, device=device, dtype=dtype, requires_grad=False)
            t1 = torch.randn(10, size, device=device, dtype=dtype, requires_grad=False)
            t2 = torch.randn(7, size, device=device, dtype=dtype, requires_grad=False)
            ts = [t0, t1, t2, t0, t2]
            nt = torch.nested.nested_tensor(ts, device=device, dtype=dtype)
            layer_norm = torch.nn.LayerNorm(size, device=device, dtype=dtype)
            nt_result = layer_norm(nt)
            for nt_subresult, t in zip(nt_result.unbind(), ts):
                t_result = layer_norm(t.reshape(1, -1, size).squeeze(0))
                self.assertEqual(nt_subresult, t_result)

            if size <= 128:
                # Test with multidimensional tensors after irregular dim
                # (run only with smaller dimensions to ensure fast execution)
                t0 = torch.randn(
                    4, size, size, 4, device=device, dtype=dtype, requires_grad=False
                )
                t1 = torch.randn(
                    10, size, size, 4, device=device, dtype=dtype, requires_grad=False
                )
                t2 = torch.randn(
                    7, size, size, 4, device=device, dtype=dtype, requires_grad=False
                )
                ts = [t0, t1, t2, t0, t2]
                nt = torch.nested.nested_tensor(ts, device=device, dtype=dtype)
                layer_norm = torch.nn.LayerNorm(
                    (size, size, 4), device=device, dtype=dtype
                )
                nt_result = layer_norm(nt)
                for nt_subresult, t in zip(nt_result.unbind(), ts):
                    t_result = layer_norm(t.reshape(1, -1, size, size, 4).squeeze(0))
                    self.assertEqual(nt_subresult, t_result)

                # Test where the normalizing dimensions are not all
                layer_norm = torch.nn.LayerNorm((size, 4), device=device, dtype=dtype)
                nt_result = layer_norm(nt)
                for nt_subresult, t in zip(nt_result.unbind(), ts):
                    t_result = layer_norm(t.reshape(1, -1, size, size, 4).squeeze(0))
                    self.assertEqual(nt_subresult, t_result)

        for size in (1024, 1023, 513, 512, 256, 128, 2, 4, 32):
            _test(size)

    @dtypes(torch.float)
    @dtypesIfCUDA(torch.float, torch.half)
    @skipMeta
    @torch.inference_mode()
    def test_layer_norm_breaking(self, device, dtype):
        size = 128
        t0 = torch.randn(
            4, size, size, 4, device=device, dtype=dtype, requires_grad=False
        )
        t1 = torch.randn(
            10, size, size, 4, device=device, dtype=dtype, requires_grad=False
        )
        t2 = torch.randn(
            7, size, size, 4, device=device, dtype=dtype, requires_grad=False
        )
        ts = [t0, t1, t2, t0, t2]
        nt = torch.nested.nested_tensor(ts, device=device, dtype=dtype)
        layer_norm = torch.nn.LayerNorm((4, size, size, 4), device=device, dtype=dtype)
        self.assertRaisesRegex(
            RuntimeError,
            "normalized_shape extends into irregular dimensions for the nested tensor",
            lambda: layer_norm(nt),
        )
        layer_norm = torch.nn.LayerNorm((size + 1, size, 4), device=device, dtype=dtype)
        self.assertRaisesRegex(
            RuntimeError,
            "The shape at dimension 0",
            lambda: layer_norm(nt),
        )

    @decorateIf(
        xfailIfTorchDynamo,
        # only fails in python 3.11. TODO: Ensure this is fixed once views work!
        lambda params: params["layout"] == torch.jagged and sys.version_info >= (3, 11),
    )
    @parametrize("layout", [torch.strided, torch.jagged], name_fn=layout_name)
    def test_embedding(self, device, layout):
        inputs = [
            torch.randint(100, (L,), device=device, dtype=torch.int64)
            for L in torch.randint(5, 50, (8,))
        ]
        x = torch.nested.nested_tensor(
            inputs, device=device, dtype=torch.int64, layout=layout
        )
        emb = torch.nn.Embedding(100, 8, device=device)
        y = emb(x)
        ys = y.unbind()
        for i, inp in enumerate(inputs):
            self.assertEqual(emb(inp), ys[i])

    @skipMeta
    @torch.inference_mode()
    @dtypes(*floating_types_and_half())
    def test_masked_fill(self, device, dtype):
        # nested tensor * nested tensor
        (nt, mask) = self.random_nt_pair(device, dtype, 4, (4, 4))
        mask = torch.nested.nested_tensor([m < 0 for m in mask.unbind()])
        ref = torch.nested.nested_tensor(
            [t.masked_fill(m, 0) for (t, m) in zip(nt.unbind(), mask.unbind())]
        )
        out = nt.masked_fill(mask, 0)
        self.assertEqual(ref, out)

    @dtypes(torch.float, torch.float16)
    def test_to_padded_tensor_simple(self, device, dtype):
        t = torch.randn(4, 4, 4, device=device, dtype=dtype)
        ts = list(torch.unbind(t))
        ts[0] = ts[0][:-1]
        nt = torch.nested.nested_tensor(ts, device=device, dtype=dtype)
        for padding_value in (0, 1):
            padded = torch.nested.to_padded_tensor(nt, padding_value)

            correct_output = t.clone()
            if padding_value == 0:
                correct_output[0][-1] = torch.zeros_like(correct_output[0][-1])
            else:
                correct_output[0][-1] = torch.ones_like(correct_output[0][-1])

            self.assertEqual(padded, correct_output)
            self.assertEqual(padded.device, torch.device(device))
            self.assertEqual(padded.dtype, dtype)

    @dtypes(torch.float, torch.float16)
    def test_to_padded_tensor_output_size(self, device, dtype):
        t = torch.randn(4, 4, 4, device=device, dtype=dtype)
        output_size = (4, 6, 5)
        ts = list(torch.unbind(t))
        ts[0] = ts[0][:-1]
        nt = torch.nested.nested_tensor(ts, device=device, dtype=dtype)
        for padding_value in (0, 1):
            padded = torch.nested.to_padded_tensor(
                nt, padding_value, output_size=output_size
            )
            correct_output = (
                torch.ones(output_size, device=device, dtype=dtype) * padding_value
            )
            correct_output[:4:, :4, :4] = t.clone()
            if padding_value == 0:
                correct_output[0][3] = torch.zeros_like(correct_output[0][3])
            else:
                correct_output[0][3] = torch.ones_like(correct_output[0][3])

            self.assertEqual(padded, correct_output)
            self.assertEqual(padded.device, torch.device(device))
            self.assertEqual(padded.dtype, dtype)

    @dtypes(torch.float, torch.float16, torch.double)
    def test_to_padded_tensor_dim2(self, device, dtype):
        ts = [
            torch.randn(160, device=device, dtype=dtype),
            torch.randn(1240, device=device, dtype=dtype),
            torch.randn(2400, device=device, dtype=dtype),
        ]
        nt = torch.nested.nested_tensor(ts, device=device, dtype=dtype)
        pad = 42
        correct_output = []
        for t in ts:
            next_output = torch.ones_like(ts[2]) * pad
            correct_output.append(next_output)
            next_output[: t.size(0)].copy_(t)
        correct_output = torch.stack(correct_output)
        padded = torch.nested.to_padded_tensor(nt, pad)
        self.assertEqual(padded, correct_output)

    @dtypes(torch.float, torch.float16, torch.double)
    def test_to_padded_tensor_dim3(self, device, dtype):
        ts = [
            torch.randn(16, 21, device=device, dtype=dtype),
            torch.randn(24, 32, device=device, dtype=dtype),
            torch.randn(40, 53, device=device, dtype=dtype),
        ]
        nt = torch.nested.nested_tensor(ts, device=device, dtype=dtype)
        pad = 42
        correct_output = []
        for t in ts:
            next_output = torch.ones_like(ts[2]) * pad
            correct_output.append(next_output)
            next_output[: t.size(0), : t.size(1)].copy_(t)
        correct_output = torch.stack(correct_output)
        padded = torch.nested.to_padded_tensor(nt, pad)
        self.assertEqual(padded, correct_output)

    @dtypes(torch.float, torch.float16, torch.double)
    def test_to_padded_tensor_dim4(self, device, dtype):
        ts = [
            torch.randn(16, 21, 13, device=device, dtype=dtype),
            torch.randn(24, 32, 14, device=device, dtype=dtype),
            torch.randn(40, 53, 16, device=device, dtype=dtype),
        ]
        nt = torch.nested.nested_tensor(ts, device=device, dtype=dtype)
        pad = 42
        correct_output = []
        for t in ts:
            next_output = torch.ones_like(ts[2]) * pad
            correct_output.append(next_output)
            next_output[: t.size(0), : t.size(1), : t.size(2)].copy_(t)
        correct_output = torch.stack(correct_output)
        padded = torch.nested.to_padded_tensor(nt, pad)
        self.assertEqual(padded, correct_output)

    # TODO: test noncontiguous to_padded_tensor
    # For now this tests the functionality of noncontiguous_to_padded_tensor
    # and the error message of to_padded_tensor
    # since to_padded_tensor does not support noncontiguous buffer yet
    @dtypes(torch.float, torch.float16, torch.double)
    @torch.inference_mode()
    def test_to_padded_tensor_noncontiguous(self, device, dtype):
        nt_contiguous, nt_noncontiguous = random_nt_noncontiguous_pair(
            (2, 3, 6, 7), device, dtype
        )
        # test noncontiguous_to_padded_tensor functionality
        self.assertEqual(
            torch.nested.to_padded_tensor(nt_contiguous, 0.0),
            noncontiguous_to_padded_tensor(nt_noncontiguous),
        )
        # test to_padded_tensor error message
        self.assertRaisesRegex(
            RuntimeError,
            r"for now to_padded_tensor only supports contiguous nested tensor",
            lambda: torch.nested.to_padded_tensor(nt_noncontiguous, 0.0),
        )

    @skipMeta
    def test_device_checks(self, device):
        nt = torch.nested.nested_tensor([], device=device)
        is_cuda = "cuda" in str(device)
        self.assertEqual(nt.is_cuda, is_cuda)

    @dtypes(torch.float, torch.float16, torch.double)
    def test_nested_tensor_indexing(self, device, dtype):
        # edge case: empty nested tensor
        nt0 = torch.nested.nested_tensor([])
        self.assertRaises(IndexError, lambda: nt0[0])
        # normal case
        x0 = torch.randn((2, 5), device=device, dtype=dtype)
        x1 = torch.randn((3, 4), device=device, dtype=dtype)
        nt = torch.nested.nested_tensor([x0, x1])
        # single index: only support integer in the batch dimension
        self.assertEqual(nt[0], x0)
        self.assertEqual(nt[-1], x1)
        self.assertRaises(IndexError, lambda: nt[2])
        self.assertRaises(IndexError, lambda: nt[-3])
        self.assertRaises(NotImplementedError, lambda: nt[:])
        self.assertEqual(nt[...], nt)
        # tuple of indices: only support integer in the batch dimension
        #                 + all possible indexing in the original tensor dimensions
        self.assertEqual(nt[0, 0, 0], x0[0, 0])
        self.assertEqual(nt[0, 1, :], x0[1, :])
        self.assertEqual(nt[1, ...], x1)
        self.assertRaises(IndexError, lambda: nt[1, 4, 2])
        self.assertRaises(NotImplementedError, lambda: nt[:, 1, 1])
        # test select on non-batch dimensions
        self.assertEqual(nt.select(1, 0)[0], x0.select(0, 0))
        self.assertEqual(nt.select(1, 0)[1], x1.select(0, 0))
        self.assertRaises(IndexError, lambda: nt.select(1, 3))
        self.assertEqual(nt.select(2, 0)[0], x0.select(1, 0))
        self.assertEqual(nt.select(2, 0)[1], x1.select(1, 0))
        self.assertRaises(IndexError, lambda: nt.select(2, 5))
        # make sure indexing returns a view
        nt[0].fill_(100.0)
        answer = torch.tensor(100.0, device=device, dtype=dtype).expand((2, 5))
        self.assertEqual(nt[0], answer)
        nt[1, 1, :].fill_(200.0)
        answer = torch.tensor(200.0, device=device, dtype=dtype).expand(4)
        self.assertEqual(nt[1, 1, :], answer)

        # Test that indexing works when requires_grad_(True)
        # previously this was failing because the backward kernel for select.int uses .sizes()
        nt = torch.nested.nested_tensor([x0, x1]).requires_grad_(True)
        self.assertEqual(nt[0], x0)
        self.assertEqual(nt[-1], x1)
        grad_x0 = torch.randn((2, 5), device=device, dtype=dtype)
        nt[0].backward(grad_x0)
        expected_grad = torch.nested.nested_tensor(
            [grad_x0, torch.zeros((3, 4), device=device, dtype=dtype)]
        )
        self.assertEqual(nt.grad, expected_grad)

    @parametrize(
        "func",
        [
            subtest(torch.nn.functional.relu, name="relu"),
            subtest(torch.nn.functional.relu_, name="relu_"),
            subtest(torch.nn.functional.gelu, name="gelu"),
            subtest(torch._C._nn.gelu_, name="gelu_"),
            subtest(torch.tanh, name="tanh"),
            subtest(torch.tanh_, name="tanh_"),
            subtest(torch.neg, name="neg"),
            subtest(torch.nn.functional.silu, name="silu"),
            subtest(partial(torch.nn.functional.silu, inplace=True), name="silu_"),
            subtest(torch.abs, name="abs"),
            subtest(torch.abs_, name="abs_"),
            subtest(torch.sgn, name="sgn"),
            subtest(torch.logical_not, name="logical_not"),
            subtest(torch.sin, name="sin"),
            subtest(torch.cos, name="cos"),
        ],
    )
    def test_activations(self, device, func):
        nt, nt_noncontiguous = random_nt_noncontiguous_pair(
            (2, 3, 6, 7), device=device, dtype=torch.float32
        )
        nested_result = func(nt)
        self.assertTrue(nested_result.is_nested)
        for t, t_res in zip(nt.unbind(), nested_result.unbind()):
            self.assertEqual(func(t), t_res)
        self.assertRaisesRegex(
            RuntimeError,
            "NestedTensor must be contiguous to get buffer.",
            lambda: func(nt_noncontiguous),
        )

    @parametrize("func", [subtest(torch.ge, name="ge"), subtest(torch.eq, name="eq")])
    def test_binary_ops_with_scalar(self, device, func):
        nt_contiguous, nt_noncontiguous = random_nt_noncontiguous_pair(
            (2, 3, 6, 7), device=device, dtype=torch.float32
        )
        scalar = 0.0

        # should work regardless of contiguity
        for nt in (nt_contiguous, nt_noncontiguous):
            nested_result = func(nt, scalar)
            self.assertTrue(nested_result.is_nested)
            for t, t_res in zip(nt.unbind(), nested_result.unbind()):
                self.assertEqual(func(t, scalar), t_res)

    @dtypes(*floating_types_and_half())
    def test_nested_tensor_chunk(self, device, dtype):
        # Transformer use case
        a = torch.randn(3, 3 * 4, device=device, dtype=dtype)
        b = torch.randn(2, 3 * 4, device=device, dtype=dtype)
        c = torch.randn(1, 3 * 4, device=device, dtype=dtype)
        a_chunks = a.chunk(3, dim=-1)
        b_chunks = b.chunk(3, dim=-1)
        c_chunks = c.chunk(3, dim=-1)

        a_nt = [a_chunks[0], b_chunks[0], c_chunks[0]]
        b_nt = [a_chunks[1], b_chunks[1], c_chunks[1]]
        c_nt = [a_chunks[2], b_chunks[2], c_chunks[2]]

        nt = torch.nested.nested_tensor([a, b, c])
        chunked = nt.chunk(3, dim=-1)

        self.assertEqual(chunked[0], torch.nested.nested_tensor(a_nt))
        self.assertEqual(chunked[1], torch.nested.nested_tensor(b_nt))
        self.assertEqual(chunked[2], torch.nested.nested_tensor(c_nt))

        for chunk in chunked:
            self.assertFalse(chunk.is_contiguous())

        # Failure chunking on ragged dimensions
        self.assertRaisesRegex(
            RuntimeError,
            "Chunk for nested tensors is currently only supported for the last dimension.",
            lambda: torch.chunk(nt, 5, dim=1),
        )
        self.assertRaisesRegex(
            RuntimeError,
            "Chunk for nested tensors is currently only supported for the last dimension.",
            lambda: torch.chunk(nt, 5, dim=0),
        )

        # Failure on non-contiguous nt
        _, nt_noncontiguous = random_nt_noncontiguous_pair((2, 3), device, dtype)
        self.assertRaisesRegex(
            RuntimeError,
            "chunk expects `self` to be contiguous.",
            lambda: torch.chunk(nt_noncontiguous, 5, dim=-1),
        )

        # Failure when calling non divisible n_chunks
        self.assertRaisesRegex(
            RuntimeError,
            "Chunk for nested tensors is only supported for "
            "nested tensors with trailing dimension divisible by chunks.",
            lambda: torch.chunk(nt, 5, dim=-1),
        )

        # Failure when calling backward on a chunk
        a = torch.randn(3, 3 * 4, device=device, dtype=dtype, requires_grad=True)
        b = torch.randn(2, 3 * 4, device=device, dtype=dtype, requires_grad=True)
        nt_grad = torch.nested.as_nested_tensor([a, b])
        chunked = torch.chunk(nt_grad, 2, dim=-1)
        self.assertRaisesRegex(
            RuntimeError,
            "derivative for aten::chunk is not implemented",
            lambda: chunked[0].backward(chunked[0].clone()),
        )

    @dtypes(*floating_types_and_half())
    def test_nested_tensor_split_with_sizes(self, device, dtype):
        a = torch.randn(3, 20, device=device, dtype=dtype)
        b = torch.randn(2, 20, device=device, dtype=dtype)
        c = torch.randn(1, 20, device=device, dtype=dtype)

        split_sizes = [4, 6, 10]
        a_splits = a.split_with_sizes(split_sizes, dim=-1)
        b_splits = b.split_with_sizes(split_sizes, dim=-1)
        c_splits = c.split_with_sizes(split_sizes, dim=-1)

        nt = torch.nested.nested_tensor([a, b, c])
        nt_splits = nt.split_with_sizes(split_sizes, dim=-1)

        for i, nt_split in enumerate(nt_splits):
            self.assertEqual(
                nt_split,
                torch.nested.nested_tensor([a_splits[i], b_splits[i], c_splits[i]]),
            )
            dense_strides = torch.stack(
                [
                    torch.tensor(a_splits[i].stride()),
                    torch.tensor(b_splits[i].stride()),
                    torch.tensor(c_splits[i].stride()),
                ]
            )
            self.assertEqual(nt_split._nested_tensor_strides(), dense_strides)
            self.assertFalse(nt_split.is_contiguous())

        # Failure calling on ragged dimensions
        self.assertRaisesRegex(
            RuntimeError,
            "split_with_sizes for nested tensors is currently only supported for the last dimension.",
            lambda: torch.split_with_sizes(nt, split_sizes, dim=1),
        )

        # Failure calling on non-last dimension
        self.assertRaisesRegex(
            RuntimeError,
            "split_with_sizes for nested tensors is currently only supported for the last dimension.",
            lambda: torch.split_with_sizes(nt, split_sizes, dim=0),
        )

        # Failure on non-contiguous nt
        _, nt_noncontiguous = random_nt_noncontiguous_pair((2, 3), device, dtype)
        self.assertRaisesRegex(
            RuntimeError,
            "split_with_sizes expects `self` to be contiguous.",
            lambda: torch.split_with_sizes(nt_noncontiguous, split_sizes, dim=-1),
        )

        # Failure when calling with split_sizes that don't cover the full dim size
        bad_split_sizes = [4, 6, 9]  # don't add up to 20
        self.assertRaisesRegex(
            RuntimeError,
            "split_with_sizes expects split_sizes to sum exactly to 20",
            lambda: torch.split_with_sizes(nt, bad_split_sizes, dim=-1),
        )

    @dtypes(torch.float, torch.float16, torch.double)
    @torch.inference_mode()
    def test_nested_tensor_indexing_noncontiguous(self, device, dtype):
        nt_contiguous, nt_noncontiguous = random_nt_noncontiguous_pair(
            (2, 3, 6, 7), device, dtype
        )
        self.assertEqual(nt_contiguous.size(0), nt_noncontiguous.size(0))
        n = nt_contiguous.size(0)
        for i in range(n):
            self.assertEqual(nt_contiguous[i], nt_noncontiguous[i])

    @dtypes(torch.float, torch.float16)
    @skipMeta
    @torch.inference_mode()
    @parametrize("transpose", [True, False])
    def test_nested_tensor_add(self, device, dtype, transpose):
        if transpose:
            a = torch.randn(2, 2, 2, device=device, dtype=dtype)
            b = torch.rand(2, 2, 2, device=device, dtype=dtype)
            c = a.transpose(-1, -2).contiguous()
            d = b.transpose(-1, -2).contiguous()
            nt1 = torch.nested.nested_tensor([a, b, a, b])
            nt2 = torch.nested.nested_tensor([c, d, c, d]).transpose(-1, -2)
        else:
            (nt1, nt2) = self.random_nt_pair(device, dtype, 4, (4, 4))
        ref = torch.nested.nested_tensor(
            [t1 + t2 for (t1, t2) in zip(nt1.unbind(), nt2.unbind())]
        )
        out = nt1 + nt2
        self.assertEqual(ref, out)

    @dtypes(torch.float, torch.float16)
    @skipMeta
    @torch.inference_mode()
    @parametrize("transpose", [True, False])
    def test_nested_tensor_sub(self, device, dtype, transpose):
        if transpose:
            a = torch.randn(2, 2, 2, device=device, dtype=dtype)
            b = torch.rand(2, 2, 2, device=device, dtype=dtype)
            c = a.transpose(-1, -2).contiguous()
            d = b.transpose(-1, -2).contiguous()
            nt1 = torch.nested.nested_tensor([a, b, a, b])
            nt2 = torch.nested.nested_tensor([c, d, c, d]).transpose(-1, -2)
        else:
            (nt1, nt2) = self.random_nt_pair(device, dtype, 4, (4, 4))
        ref = torch.nested.nested_tensor(
            [t1 - t2 for (t1, t2) in zip(nt1.unbind(), nt2.unbind())]
        )
        out = nt1 - nt2
        self.assertEqual(ref, out)

    @onlyCUDA
    @dtypes(torch.float, torch.float16)
    @torch.inference_mode()
    @parametrize("embedding_dim", [8, 128, 256, 384])
    def test_nested_tensor_dense_elementwise(self, device, dtype, embedding_dim):
        def _test_add_mul(nt, t):
            ref_add = torch.nested.nested_tensor(
                [t1 + t2 for (t1, t2) in zip(nt.unbind(), t.unbind())]
            )
            ref_mul = torch.nested.nested_tensor(
                [t1 * t2 for (t1, t2) in zip(nt.unbind(), t.unbind())]
            )
            self.assertEqual(nt.add(t), ref_add)
            self.assertEqual(nt.mul(t), ref_mul)

        batch_size = 32
        seq_lens = torch.randint(low=0, high=10, size=(batch_size,))

        # [B, *, D], [B, 1, D] case
        ts = [torch.randn((seq_len, embedding_dim)) for seq_len in seq_lens]
        nt = torch.nested.nested_tensor(ts, device=device, dtype=dtype)
        t = torch.randn((batch_size, 1, embedding_dim), device=device, dtype=dtype)
        _test_add_mul(nt, t)

        # [B, *], [B, 1] case
        ts = [torch.randn(seq_len) for seq_len in seq_lens]
        nt = torch.nested.nested_tensor(ts, device=device, dtype=dtype)
        t = torch.randn((batch_size, 1), device=device, dtype=dtype)
        _test_add_mul(nt, t)

    @dtypes(torch.float, torch.float16)
    @skipMeta
    @torch.inference_mode()
    def test_nested_tensor_mul(self, device, dtype):
        # nested tensor * nested tensor
        (nt1, nt2) = self.random_nt_pair(device, dtype, 4, (4, 4))
        ref = torch.nested.nested_tensor(
            [t1 * t2 for (t1, t2) in zip(nt1.unbind(), nt2.unbind())]
        )
        out = nt1 * nt2
        self.assertEqual(ref, out)
        # nested tensor * scalar
        number = 10.0
        scalar = torch.tensor(number).to(dtype).to(device)
        ref = torch.nested.nested_tensor([t * number for t in nt1.unbind()])
        out_number0 = nt1 * number
        out_number1 = number * nt1
        out_scalar0 = nt1 * scalar
        out_scalar1 = scalar * nt1
        self.assertEqual(out_number0, ref)
        self.assertEqual(out_number1, ref)
        self.assertEqual(out_scalar0, ref)
        self.assertEqual(out_scalar1, ref)
        # error case: numel == 1 but dim > 0
        vector = torch.tensor([number]).to(dtype).to(device)
        self.assertRaisesRegex(
            RuntimeError,
            "Expected both self and other to be nested, but got a nested self and non-nested other",
            lambda: nt1.mul(vector),
        )
        self.assertRaisesRegex(
            RuntimeError,
            "Expected both self and other to be nested, but got a non-nested self and nested other",
            lambda: vector.mul(nt1),
        )

    @dtypes(torch.float, torch.float16)
    @skipMeta
    @torch.inference_mode()
    def test_nested_tensor_div(self, device, dtype):
        nt, nt2 = self.random_nt_pair(device, dtype, 4, (4, 4))
        scale = 4.0
        ref = torch.nested.nested_tensor([t / scale for t in nt.unbind()])
        out = nt / 4.0
        self.assertEqual(ref, out)
        ref_transposed = ref.transpose(1, 2)
        out = nt.transpose(1, 2) / 4.0
        self.assertEqual(ref_transposed, out)

        ref = torch.nested.nested_tensor(
            [t / t2 for (t, t2) in zip(nt.unbind(), nt2.unbind())]
        )
        out = nt / nt2
        self.assertEqual(ref, out)

        out = nt.transpose(1, 2) / nt2.transpose(1, 2)
        self.assertEqual(ref.transpose(1, 2), out)

        nt_transpose_copy = torch.nested.nested_tensor(
            [t.transpose(0, 1) for t in nt.unbind()]
        )

        self.assertRaisesRegex(
            RuntimeError,
            "div requires strides to match when given NestedTensors",
            lambda: nt_transpose_copy.transpose(1, 2) / nt2,
        )

        nt = torch.nested.nested_tensor(
            [torch.randn(i, 4) for i in [3, 4, 5]], device=device, dtype=dtype
        )
        nt_chunks = nt.chunk(2, -1)
        self.assertRaisesRegex(
            RuntimeError,
            "div requires offsets to match when given NestedTensors",
            lambda: nt_chunks[0] / nt_chunks[1],
        )

    @dtypes(torch.float, torch.float16)
    @skipMeta
    @torch.inference_mode()
    def test_nested_tensor_add_in_place(self, device, dtype):
        (nt1, nt2) = self.random_nt_pair(device, dtype, 4, (4, 4))
        ref = torch.nested.nested_tensor(
            [t1 + t2 for (t1, t2) in zip(nt1.unbind(), nt2.unbind())]
        )
        nt1 += nt2
        self.assertEqual(ref, nt1)

    @dtypes(torch.float, torch.float16)
    @skipMeta
    @torch.inference_mode()
    def test_nested_tensor_mul_in_place(self, device, dtype):
        # nested tensor * nested tensor
        (nt1, nt2) = self.random_nt_pair(device, dtype, 4, (4, 4))
        ref = torch.nested.nested_tensor(
            [t1 * t2 for (t1, t2) in zip(nt1.unbind(), nt2.unbind())]
        )
        nt1 *= nt2
        self.assertEqual(ref, nt1)
        # nested tensor * scalar
        number = 10.0
        scalar = torch.tensor(number).to(dtype).to(device)
        ref = torch.nested.nested_tensor([t * number for t in nt1.unbind()])
        out_number = nt1.clone()
        out_number *= number
        out_scalar = nt1.clone()
        out_scalar *= scalar
        self.assertEqual(out_number, ref)
        self.assertEqual(out_scalar, ref)
        self.assertRaisesRegex(
            RuntimeError,
            r"output with shape \[.*\] doesn't match the broadcast shape \[.*\]",
            lambda: scalar.mul_(nt1),
        )
        # error case: numel == 1 but dim > 0
        vector = torch.tensor([number]).to(dtype).to(device)
        self.assertRaisesRegex(
            RuntimeError,
            "Expected both self and other to be nested, but got a nested self and non-nested other",
            lambda: nt1.mul_(vector),
        )
        self.assertRaisesRegex(
            RuntimeError,
            "Expected both self and other to be nested, but got a non-nested self and nested other",
            lambda: vector.mul_(nt1),
        )

    @onlyCPU
    @skipMeta
    @dtypes(torch.float)
    def test_nested_tensor_sum_dim(self, device, dtype):
        params = ((2, (1, 1)), ((4), (4, 4)), (10, (3, 5, 7)))

        def test_sum(device, dtype, ntensors, max_sizes, dim, keepdim=True):
            nt = random_nt(device, dtype, ntensors, max_sizes, require_non_empty=False)
            nt2 = nt.clone()
            ub2 = nt2.unbind()
            nt.requires_grad_(True)
            [t.requires_grad_(True) for t in ub2]
            nt_sum = nt.sum(dim=dim, keepdim=keepdim)
            ub2_sum = [t.sum(-1, keepdim=keepdim) for t in ub2]
            self.assertEqual(nt_sum, torch.nested.nested_tensor(ub2_sum))

            # test backward
            # generate gradient tensor that has the same size as the output
            size = nt_sum._nested_tensor_size()
            gt2 = []
            for i in range(ntensors):
                gt2.append(torch.randn(size[i].tolist(), device=device, dtype=dtype))
            gt = torch.nested.nested_tensor(gt2).clone()
            nt_sum.backward(gt)
            for t2, g2 in zip(ub2_sum, gt2):
                t2.backward(g2)
            self.assertEqual(nt.grad, torch.nested.nested_tensor([t.grad for t in ub2]))
            return

        for ntensors, max_sizes in params:
            test_sum(device, dtype, ntensors, max_sizes, len(max_sizes))

        # Test error inputs
        with self.assertRaisesRegex(
            RuntimeError, "NestedTensor can only be reduced across the last"
        ):
            torch.nested.nested_tensor(
                [torch.tensor([3, 4, 5]), torch.tensor([1, 2])]
            ).sum(0, keepdim=True)

        with self.assertRaisesRegex(
            RuntimeError, "NestedTensor only allows reduction of a single"
        ):
            torch.nested.nested_tensor(
                [torch.tensor([[3, 4, 5]]), torch.tensor([[1, 2]])]
            ).sum([0, 1], keepdim=True)

        with self.assertRaisesRegex(
            RuntimeError, "NestedTensor always requires keepdim=True for now."
        ):
            torch.nested.nested_tensor(
                [torch.tensor([3, 4, 5]), torch.tensor([1, 2])]
            ).sum(-1)

    @dtypes(torch.float, torch.float16)
    def test_contiguous(self, device, dtype):
        # Since we don't have access to the buffer in python this is harder to show what
        # we are testing for. When we call chunk on a consistent dim of a NT
        # for chunk_size > 1 the resulting tensors are views of the original NT
        # whose numels is now less than the size of the buffer. Clone was
        # previously creating a new NT with a buffer that was the same size as the
        # original.
        nt_contiguous = torch.nested.nested_tensor(
            [
                torch.randn(2, 20, device=device, dtype=dtype),
                torch.randn(4, 20, device=device, dtype=dtype),
            ]
        )
        # Split up the last dimension which has a consistent size of 20 into 5 chunks
        chunks = nt_contiguous.chunk(5, dim=-1)

        # # Check chunks are contiguous after calling contiguous
        for chunk in chunks:
            self.assertFalse(chunk.is_contiguous())
            self.assertTrue(chunk.contiguous().is_contiguous())

    @dtypes(torch.float, torch.float16)
    @skipMeta
    def test_clone(self, device, dtype):
        nt1 = random_nt(device, dtype, 4, (4, 4), (1, 1))
        nt2 = nt1.clone()
        # Verify the values match
        self.assertEqual(nt1, nt2)
        # Verify modifying nt2 doesn't affect nt1
        nt2.mul_(nt1)
        ub1 = nt1.unbind()
        ub2 = nt2.unbind()
        for i in range(len(ub1)):
            self.assertNotEqual(ub1[i], ub2[i])

        nt1.clone(memory_format=torch.preserve_format)
        msg = "Nested tensor clone supports Preserve and Contiguous memory formats, called clone with memory format: ChannelsLast"
        with self.assertRaisesRegex(RuntimeError, msg):
            nt1.clone(memory_format=torch.channels_last)

    # cannot test torch.float16 because: RuntimeError: "bernoulli_scalar_cpu_" not implemented for 'Half'
    @decorateIf(xfailIfTorchDynamo, lambda params: params["layout"] == torch.jagged)
    @dtypes(torch.float, torch.double)
    @parametrize("layout", [torch.strided, torch.jagged], name_fn=layout_name)
    def test_dropout(self, device, dtype, layout):
        # edge case: empty nested tensor
        # TODO: support empty NT in jagged layout
        if layout == torch.strided:
            nt0 = torch.nested.nested_tensor([], layout=layout)
            y = torch.nn.functional.dropout(nt0, 0.5)
            self.assertEqual(nt0, y)
        # normal nested tensor
        ntensors = 4
        if layout == torch.jagged:
            nt = random_nt(device, dtype, ntensors, (4, 4), (0, 3), layout=layout)
        else:
            nt = random_nt(device, dtype, ntensors, (4, 4), layout=layout)
        # edge case: invalid dropout
        self.assertRaises(ValueError, lambda: torch.nn.Dropout(-0.1))
        self.assertRaises(ValueError, lambda: torch.nn.Dropout(1.1))
        self.assertRaises(ValueError, lambda: torch.nn.functional.dropout(nt, -0.1))
        self.assertRaises(ValueError, lambda: torch.nn.functional.dropout(nt, 1.1))
        # edge case: no dropout
        dropouter = torch.nn.Dropout(0.0)
        y0 = dropouter(nt)
        y1 = torch.nn.functional.dropout(nt, 0.0)
        self.assertEqual(nt, y0)
        self.assertEqual(nt, y1)
        # edge case: all dropout
        dropouter = torch.nn.Dropout(1.0)
        y0 = dropouter(nt)
        y1 = torch.nn.functional.dropout(nt, 1.0)
        nt0 = torch.zeros_like(nt)
        self.assertEqual(nt0, y0)
        self.assertEqual(nt0, y1)
        # normal case: normal dropout
        p = 0.2
        y = torch.nn.functional.dropout(nt, p)
        expect = nt.clone()
        if layout == torch.jagged:
            expect = torch.where(y == 0.0, y, nt)
            expect /= 1.0 - p
            self.assertEqual(y, expect)
        else:
            expect = nt.clone()
            for i in range(ntensors):
                actual_tensor = y[i].view(-1)
                expect_tensor = expect[i].view(-1)
                for j in range(actual_tensor.shape[0]):
                    if actual_tensor[j].item() == 0.0:
                        expect_tensor[j] = 0.0
                    else:
                        expect_tensor[j] /= 1.0 - p
            self.assertEqual(y, expect)
        with freeze_rng_state():
            dropouter = torch.nn.Dropout(p)
            y0 = dropouter(nt)
        with freeze_rng_state():
            y1 = torch.nn.functional.dropout(nt, p)
        self.assertEqual(y0, y1)

    @dtypes(torch.float, torch.double)
    def test_dropout_noncontiguous(self, device, dtype):
        ntensors = 4
        nt0 = random_nt(device, dtype, ntensors, (4, 4))
        nt1 = nt0.transpose(-1, -2)
        p = 0.3
        with freeze_rng_state():
            dropouter = torch.nn.Dropout(p)
            y0 = dropouter(nt0)
        with freeze_rng_state():
            y1 = torch.nn.functional.dropout(nt1, p).transpose(-1, -2)
        self.assertEqual(y0, y1)

    # cannot test torch.float16 because: RuntimeError: "softmax_kernel_impl" not implemented for 'Half'
    @dtypes(torch.float, torch.double)
    def test_softmax(self, device, dtype):
        # normal nested tensor
        ntensors = 4
        nt = random_nt(device, dtype, ntensors, (4, 4))
        # error case: softmax across nested dimension
        self.assertRaisesRegex(
            RuntimeError,
            "Cannot apply softmax across nested dimension 0",
            lambda: torch.nn.functional.softmax(nt, 0),
        )
        self.assertRaisesRegex(
            RuntimeError,
            "Cannot apply softmax across nested dimension 0",
            lambda: torch.nn.functional.softmax(nt, -3),
        )
        # error case: dimension out of range
        self.assertRaises(IndexError, lambda: torch.nn.functional.softmax(nt, 3))
        self.assertRaises(IndexError, lambda: torch.nn.functional.softmax(nt, -4))
        # normal case: should equal to padding -inf
        softmaxer = torch.nn.Softmax(1)
        y0 = softmaxer(nt)
        y1 = torch.nn.functional.softmax(nt, 1)
        self.assertEqual(y0, y1)
        pt = torch.nested.to_padded_tensor(nt, float("-inf"))
        # if an entire slice is padded, then softmax will return 0.0 / 0.0 = nan
        # however, physically speaking that should be 0.0
        expect = torch.nn.functional.softmax(pt, 1).nan_to_num_(0.0)
        self.assertEqual(torch.nested.to_padded_tensor(y0, 0.0), expect)
        # edge case: empty nested tensor
        nt0 = torch.nested.nested_tensor([])
        y = torch.nn.functional.softmax(nt0, 1)
        self.assertEqual(nt0, y)
        # edge case: nesting scalars
        nt1 = torch.nested.nested_tensor([torch.tensor(0.0), torch.tensor(1.0)])
        self.assertRaises(RuntimeError, lambda: torch.nn.functional.softmax(nt1, 0))
        self.assertRaises(IndexError, lambda: torch.nn.functional.softmax(nt1, 1))

    @dtypes(torch.float, torch.double)
    @torch.inference_mode()
    def test_softmax_noncontiguous(self, device, dtype):
        nt_contiguous, nt_noncontiguous = random_nt_noncontiguous_pair(
            (2, 3, 6, 7), device, dtype
        )
        self.assertEqual(
            torch.nn.functional.softmax(nt_contiguous, -1),
            torch.nn.functional.softmax(nt_noncontiguous, -1),
        )

    def _test_bmm(self, device, dtype):
        # error case: not 3D tensors
        nt0 = torch.nested.nested_tensor([], device=device, dtype=dtype)
        nt1 = torch.nested.nested_tensor(
            [torch.randn(2), torch.randn(3)], device=device, dtype=dtype
        )
        nt2 = torch.nested.nested_tensor(
            [torch.randn((2, 4)), torch.randn((3, 4))], device=device, dtype=dtype
        )
        self.assertRaisesRegex(
            RuntimeError, "batch1 must be a 3D tensor", lambda: nt0.bmm(nt0)
        )
        self.assertRaisesRegex(
            RuntimeError, "batch1 must be a 3D tensor", lambda: nt0.bmm(nt1)
        )
        self.assertRaisesRegex(
            RuntimeError, "batch1 must be a 3D tensor", lambda: nt0.bmm(nt2)
        )
        self.assertRaisesRegex(
            RuntimeError, "batch1 must be a 3D tensor", lambda: nt1.bmm(nt0)
        )
        self.assertRaisesRegex(
            RuntimeError, "batch1 must be a 3D tensor", lambda: nt1.bmm(nt1)
        )
        self.assertRaisesRegex(
            RuntimeError, "batch1 must be a 3D tensor", lambda: nt1.bmm(nt2)
        )
        self.assertRaisesRegex(
            RuntimeError, "batch2 must be a 3D tensor", lambda: nt2.bmm(nt0)
        )
        self.assertRaisesRegex(
            RuntimeError, "batch2 must be a 3D tensor", lambda: nt2.bmm(nt1)
        )
        # error case: incompatible batch size
        nt0 = torch.nested.nested_tensor(
            [torch.randn((2, 4)), torch.randn((3, 4))], device=device, dtype=dtype
        )
        nt1 = torch.nested.nested_tensor(
            [torch.randn((4, 6)), torch.randn((4, 5)), torch.randn((4, 7))],
            device=device,
            dtype=dtype,
        )
        self.assertRaisesRegex(
            RuntimeError,
            "Expected size for the 1st dimension of batch2 tensor to be: 2 but got: 3.",
            lambda: nt0.bmm(nt1),
        )
        self.assertRaisesRegex(
            RuntimeError,
            "Expected size for the 1st dimension of batch2 tensor to be: 3 but got: 2.",
            lambda: nt1.bmm(nt0),
        )
        # error case: underlying matrices cannot be multiplied
        nt0 = torch.nested.nested_tensor(
            [torch.randn((2, 4)), torch.randn((3, 4))], device=device, dtype=dtype
        )
        self.assertRaisesRegex(
            RuntimeError,
            r"0-th nested matrices in batch cannot be multiplied \(2x4 and 2x4\)",
            lambda: nt0.bmm(nt0),
        )
        # normal nested tensor
        nt0 = torch.nested.nested_tensor(
            [torch.randn((2, 4)), torch.randn((3, 7))], device=device, dtype=dtype
        )
        nt1 = torch.nested.nested_tensor(
            [torch.randn((4, 6)), torch.randn((7, 5))], device=device, dtype=dtype
        )
        actual = torch.nested.to_padded_tensor(nt0.bmm(nt1), 0.0)
        expect = torch.nested.to_padded_tensor(nt0, 0.0).bmm(
            torch.nested.to_padded_tensor(nt1, 0.0)
        )
        if dtype == torch.float16:
            self.assertEqual(actual, expect, rtol=1e-3, atol=1e-3)
        else:
            self.assertEqual(actual, expect)

        # nested tensor bmm normal tensor
        nt0 = torch.nested.nested_tensor(
            [torch.randn((2, 7)), torch.randn((3, 7))], device=device, dtype=dtype
        )
        nt1 = torch.rand(2, 7, 5, dtype=dtype, device=device)
        actual = torch.nested.to_padded_tensor(nt0.bmm(nt1), 0.0)
        expect = torch.nested.to_padded_tensor(nt0, 0.0).bmm(nt1)
        if dtype == torch.float16:
            self.assertEqual(actual, expect, rtol=1e-3, atol=1e-3)
        else:
            self.assertEqual(actual, expect)

        # nested tensor bmm normal tensor with non-contiguous view
        nt1 = torch.rand(2, 5, 7, dtype=dtype, device=device)
        nt1 = nt1.transpose(1, 2)
        actual = torch.nested.to_padded_tensor(nt0.bmm(nt1), 0.0)
        expect = torch.nested.to_padded_tensor(nt0, 0.0).bmm(nt1)
        if dtype == torch.float16:
            self.assertEqual(actual, expect, rtol=1e-3, atol=1e-3)
        else:
            self.assertEqual(actual, expect)

        # normal tensor bmm nested tensor
        nt0 = torch.rand(2, 5, 7, dtype=dtype, device=device)
        nt1 = torch.nested.nested_tensor(
            [torch.randn((7, 6)), torch.randn((7, 5))], device=device, dtype=dtype
        )
        actual = torch.nested.to_padded_tensor(nt0.bmm(nt1), 0.0)
        expect = nt0.bmm(torch.nested.to_padded_tensor(nt1, 0.0))
        if dtype == torch.float16:
            self.assertEqual(actual, expect, rtol=1e-3, atol=1e-3)
        else:
            self.assertEqual(actual, expect)

        # test tensorcore path
        nt0 = torch.nested.nested_tensor(
            [torch.randn((2, 8)), torch.randn((3, 16))], device=device, dtype=dtype
        )
        nt1 = torch.nested.nested_tensor(
            [torch.randn((8, 8)), torch.randn((16, 8))], device=device, dtype=dtype
        )
        actual = torch.nested.to_padded_tensor(nt0.bmm(nt1), 0.0)
        expect = torch.nested.to_padded_tensor(nt0, 0.0).bmm(
            torch.nested.to_padded_tensor(nt1, 0.0)
        )
        if dtype == torch.float16:
            self.assertEqual(actual, expect, rtol=1e-3, atol=1e-3)
        else:
            self.assertEqual(actual, expect)

    @onlyCUDA
    @dtypes(torch.float, torch.double, torch.float16)
    def test_bmm_cuda(self, device, dtype):
        self._test_bmm(device, dtype)

    @onlyCPU
    # cannot test torch.float16 because: RuntimeError: "addmm_impl_cpu_" not implemented for 'Half'
    @dtypes(torch.float, torch.double)
    def test_bmm_cpu(self, device, dtype):
        self._test_bmm(device, dtype)

    # cannot test torch.float16 because: RuntimeError: "addmm_impl_cpu_" not implemented for 'Half'
    @dtypes(torch.float, torch.double)
    def test_bmm_noncontiguous(self, device, dtype):
        nt0_contiguous, nt0_noncontiguous = random_nt_noncontiguous_pair(
            (2, 3), device, dtype
        )
        nt1_contiguous, nt1_noncontiguous = random_nt_noncontiguous_pair(
            (6, 7), device, dtype
        )
        self.assertEqual(
            nt0_contiguous.transpose(-1, -2).bmm(nt1_contiguous),
            nt0_noncontiguous.transpose(-1, -2).bmm(nt1_noncontiguous),
        )

    @dtypes(torch.float, torch.double)
    def test_matmul_with_bmm_path(self, device, dtype):
        def unbind_rebind_matmul(nt1, nt2):
            t1s = nt1.unbind()
            t2s = nt2.unbind()
            out_ts = [t1.matmul(t2) for t1, t2 in zip(t1s, t2s)]
            return torch.nested.nested_tensor(out_ts)

        # [N, n_head, *, head_dim], [N, n_head, head_dim, *]
        Ns = [1, 2, 5]
        n_heads = np.random.randint(2, 5)
        head_dim = 3
        t1s = []
        t2s = []
        for N in Ns:
            for _ in range(N):
                seq_len1 = np.random.randint(2, 5)
                seq_len2 = np.random.randint(2, 5)
                t1s.append(torch.randn(n_heads, seq_len1, head_dim))
                t2s.append(torch.randn(n_heads, head_dim, seq_len2))
            nt1 = torch.nested.nested_tensor(t1s, device=device, dtype=dtype)
            nt2 = torch.nested.nested_tensor(t2s, device=device, dtype=dtype)
            self.assertEqual(torch.matmul(nt1, nt2), unbind_rebind_matmul(nt1, nt2))

        # test with noncontiguous
        t3s = []
        t4s = []
        for _ in range(N):
            seq_len = np.random.randint(2, 5)
            t3s.append(torch.randn(seq_len, n_heads, head_dim))
            t4s.append(torch.randn(seq_len, n_heads, head_dim))
        nt3 = torch.nested.nested_tensor(t3s, device=device, dtype=dtype).transpose(
            1, 2
        )
        nt4 = (
            torch.nested.nested_tensor(t4s, device=device, dtype=dtype)
            .transpose(1, 2)
            .transpose(2, 3)
        )
        self.assertEqual(torch.matmul(nt3, nt4), unbind_rebind_matmul(nt3, nt4))

    # cannot test torch.float16 because: RuntimeError: "bmm" not implemented for 'Half'
    @dtypes(torch.float, torch.double)
    def test_matmul(self, device, dtype):
        # error case: one is nested but the other is not
        nt = torch.nested.nested_tensor(
            [torch.randn(2), torch.randn(3)], device=device, dtype=dtype
        )
        t = torch.randn(4, device=device, dtype=dtype)
        self.assertRaisesRegex(
            RuntimeError,
            "Expected both to be nested, but got a nested self and non-nested other",
            lambda: torch.matmul(nt, t),
        )
        self.assertRaisesRegex(
            RuntimeError,
            "Expected both to be nested, but got a non-nested self and nested other",
            lambda: torch.matmul(t, nt),
        )
        # error case: not 3+D tensors
        nt0 = torch.nested.nested_tensor([], device=device, dtype=dtype)
        nt1 = torch.nested.nested_tensor(
            [torch.randn(2), torch.randn(3)], device=device, dtype=dtype
        )
        nt2 = torch.nested.nested_tensor(
            [torch.randn((2, 4)), torch.randn((3, 4))], device=device, dtype=dtype
        )
        self.assertRaisesRegex(
            RuntimeError,
            r"matmul: For nested tensors, only inputs with >= 3 dims are currently supported. 1st input has rank: [0-9]+",
            lambda: torch.matmul(nt0, nt0),
        )
        self.assertRaisesRegex(
            RuntimeError,
            r"matmul: For nested tensors, only inputs with >= 3 dims are currently supported. 1st input has rank: [0-9]+",
            lambda: torch.matmul(nt0, nt1),
        )
        self.assertRaisesRegex(
            RuntimeError,
            r"matmul: For nested tensors, only inputs with >= 3 dims are currently supported. 1st input has rank: [0-9]+",
            lambda: torch.matmul(nt0, nt2),
        )
        self.assertRaisesRegex(
            RuntimeError,
            r"matmul: For nested tensors, only inputs with >= 3 dims are currently supported. 1st input has rank: [0-9]+",
            lambda: torch.matmul(nt1, nt0),
        )
        self.assertRaisesRegex(
            RuntimeError,
            r"matmul: For nested tensors, only inputs with >= 3 dims are currently supported. 1st input has rank: [0-9]+",
            lambda: torch.matmul(nt1, nt1),
        )
        self.assertRaisesRegex(
            RuntimeError,
            r"matmul: For nested tensors, only inputs with >= 3 dims are currently supported. 1st input has rank: [0-9]+",
            lambda: torch.matmul(nt1, nt2),
        )
        self.assertRaisesRegex(
            RuntimeError,
            r"matmul: For nested tensors, only inputs with >= 3 dims are currently supported. 2nd input has rank: [0-9]+",
            lambda: torch.matmul(nt2, nt0),
        )
        self.assertRaisesRegex(
            RuntimeError,
            r"matmul: For nested tensors, only inputs with >= 3 dims are currently supported. 2nd input has rank: [0-9]+",
            lambda: torch.matmul(nt2, nt1),
        )
        # error case: incompatible batch size
        nt0 = torch.nested.nested_tensor(
            [torch.randn((2, 4)), torch.randn((3, 4))], device=device, dtype=dtype
        )
        nt1 = torch.nested.nested_tensor(
            [torch.randn((4, 6)), torch.randn((4, 5)), torch.randn((4, 7))],
            device=device,
            dtype=dtype,
        )
        self.assertRaisesRegex(
            RuntimeError,
            r"matmul: Expected size for the 1st dimension of 2nd input tensor to be: [0-9]+ but got: [0-9]+.",
            lambda: torch.matmul(nt0, nt1),
        )
        self.assertRaisesRegex(
            RuntimeError,
            r"matmul: Expected size for the 1st dimension of 2nd input tensor to be: [0-9]+ but got: [0-9]+.",
            lambda: torch.matmul(nt1, nt0),
        )
        # error case: incompatible (wrong) batch sizes that shouldn't even broadcast?
        nt0 = torch.nested.nested_tensor(
            [torch.randn((2, 2, 4)), torch.randn((2, 3, 4))], device=device, dtype=dtype
        )
        nt1 = torch.nested.nested_tensor(
            [torch.randn((3, 4, 6)), torch.randn((3, 4, 5))], device=device, dtype=dtype
        )
        self.assertRaisesRegex(
            RuntimeError,
            "matmul(): For nested tensors, batch dimensions must have the same sizes,",
            lambda: torch.matmul(nt0, nt1),
        )
        # error case: incompatible batch sizes that should technically broadcast
        nt0 = torch.nested.nested_tensor(
            [torch.randn((2, 2, 4)), torch.randn((1, 3, 4))], device=device, dtype=dtype
        )
        nt1 = torch.nested.nested_tensor(
            [torch.randn((1, 4, 6)), torch.randn((3, 4, 5))], device=device, dtype=dtype
        )
        self.assertRaisesRegex(
            RuntimeError,
            "matmul(): For nested tensors, batch dimensions must have the same sizes,",
            lambda: torch.matmul(nt0, nt1),
        )
        # error case: underlying matrices cannot be multiplied
        nt0 = torch.nested.nested_tensor(
            [torch.randn((2, 4)), torch.randn((3, 4))], device=device, dtype=dtype
        )
        self.assertRaisesRegex(
            RuntimeError,
            "matmul(): Nested tensors cannot be matrix multiplied",
            lambda: torch.matmul(nt0, nt0),
        )
        # normal nested tensor: 3D
        nt0 = torch.nested.nested_tensor(
            [torch.randn((2, 4)), torch.randn((3, 7))], device=device, dtype=dtype
        )
        nt1 = torch.nested.nested_tensor(
            [torch.randn((4, 6)), torch.randn((7, 5))], device=device, dtype=dtype
        )
        actual = torch.nested.to_padded_tensor(torch.matmul(nt0, nt1), 0.0)
        expect = torch.matmul(
            torch.nested.to_padded_tensor(nt0, 0.0),
            torch.nested.to_padded_tensor(nt1, 0.0),
        )
        self.assertEqual(actual, expect)
        # normal nested tensor: 4D (with testing for batch_size=1)
        nt0 = torch.nested.nested_tensor(
            [torch.randn((1, 2, 4)), torch.randn((8, 3, 7))], device=device, dtype=dtype
        )
        nt1 = torch.nested.nested_tensor(
            [torch.randn((1, 4, 6)), torch.randn((8, 7, 5))], device=device, dtype=dtype
        )
        actual = torch.nested.to_padded_tensor(torch.matmul(nt0, nt1), 0.0)
        expect = torch.matmul(
            torch.nested.to_padded_tensor(nt0, 0.0),
            torch.nested.to_padded_tensor(nt1, 0.0),
        )
        self.assertEqual(actual, expect)
        # normal nested tensor: 5D
        nt0 = torch.nested.nested_tensor(
            [torch.randn((8, 9, 2, 4)), torch.randn((8, 9, 3, 7))],
            device=device,
            dtype=dtype,
        )
        nt1 = torch.nested.nested_tensor(
            [torch.randn((8, 9, 4, 6)), torch.randn((8, 9, 7, 5))],
            device=device,
            dtype=dtype,
        )
        actual = torch.nested.to_padded_tensor(torch.matmul(nt0, nt1), 0.0)
        expect = torch.matmul(
            torch.nested.to_padded_tensor(nt0, 0.0),
            torch.nested.to_padded_tensor(nt1, 0.0),
        )
        self.assertEqual(actual, expect)

    # only supported on CUDA for now
    @dtypes(torch.float, torch.double)
    def test_matmul_nt_with_broadcasted_t(self, device, dtype):
        # NT (B, *, C, D) with T (D, E) broadcasting case
        nt = random_nt_from_dims([3, None, 4, 5], device=device, dtype=dtype)
        t = torch.randn(5, 6, device=device, dtype=dtype)
        output = torch.matmul(nt, t)

        # should be equivalent to matmul-ing each component with the dense tensor
        self.assertEqual(nt.size(0), output.size(0))
        for component, out_component in zip(nt, output):
            self.assertEqual(out_component, torch.matmul(component, t))

    # cannot test torch.float16 because: RuntimeError: "bmm" not implemented for 'Half'
    @dtypes(torch.float, torch.double)
    def test_matmul_noncontiguous(self, device, dtype):
        nt0_contiguous, nt0_noncontiguous = random_nt_noncontiguous_pair(
            (2, 3), device, dtype
        )
        nt1_contiguous, nt1_noncontiguous = random_nt_noncontiguous_pair(
            (6, 7), device, dtype
        )
        self.assertEqual(
            torch.matmul(nt0_contiguous.transpose(-1, -2), nt1_contiguous),
            torch.matmul(nt0_noncontiguous.transpose(-1, -2), nt1_noncontiguous),
        )

    @dtypes(torch.float, torch.double)
    def test_linear(self, device, dtype):
        a = torch.randn(1, 2, device=device, dtype=dtype)
        b = torch.randn(2, 2, device=device, dtype=dtype)
        c = torch.randn(3, 2, device=device, dtype=dtype)
        nt = torch.nested.nested_tensor([a, b, c])

        weight = torch.randn(2, 2, device=device, dtype=dtype)
        bias = torch.randn(2, device=device, dtype=dtype)
        # success case
        torch.functional.F.linear(nt, weight, bias)

        # invalid nested tensor dimension
        msg = r"Linear requires nested_tensor.dim == 3 and dense_matrix.dim == 2. Nested tensor dim: 2. Dense tensor dim: 2"
        nt1 = torch.nested.nested_tensor(
            [
                torch.randn(1, device=device, dtype=dtype),
                torch.randn(2, device=device, dtype=dtype),
            ]
        )
        with self.assertRaisesRegex(RuntimeError, msg):
            torch.functional.F.linear(nt1, weight, bias)

        # invalid weight shape
        msg = r"Linear requires nested_tensor.dim == 3 and dense_matrix.dim == 2. Nested tensor dim: 3. Dense tensor dim: 3"
        weight1 = torch.randn(2, 2, 3, device=device, dtype=dtype)
        with self.assertRaisesRegex(RuntimeError, msg):
            torch.functional.F.linear(nt, weight1, bias)

        # inconsistent last dim of nested tensor
        msg = r"Expected all tensors in nested tensor to have the same trailing dimension, instead last dimension equals:"
        nt2 = torch.nested.nested_tensor(
            [
                torch.randn(1, 2, device=device, dtype=dtype),
                torch.randn(2, 3, device=device, dtype=dtype),
            ]
        )
        with self.assertRaisesRegex(RuntimeError, msg):
            torch.functional.F.linear(nt2, weight, bias)

        # Mismatch of nested tensor last dim and weight dimension
        weight2 = torch.randn(2, 4, device=device, dtype=dtype)
        msg = (
            r"Shape mismatch for NestedTensor Linear: Expected input's \(a nested tensor\) 'last_dim'"
            r" to equal 'weight.size\(1\), but got: last_dim = 2, and weight.size\(1\) = 4"
        )
        with self.assertRaisesRegex(RuntimeError, msg):
            torch.functional.F.linear(nt, weight2, bias)

        # Nested tensor input and nested weight
        nt_weight = nt.clone()
        msg = r"Linear does not support nested weight when input is a nested tensor."
        with self.assertRaisesRegex(RuntimeError, msg):
            torch.functional.F.linear(nt, nt_weight, bias)

    # TODO: test noncontiguous linear
    # For now this tests the error message of linear
    # since linear does not support noncontiguous buffer yet
    @dtypes(torch.float, torch.double)
    def test_linear_noncontiguous(self, device, dtype):
        nt_contiguous, nt_noncontiguous = random_nt_noncontiguous_pair(
            (2, 3, 6, 7), device, dtype
        )
        weight = torch.randn((8, 5), device=device, dtype=dtype)
        self.assertRaisesRegex(
            RuntimeError,
            r"for now linear only supports contiguous nested tensor",
            lambda: torch.nn.functional.linear(nt_noncontiguous, weight),
        )

    @dtypes(torch.float, torch.float16, torch.double)
    def test_to_padded_tensor_zero_numel_errors(self, device, dtype):
        ts = [torch.ones(1, 0), torch.ones(0, 0)]
        nt = torch.nested.nested_tensor(
            ts, device=device, dtype=dtype, layout=torch.strided
        )
        self.assertRaisesRegex(
            RuntimeError,
            r"at least one constituent tensor should have non-zero numel",
            lambda: torch.nested.to_padded_tensor(nt, 0.0),
        )

    @dtypes(torch.float, torch.float16, torch.double)
    def test_transpose(self, device, dtype):
        nt = random_nt(device, dtype, 4, (4, 4))
        # error case: transpose nested dimension
        self.assertRaisesRegex(
            RuntimeError,
            "Nested tensor dimension 0 cannot be transposed",
            lambda: nt.transpose(0, 1),
        )
        self.assertRaisesRegex(
            RuntimeError,
            "Nested tensor dimension 0 cannot be transposed",
            lambda: nt.transpose(1, -3),
        )
        # error case: dimension out of range
        self.assertRaises(IndexError, lambda: nt.transpose(1, 3))
        self.assertRaises(IndexError, lambda: nt.transpose(-4, -1))
        # normal case
        ntT = nt.transpose(-1, -2)
        ptT_from_ntT = noncontiguous_to_padded_tensor(ntT)
        pt = torch.nested.to_padded_tensor(nt, 0.0)
        ptT = pt.transpose(-1, -2)
        self.assertEqual(ptT, ptT_from_ntT)

    @dtypes(torch.float, torch.float16, torch.double)
    def test_squeeze_unsqueeze(self, device, dtype):
        a = torch.arange(6).reshape(2, 3)
        b = torch.arange(15).reshape(5, 3)
        nt = torch.nested.nested_tensor([a, b], device=device, dtype=dtype)
        # error case: squeeze no dimension
        self.assertRaisesRegex(
            RuntimeError,
            "For nested tensors, squeeze without the dim argument",
            lambda: nt.squeeze(),
        )
        # error case: squeeze nested dimension
        self.assertRaisesRegex(
            RuntimeError,
            "For nested tensors, squeezing dimension 0",
            lambda: nt.squeeze(0),
        )
        # error case: dimension out of range
        self.assertRaises(IndexError, lambda: nt.squeeze(3))
        # error case: squeeze nested tensor of singleton tensors
        c = torch.ones(1)
        nt_singleton = torch.nested.nested_tensor([c, c], device=device, dtype=dtype)
        self.assertRaisesRegex(
            RuntimeError,
            "For nested tensors, squeezing a nested tensor of singleton",
            lambda: nt_singleton.squeeze(1),
        )

        # squeezing a dim which does not have size 1 should be a no-op
        nt2 = nt.squeeze(-1)
        self.assertEqual(nt, nt2)

        # test cases that should work
        nt_sizes = nt._nested_tensor_size()
        nt_strides = nt._nested_tensor_strides()
        for i in range(-2, 4):
            if i == 0:
                # cannot unsqueeze batch dim
                continue
            nt_unsqueezed = nt.unsqueeze(i)
            # negative dim will correspond to unsqueeze() applied at dim = dim + nt.dim() + 1
            wrapped_i = i + nt.dim() + 1 if i < 0 else i
            # col_index into nt size tensor is requires subtraction of 1 to ignore batch dim
            size_idx = wrapped_i - 1
            self.assertEqual(
                nt_unsqueezed._nested_tensor_size()[:, size_idx],
                torch.ones(2, dtype=torch.long),
            )
            unsqueezed_stride = nt_unsqueezed._nested_tensor_strides()[:, size_idx]
            if i == nt.ndim or i == -1:
                self.assertEqual(unsqueezed_stride, torch.ones(2, dtype=torch.long))
            else:
                stride_col_after = nt_strides[:, size_idx]
                size_col_after = nt_sizes[:, size_idx]
                self.assertEqual(unsqueezed_stride, stride_col_after * size_col_after)
            nt_squeezed = nt_unsqueezed.squeeze(i)
            self.assertEqual(nt_squeezed, nt)
            self.assertEqual(nt_squeezed._nested_tensor_size(), nt_sizes)
            self.assertEqual(nt_squeezed._nested_tensor_strides(), nt_strides)

    @dtypes(torch.float, torch.float16, torch.double)
    def test_transpose_inference_mode_interaction(self, device, dtype):
        nt = random_nt(device, dtype, 4, (4, 4))
        # Construct in default mode and transpose while in inference mode
        with torch.inference_mode():
            ntT = nt.transpose(-1, -2)
            ptT_from_ntT = noncontiguous_to_padded_tensor(ntT)
            pt = torch.nested.to_padded_tensor(nt, 0.0)
            ptT = pt.transpose(-1, -2)
            self.assertEqual(ptT, ptT_from_ntT)

        # Construct and transpose while in inference mode
        with torch.inference_mode():
            nt = random_nt(device, dtype, 4, (4, 4))
            ntT = nt.transpose(-1, -2)
            ptT_from_ntT = noncontiguous_to_padded_tensor(ntT)
            pt = torch.nested.to_padded_tensor(nt, 0.0)
            ptT = pt.transpose(-1, -2)
            self.assertEqual(ptT, ptT_from_ntT)

    @dtypes(torch.float, torch.float16, torch.double)
    def test_view(self, device, dtype):
        nt = random_nt(device, dtype, 4, (4, 4))
        # error case: empty shape
        self.assertRaisesRegex(
            RuntimeError,
            r"shape '\[\]' is invalid for a nested tensor",
            lambda: nt.view(()),
        )
        # error case: empty nested tensor
        nt_empty = torch.nested.nested_tensor([])
        self.assertRaisesRegex(
            RuntimeError,
            "empty nested tensor cannot be reshaped",
            lambda: nt_empty.view(-1),
        )
        # error case: -1 for batch size
        self.assertRaisesRegex(
            RuntimeError,
            r"view: For now nested view cannot change or infer the implicit batch dimension",
            lambda: nt.view(-1, 2, 3),
        )
        self.assertRaisesRegex(
            RuntimeError,
            r"shape '\[.*\]' is invalid for input of size [0-9]+",
            lambda: nt.view(4, 2, 3),
        )
        # normal case
        x0 = torch.randn((2, 20), device=device, dtype=dtype)
        x1 = torch.randn((3, 20), device=device, dtype=dtype)
        nt = torch.nested.nested_tensor([x0, x1])
        pt = torch.nested.to_padded_tensor(nt, 0.0)
        # error case, trying to reshape batch dim to a legit shape
        self.assertRaisesRegex(
            RuntimeError,
            r"For now nested view cannot change or infer the implicit batch dimension",
            lambda: nt.transpose(-1, -2).view(40, -1),
        )
        # inherit only the ragged dimension
        # (2, 20) -> (2, 5, 4)
        # (3, 20) -> (3, 5, 4)
        nt1 = nt.view(2, -1, 5, 4)
        # (2, 3, 20) -> (2, 3, 5, 4) -> (2, 4, 5, 4)
        pt1 = pt.view(2, -1, 5, 4)
        self.assertEqual(noncontiguous_to_padded_tensor(nt1), pt1)

        # more than one -1 (even for "old" dims), should fail
        # this attempts to do # (2, (2, 3), 5, 4) -> (2, (2, 3), 5, 2, 2)
        # but we ban "inherit old behavior" for >1 dimension
        self.assertRaisesRegex(
            RuntimeError,
            r"only one dimension can be inferred",
            lambda: nt1.view(2, -1, -1, 2, 2),
        )

    @dtypes(torch.float, torch.float16, torch.double)
    def test_view_inference_mode_interaction(self, device, dtype):
        # Construct in default mode and view while in inference mode
        nt = torch.nested.nested_tensor(
            [torch.randn((2, 20)), torch.randn((3, 20))], device=device, dtype=dtype
        )
        with torch.inference_mode():
            ntT = nt.view(2, -1, 4, 5)
            ptT_from_ntT = noncontiguous_to_padded_tensor(ntT)
            pt = torch.nested.to_padded_tensor(nt, 0.0)
            ptT = pt.view(2, -1, 4, 5)
            self.assertEqual(ptT, ptT_from_ntT)
        # Construct and view while in inference mode
        with torch.inference_mode():
            nt = torch.nested.nested_tensor(
                [torch.randn((2, 20)), torch.randn((3, 20))], device=device, dtype=dtype
            )
            ntT = nt.view(2, -1, 4, 5)
            ptT_from_ntT = noncontiguous_to_padded_tensor(ntT)
            pt = torch.nested.to_padded_tensor(nt, 0.0)
            ptT = pt.view(2, -1, 4, 5)
            self.assertEqual(ptT, ptT_from_ntT)

    @dtypes(torch.float, torch.float16, torch.double)
    def test_reshape(self, device, dtype):
        nt = random_nt(device, dtype, 4, (4, 4))
        # error case: empty shape
        self.assertRaisesRegex(
            RuntimeError,
            r"shape '\[\]' is invalid for a nested tensor",
            lambda: nt.reshape(()),
        )
        # error case: empty nested tensor
        nt_empty = torch.nested.nested_tensor([])
        self.assertRaisesRegex(
            RuntimeError,
            "empty nested tensor cannot be reshaped",
            lambda: nt_empty.reshape(-1),
        )
        # error case: -1 for batch size
        self.assertRaisesRegex(
            RuntimeError,
            r"reshape: For now nested reshape cannot change or infer the implicit batch dimension",
            lambda: nt.reshape(-1, 2, 3),
        )
        self.assertRaisesRegex(
            RuntimeError,
            r"shape '\[.*\]' is invalid for input of size [0-9]+",
            lambda: nt.reshape(4, 2, 3),
        )
        # normal case
        x0 = torch.randn((2, 20), device=device, dtype=dtype)
        x1 = torch.randn((3, 20), device=device, dtype=dtype)
        nt = torch.nested.nested_tensor([x0, x1])  # (2, (2, 3), 20)
        pt = torch.nested.to_padded_tensor(nt, 0.0)
        # error case, trying to reshape batch dim to a legit shape
        self.assertRaisesRegex(
            RuntimeError,
            r"reshape: For now nested reshape cannot change or infer the implicit batch dimension",
            lambda: nt.transpose(-1, -2).reshape(40, -1),
        )
        # inherit only the ragged dimension
        # (2, 20) -> (2, 5, 4)
        # (3, 20) -> (3, 5, 4)
        nt1 = nt.reshape(2, -1, 5, 4)
        # (2, 3, 20) -> (2, 3, 5, 4) -> (2, 4, 5, 4)
        pt1 = pt.reshape(2, -1, 5, 4)
        self.assertEqual(noncontiguous_to_padded_tensor(nt1), pt1)

        # more than one -1 (even for "old" dims), should fail
        # this attempts to do # (2, (2, 3), 5, 4) -> (2, (2, 3), 5, 2, 2)
        # but we ban "inherit old behavior" for >1 dimension
        self.assertRaisesRegex(
            RuntimeError,
            r"only one dimension can be inferred",
            lambda: nt1.reshape(2, -1, -1, 2, 2),
        )

    @dtypes(torch.float, torch.float16, torch.double)
    def test_narrow(self, device, dtype):
        nt = random_nt_from_dims([5, None, None, None], device=device, dtype=dtype)

        # narrow on dim=0 from start to end
        bounds = [(0, 5), (0, 3), (1, 2), (1, 5), (2, 4)]
        for start, end in bounds:
            length = end - start
            narrowed = nt.narrow(dim=0, start=start, length=length)
            # ensure output is a view
            self.assertTrue(narrowed._base is nt)
            for nc, c in zip(narrowed.unbind(), nt.unbind()[start:end]):
                self.assertEqual(nc, c)

        # dim != 0 is not supported
        for dim in range(1, nt.dim()):
            with self.assertRaisesRegex(
                RuntimeError, "only dim=0 supported for nested tensors"
            ):
                nt.narrow(dim=dim, start=0, length=1)

        # error case: non-contiguous NT
        _, nt_noncont = random_nt_noncontiguous_pair((2, 3, 4))
        with self.assertRaisesRegex(
            RuntimeError, "only contiguous nested tensors supported"
        ):
            nt_noncont.narrow(dim=0, start=0, length=1)

    @parametrize("input_dim", [3, 4])
    def test_scaled_dot_product_attention(self, device, input_dim):
        def rand_tensor(*shape):
            return torch.randn(shape, device=device)

        E = 8
        if input_dim == 3:
            # Shape: (N, L, E); ragged L
            query = torch.nested.nested_tensor(
                [rand_tensor(2, E), rand_tensor(3, E), rand_tensor(4, E)]
            )

            # Shape: (N, S, E); ragged S
            key = torch.nested.nested_tensor(
                [rand_tensor(3, E), rand_tensor(4, E), rand_tensor(5, E)]
            )
            value = torch.nested.nested_tensor(
                [rand_tensor(3, E), rand_tensor(4, E), rand_tensor(5, E)]
            )
        elif input_dim == 4:
            # In the 4D case the L and S is ragged
            # Shape: (N, N', L, E); ragged N' and L
            query = torch.nested.nested_tensor(
                [rand_tensor(2, 2, E), rand_tensor(3, 3, E), rand_tensor(4, 4, E)]
            )
            # Shape: (N, N', S, E); ragged N' and S
            key = torch.nested.nested_tensor(
                [rand_tensor(2, 3, E), rand_tensor(3, 4, E), rand_tensor(4, 5, E)]
            )
            value = torch.nested.nested_tensor(
                [rand_tensor(2, 3, E), rand_tensor(3, 4, E), rand_tensor(4, 5, E)]
            )
        else:
            self.fail(f"Invalid input_dim {input_dim} encountered in SDP test")

        def rand_mask(size):
            return torch.randint(0, 2, size=size, dtype=torch.bool, device=device)

        # Shape: (N, L, S); ragged L and S matching above
        attn_mask = torch.nested.nested_tensor(
            [rand_mask((2, 3)), rand_mask((3, 4)), rand_mask((4, 5))]
        )

        dropout_p = 0.0  # no dropout for reproducibility

        # Success case: no attn_mask set and is_causal=False.
        actual = torch.nn.functional.scaled_dot_product_attention(
            query, key, value, attn_mask=None, is_causal=False, dropout_p=dropout_p
        )

        expected_outputs = []
        for q, k, v in zip(query.unbind(), key.unbind(), value.unbind()):
            output = torch.nn.functional.scaled_dot_product_attention(
                q.unsqueeze(0),
                k.unsqueeze(0),
                v.unsqueeze(0),
                attn_mask=None,
                dropout_p=dropout_p,
            )
            expected_outputs.append(output.squeeze(0))
        expected_output_nested = torch.nested.nested_tensor(expected_outputs)
        self.assertEqual(actual, expected_output_nested)

        # Error case: explicit attn_mask set.
        with self.assertRaisesRegex(
            RuntimeError, "not supported when an explicit attn_mask is set"
        ):
            torch.nn.functional.scaled_dot_product_attention(
                query, key, value, attn_mask=attn_mask, dropout_p=dropout_p
            )

        # Error case: is_causal=True.
        with self.assertRaisesRegex(RuntimeError, "not supported when is_causal=True"):
            torch.nn.functional.scaled_dot_product_attention(
                query, key, value, dropout_p=dropout_p, is_causal=True
            )

    @dtypes(torch.float, torch.float16, torch.double)
    def test_empty_like(self, device, dtype):
        ntensors = 4
        nt = random_nt(device, dtype, ntensors, (4, 4))

        # Create empty on same device as original nested tensor
        nt_empty = torch.empty_like(nt)
        assert nt.is_same_size(nt_empty)
        self.assertEqual(nt.dtype, nt_empty.dtype)
        self.assertEqual(nt.device, nt_empty.device)
        self.assertEqual(nt.layout, nt_empty.layout)

        if torch.cuda.is_available():
            if device == "cpu":
                nt_cuda = torch.empty_like(nt, device="cuda")
                self.assertEqual(torch.device("cuda").type, nt_cuda.device.type)
            else:
                nt_cpu = torch.empty_like(nt, device="cpu")
                self.assertEqual(torch.device("cpu").type, nt_cpu.device.type)

        # Check changing dtype of empty_like nested tensor output
        dtype_set = {torch.float, torch.float16, torch.double}
        for other_dtype in dtype_set - {dtype}:
            nt_empty_other_dtype = torch.empty_like(nt, dtype=other_dtype)
            self.assertEqual(nt.dtype, dtype)
            self.assertEqual(nt_empty_other_dtype.dtype, other_dtype)
            self.assertEqual(nt.device, nt_empty.device)
            self.assertEqual(nt.layout, nt_empty.layout)

        # Create tensor for autograd
        nt_empty_req_grad = torch.empty_like(nt, requires_grad=True)
        self.assertEqual(nt_empty_req_grad.requires_grad, True)

        # Test noncontiguous tensor does not fail to copy
        nt_cont, nt_noncont = random_nt_noncontiguous_pair((2, 3, 6, 7))
        nt_empty = torch.empty_like(nt_cont)
        assert nt_cont.is_same_size(nt_empty)
        nt_empty_non_contig = torch.empty_like(nt_noncont)
        assert nt_noncont.is_same_size(nt_empty_non_contig)

        # Test the contiguous memory format option
        nt_empty_contig = torch.empty_like(
            nt_cont, memory_format=torch.contiguous_format
        )
        assert nt_cont.is_same_size(nt_empty_contig)
        assert nt_empty_contig.is_contiguous()

        nt_empty_non_contig = torch.empty_like(
            nt_noncont, memory_format=torch.contiguous_format
        )
        assert nt_noncont.is_same_size(nt_empty_non_contig)
        assert nt_empty_non_contig.is_contiguous()

        # Test other memory formats fail
        self.assertRaises(
            RuntimeError,
            lambda: torch.empty_like(nt_cont, memory_format=torch.channels_last),
        )
        self.assertRaises(
            RuntimeError,
            lambda: torch.empty_like(nt_noncont, memory_format=torch.channels_last),
        )
        self.assertRaises(
            RuntimeError,
            lambda: torch.empty_like(nt_cont, memory_format=torch.channels_last_3d),
        )
        self.assertRaises(
            RuntimeError,
            lambda: torch.empty_like(nt_noncont, memory_format=torch.channels_last_3d),
        )


@markDynamoStrictTest
class TestNestedTensorAutograd(TestCase):
    # Note [Gradcheck args check_batched_grad=False] the common_utils testing version of gradcheck
    # includes the default parameters used for testing ops with gradcheck. However nested tensor
    # does not support the stack op therefore we turn it off for these tests
    def _create_leaf_nested_tensor_from_list(self, tensor_device, requires_grad=False):
        return torch.nested.nested_tensor(
            [
                torch.randn(
                    1,
                    2,
                ),
                torch.randn(7, 8),
            ],
            requires_grad=requires_grad,
            device=tensor_device,
        )

    def _create_nested_tensor_from_list(self, tensor_device, requires_grad=False):
        return torch.nested.as_nested_tensor(
            [
                torch.randn(1, 2, requires_grad=requires_grad),
                torch.randn(7, 8, requires_grad=requires_grad),
            ],
            device=tensor_device,
        )

    def _create_nested_tensor_from_mask(self, tensor_device, requires_grad=False):
        data = torch.randn(2, 3, 4, requires_grad=requires_grad, device=tensor_device)
        mask = torch.ones_like(data[:, :, 0]).bool()
        return torch._nested_tensor_from_mask(data, mask)

    def test_as_nested_tensor_propagates_gradients(self, device):
        a = torch.arange(3, dtype=torch.float, device=device)
        b = torch.arange(5, dtype=torch.float, device=device)
        nt = torch.nested.as_nested_tensor([a, b])
        # tensors with requires_grad=False are leaves
        self.assertTrue(nt.is_leaf)
        self.assertTrue(not nt.requires_grad)

        a = torch.arange(3, dtype=torch.float, requires_grad=True, device=device)
        b = torch.arange(5, dtype=torch.float, requires_grad=True, device=device)
        nt2 = torch.nested.as_nested_tensor([a, b])
        fake_grad = torch.nested.nested_tensor(
            [torch.ones_like(a), torch.zeros_like(b)], device=device
        )
        nt2.backward(fake_grad)
        self.assertEqual(a.grad, fake_grad[0])
        self.assertEqual(b.grad, fake_grad[1])

    def test_nested_tensor_generates_leaf(self, device):
        a = torch.arange(3, dtype=torch.float, requires_grad=True, device=device)
        b = torch.arange(5, dtype=torch.float, requires_grad=True, device=device)

        nt = torch.nested.nested_tensor([a, b], requires_grad=False)
        self.assertTrue(nt.is_leaf)
        self.assertTrue(not nt.requires_grad)

        nt2 = torch.nested.nested_tensor([a, b], requires_grad=True)
        self.assertTrue(nt2.is_leaf)
        self.assertTrue(nt2.requires_grad)

        fake_grad = torch.nested.nested_tensor(
            [torch.ones_like(a), torch.zeros_like(b)], device=device
        )
        nt2.backward(fake_grad)
        self.assertEqual(nt2.grad, fake_grad)
        self.assertEqual(a.grad, None)
        self.assertEqual(b.grad, None)

    def test_set_requires_grad_from_list(self, device):
        nt = self._create_nested_tensor_from_list(device)
        nt.requires_grad_()
        assert nt.requires_grad

    def test_set_requires_grad_from_mask(self, device):
        nt = self._create_nested_tensor_from_mask(device)
        nt.requires_grad_()
        assert nt.requires_grad

    def test_backward_for_add_op(self, device):
        nt_1 = self._create_nested_tensor_from_mask(device)
        nt_2 = self._create_nested_tensor_from_mask(device)

        nt_1.requires_grad_()
        c = nt_1 + nt_2

        assert nt_1.requires_grad
        assert c.requires_grad
        grad_output = self._create_nested_tensor_from_mask(device)
        c.backward(grad_output)

        #  Grad check doesn't work with nested yet.
        # d/dnt_1 (nt + nt_1) = 1*grad_output
        self.assertEqual(nt_1.grad, grad_output)

    def test_backward_for_sub_op(self, device):
        nt_1 = self._create_nested_tensor_from_mask(device)
        nt_2 = self._create_nested_tensor_from_mask(device)

        nt_1.requires_grad_()
        nt_2.requires_grad_()
        c = nt_1 - nt_2

        assert nt_1.requires_grad
        assert nt_2.requires_grad
        assert c.requires_grad
        grad_output = self._create_nested_tensor_from_mask(device)
        c.backward(grad_output)

        self.assertEqual(nt_1.grad, grad_output)
        self.assertEqual(nt_2.grad, -1 * grad_output)

    def test_backward_sub_strided(self, device):
        a = torch.nested.nested_tensor(
            [torch.randn(9, 2, 4), torch.randn(12, 2, 4)],
            requires_grad=True,
            device=device,
        )
        b = torch.nested.nested_tensor(
            [torch.randn(9, 4, 2), torch.randn(12, 4, 2)],
            requires_grad=True,
            device=device,
        )
        c = a - b.transpose(-1, -2)
        grad_output = c.clone()
        c.backward(grad_output)
        self.assertEqual(a.grad, grad_output)
        self.assertEqual(b.grad, -1 * grad_output.transpose(-1, -2))

    def test_backward_add_strided(self, device):
        a = torch.nested.nested_tensor(
            [torch.randn(9, 2, 4), torch.randn(12, 2, 4)],
            requires_grad=True,
            device=device,
        )
        b = torch.nested.nested_tensor(
            [torch.randn(9, 4, 2), torch.randn(12, 4, 2)],
            requires_grad=True,
            device=device,
        )
        c = a + b.transpose(-1, -2)
        grad_output = c.clone()
        c.backward(grad_output)
        self.assertEqual(a.grad, grad_output)
        self.assertEqual(b.grad, grad_output.transpose(-1, -2))

    # Test Factory Functions
    def test_nested_tensor_to_padded_tensor(self, device):
        for padding_val in [0, 1]:
            nt = self._create_leaf_nested_tensor_from_list(
                tensor_device=device, requires_grad=True
            )

            out = torch.nested.to_padded_tensor(nt, padding_val)
            grad_output = torch.ones(out.shape, device=device)
            out.backward(grad_output)

            self.assertEqual(
                nt.grad,
                torch.nested.nested_tensor(
                    [torch.ones(1, 2), torch.ones(7, 8)], device=device
                ),
            )

    def test_nested_tensor_from_mask_and_to_padded(self, device):
        N, L, D = 2, 4, 4
        mask = torch.ones(N, L, device=device)
        for i in range(1, N):
            end = torch.randint(1, L - 1, (1,), device=device)
            mask[i, end:] = 0

        mask[0, :] = 1
        mask = mask.bool()

        data = torch.randn(
            N, L, D, requires_grad=True, dtype=torch.float64, device=device
        )

        def grad_test_func(inpt):
            nt = torch._nested_tensor_from_mask(inpt, mask)
            # This implicitly tests to_padded_tensor grads
            return torch.nested.to_padded_tensor(nt, 0)

        assert gradcheck(grad_test_func, inputs=data, check_batched_grad=False)

    def test_nested_tensor_from_padded(self, device):
        nested_size = torch.tensor([[1, 2], [2, 2]])
        padded_tensor = torch.randn(2, 2, 2, dtype=torch.float64, device=device)
        padded_tensor[0, 1, :] = 0
        padded_tensor.requires_grad_()

        def grad_test_func(tensor, nested_size):
            nt = torch._nested_from_padded(
                tensor, nested_size, fuse_transform_0213=False
            )
            # This implicitly tests to_padded_tensor grads
            return torch.nested.to_padded_tensor(nt, 0)

        data = (padded_tensor, nested_size)
        assert gradcheck(grad_test_func, inputs=data, check_batched_grad=False)

    def test_nested_tensor_from_padded_fused(self, device):
        nested_size = torch.tensor([[1, 8], [2, 8]])
        padded_tensor = torch.randn(2, 2, 2, 4, dtype=torch.float64, device=device)
        padded_tensor[0, 1, :] = 0
        padded_tensor.requires_grad_()

        def grad_test_func(tensor, nested_size):
            nt = torch._nested_from_padded(
                tensor, nested_size, fuse_transform_0213=True
            )
            # This implicitly tests to_padded_tensor grads
            return torch.nested.to_padded_tensor(nt, 0)

        data = (padded_tensor, nested_size)
        assert gradcheck(grad_test_func, inputs=data, check_batched_grad=False)

    def test_nested_tensor_from_list(self, device):
        a = torch.randn(1, 2, requires_grad=True, dtype=torch.float64, device=device)
        b = torch.randn(2, 2, requires_grad=True, dtype=torch.float64, device=device)
        c = torch.randn(10, 2, requires_grad=True, dtype=torch.float64, device=device)

        def grad_test_func(a, b, c):
            c = torch.nested.as_nested_tensor([a, b, c])
            # This implictily tests to_padded_tensor grads
            return torch.nested.to_padded_tensor(c, 0)

        data = (a, b, c)
        assert gradcheck(grad_test_func, inputs=data, check_batched_grad=False)

    @decorateIf(
        xfailIfTorchDynamo,
        # only fails in python 3.11. TODO: Debug this!
        lambda params: params["layout"] == torch.jagged and sys.version_info >= (3, 11),
    )
    @parametrize("layout", [torch.strided, torch.jagged], name_fn=layout_name)
    def test_dropout_backward(self, layout):
        if layout == torch.jagged:
            nt = torch.nested.nested_tensor(
                [torch.randn((2, 5)), torch.randn((3, 5))],
                requires_grad=True,
                layout=layout,
            )
        else:
            nt = torch.nested.nested_tensor(
                [torch.randn((2, 5)), torch.randn((3, 4))],
                requires_grad=True,
                layout=layout,
            )
        p = 0.2
        y = torch.nn.functional.dropout(nt, p)
        y.backward(nt.clone().detach())
        self.assertEqual(nt.grad, y)

    def test_nested_tensor_bmm_gradcheck(self, device):
        a = torch.randn(2, 6, requires_grad=True, dtype=torch.float64, device=device)
        b = torch.randn(3, 6, requires_grad=True, dtype=torch.float64, device=device)
        c = torch.randn(6, 4, requires_grad=True, dtype=torch.float64, device=device)
        d = torch.randn(6, 5, requires_grad=True, dtype=torch.float64, device=device)

        def grad_test_func(a, b, c, d):
            nt0 = torch.nested.as_nested_tensor([a, b])
            nt1 = torch.nested.as_nested_tensor([c, d])
            result = nt0.bmm(nt1)
            return torch.nested.to_padded_tensor(result, 0.0)

        data = (a, b, c, d)
        assert torch.autograd.gradcheck(grad_test_func, inputs=data)

    def test_nested_tensor_bmm_backward(self, device):
        nt0 = torch.nested.nested_tensor(
            [torch.randn((2, 6)), torch.randn((3, 6))],
            requires_grad=True,
            device=device,
        )
        nt1 = torch.nested.nested_tensor(
            [torch.randn((6, 4)), torch.randn((6, 5))],
            requires_grad=True,
            device=device,
        )
        with torch.no_grad():
            pt0 = torch.nested.to_padded_tensor(nt0, 0.0).requires_grad_(True)
            pt1 = torch.nested.to_padded_tensor(nt1, 0.0).requires_grad_(True)

        ynt = nt0.bmm(nt1)
        ypt = pt0.bmm(pt1)
        ynt.backward(ynt.clone())
        ypt.backward(ypt.clone())

        self.assertEqual(torch.nested.to_padded_tensor(nt0.grad, 0.0), pt0.grad)
        self.assertEqual(torch.nested.to_padded_tensor(nt1.grad, 0.0), pt1.grad)

    def test_nested_tensor_matmul_gradcheck(self, device):
        a = torch.randn(2, 6, requires_grad=True, dtype=torch.float64, device=device)
        b = torch.randn(3, 6, requires_grad=True, dtype=torch.float64, device=device)
        c = torch.randn(6, 4, requires_grad=True, dtype=torch.float64, device=device)
        d = torch.randn(6, 5, requires_grad=True, dtype=torch.float64, device=device)

        def grad_test_func(a, b, c, d):
            nt0 = torch.nested.as_nested_tensor([a, b])
            nt1 = torch.nested.as_nested_tensor([c, d])
            result = torch.matmul(nt0, nt1)
            return torch.nested.to_padded_tensor(result, 0.0)

        data = (a, b, c, d)
        assert torch.autograd.gradcheck(grad_test_func, inputs=data)

    def test_nested_tensor_matmul_backward(self, device):
        nt0 = torch.nested.nested_tensor(
            [torch.randn((7, 2, 6)), torch.randn((7, 3, 6))],
            requires_grad=True,
            device=device,
        )
        nt1 = torch.nested.nested_tensor(
            [torch.randn((7, 6, 4)), torch.randn((7, 6, 5))],
            requires_grad=True,
            device=device,
        )
        with torch.no_grad():
            pt0 = torch.nested.to_padded_tensor(nt0, 0.0).requires_grad_(True)
            pt1 = torch.nested.to_padded_tensor(nt1, 0.0).requires_grad_(True)

        ynt = torch.matmul(nt0, nt1)
        ypt = torch.matmul(pt0, pt1)
        ynt.backward(ynt.clone())
        ypt.backward(ypt.clone())

        self.assertEqual(torch.nested.to_padded_tensor(nt0.grad, 0.0), pt0.grad)
        self.assertEqual(torch.nested.to_padded_tensor(nt1.grad, 0.0), pt1.grad)

    def test_nested_tensor_transpose_gradcheck(self, device):
        a = torch.randn(2, 5, requires_grad=True, device=device)
        b = torch.randn(3, 4, requires_grad=True, device=device)

        def grad_test_func(a, b):
            nt = torch.nested.as_nested_tensor([a, b])
            result = nt.transpose(-2, -1).transpose(-2, -1)
            return torch.nested.to_padded_tensor(result, 0.0)

        data = (a, b)
        assert torch.autograd.gradcheck(grad_test_func, inputs=data, eps=1e-3)

    def test_nested_tensor_transpose_backward(self, device):
        nt = torch.nested.nested_tensor(
            [torch.randn((2, 5)), torch.randn((3, 4))],
            requires_grad=True,
            device=device,
        )
        with torch.no_grad():
            pt = torch.nested.to_padded_tensor(nt, 0.0).requires_grad_(True)

        ynt = nt.transpose(-2, -1)
        ypt = pt.transpose(-2, -1)
        ynt.backward(ynt.clone())
        ypt.backward(ypt.clone())

        self.assertEqual(torch.nested.to_padded_tensor(nt.grad, 0.0), pt.grad)

    def test_nested_tensor_reshape_gradcheck(self, device):
        a = torch.randn(2, 6, requires_grad=True, device=device)
        b = torch.randn(3, 6, requires_grad=True, device=device)

        def grad_test_func(a, b):
            nt = torch.nested.as_nested_tensor([a, b])
            result = nt.reshape(2, -1, 2, 3)
            return torch.nested.to_padded_tensor(result, 0.0)

        data = (a, b)
        assert torch.autograd.gradcheck(grad_test_func, inputs=data, eps=1e-3)

    def test_nested_tensor_reshape_backward(self):
        nt = torch.nested.nested_tensor(
            [torch.randn((2, 6)), torch.randn((3, 6))], requires_grad=True
        )
        with torch.no_grad():
            pt = torch.nested.to_padded_tensor(nt, 0.0).requires_grad_(True)

        ynt = nt.reshape(2, -1, 2, 3)
        ypt = pt.reshape(2, -1, 2, 3)
        ynt.backward(ynt.clone())
        ypt.backward(ypt.clone())

        self.assertEqual(torch.nested.to_padded_tensor(nt.grad, 0.0), pt.grad)

    def test_nested_tensor_squeeze_backward(self, device):
        nt = torch.nested.nested_tensor(
            [torch.randn((2, 6, 1)), torch.randn((3, 6, 1))],
            requires_grad=True,
            device=device,
        )
        with torch.no_grad():
            pt = torch.nested.to_padded_tensor(nt, 0.0).requires_grad_(True)

        ynt = nt.squeeze(-1)
        ypt = pt.squeeze(-1)
        ynt.backward(ynt.clone())
        ypt.backward(ypt.clone())

        self.assertEqual(torch.nested.to_padded_tensor(nt.grad, 0.0), pt.grad)

    def test_nested_tensor_squeeze_gradcheck(self, device):
        a = torch.randn(
            (2, 6, 1), dtype=torch.float64, requires_grad=True, device=device
        )
        b = torch.randn(
            (3, 6, 1), dtype=torch.float64, requires_grad=True, device=device
        )

        def grad_test_func(a, b):
            nt = torch.nested.as_nested_tensor([a, b])
            result = nt.squeeze(-1)
            return torch.nested.to_padded_tensor(result, 0.0)

        assert torch.autograd.gradcheck(grad_test_func, inputs=(a, b), eps=1e-3)

    def test_nested_tensor_unsqueeze_backward(self, device):
        nt = torch.nested.nested_tensor(
            [torch.randn((2, 6)), torch.randn((3, 6))],
            requires_grad=True,
            device=device,
        )
        with torch.no_grad():
            pt = torch.nested.to_padded_tensor(nt, 0.0).requires_grad_(True)

        ynt = nt.unsqueeze(2)
        ypt = pt.unsqueeze(2)
        ynt.backward(ynt.clone())
        ypt.backward(ypt.clone())

        self.assertEqual(torch.nested.to_padded_tensor(nt.grad, 0.0), pt.grad)

    def test_nested_tensor_unsqueeze_gradcheck(self, device):
        a = torch.randn((2, 6), dtype=torch.float64, requires_grad=True, device=device)
        b = torch.randn((3, 6), dtype=torch.float64, requires_grad=True, device=device)

        def grad_test_func(a, b):
            nt = torch.nested.as_nested_tensor([a, b])
            result = nt.unsqueeze(-1)
            return torch.nested.to_padded_tensor(result, 0.0)

        assert torch.autograd.gradcheck(grad_test_func, inputs=(a, b), eps=1e-3)

    def test_nested_tensor_linear(self, device):
        a = torch.randn(1, 2, requires_grad=True, dtype=torch.float64, device=device)
        b = torch.randn(2, 2, requires_grad=True, dtype=torch.float64, device=device)
        c = torch.randn(3, 2, requires_grad=True, dtype=torch.float64, device=device)

        weight = torch.randn(
            2, 2, requires_grad=True, dtype=torch.float64, device=device
        )
        bias = torch.randn(2, requires_grad=True, dtype=torch.float64, device=device)

        def grad_test_func(a, b, c, weight, bias=None):
            nt = torch.nested.as_nested_tensor([a, b, c])
            # This implicitly tests to_padded_tensor grads
            d = torch.functional.F.linear(nt, weight, bias)
            return torch.nested.to_padded_tensor(d, 0)

        data = (a, b, c, weight, bias)
        assert gradcheck(grad_test_func, inputs=data, check_batched_grad=False)

        # Test linear with no bias added
        data = (a, b, c, weight)
        assert gradcheck(grad_test_func, inputs=data, check_batched_grad=False)

    def test_nested_tensor_linear_plus_transpose(self, device):
        a = torch.randn(1, 2, requires_grad=True, dtype=torch.float64, device=device)
        b = torch.randn(2, 2, requires_grad=True, dtype=torch.float64, device=device)
        c = torch.randn(3, 2, requires_grad=True, dtype=torch.float64, device=device)

        weight = torch.randn(
            2, 2, requires_grad=True, dtype=torch.float64, device=device
        )
        bias = torch.randn(2, requires_grad=True, dtype=torch.float64, device=device)

        def grad_test_func(a, b, c, weight, bias=None):
            nt = torch.nested.as_nested_tensor([a, b, c])
            # This implicitly tests to_padded_tensor grads
            d = torch.functional.F.linear(nt, weight, bias)
            d = d.transpose(-1, -2).contiguous()
            return torch.nested.to_padded_tensor(d, 0)

        data = (a, b, c, weight, bias)
        assert gradcheck(grad_test_func, inputs=data, check_batched_grad=False)

        # Test linear with no bias added
        data = (a, b, c, weight)
        assert gradcheck(grad_test_func, inputs=data, check_batched_grad=False)

    def test_nested_tensor_softmax(self, device):
        a = torch.randn(1, 2, requires_grad=True, dtype=torch.float64, device=device)
        b = torch.randn(2, 2, requires_grad=True, dtype=torch.float64, device=device)
        c = torch.randn(3, 2, requires_grad=True, dtype=torch.float64, device=device)

        def grad_test_func(a, b, c, dim):
            nt = torch.nested.as_nested_tensor([a, b, c])
            # This implicitly tests to_padded_tensor grads
            d = torch.functional.F.softmax(nt, dim=dim)
            return torch.nested.to_padded_tensor(d, 0)

        # softmax over last dim
        data = (a, b, c, -1)
        assert gradcheck(grad_test_func, inputs=data, check_batched_grad=False)

    def test_nested_tensor_linear_backward(self, device):
        a = torch.randn(1, 2, requires_grad=False, device=device)
        b = torch.randn(2, 2, requires_grad=False, device=device)
        c = torch.randn(3, 2, requires_grad=False, device=device)

        weight = torch.randn(2, 2, requires_grad=True, device=device)
        bias = torch.randn(2, requires_grad=True, device=device)
        nt = torch.nested.as_nested_tensor([a, b, c], device=device)

        out = torch.functional.F.linear(nt, weight, bias)

        out.backward(out.clone())

        assert weight.grad is not None
        assert bias.grad is not None

        assert a.grad is None
        assert b.grad is None
        assert c.grad is None

    def test_values_grad_with_broadcast(self, device):
        a = torch.randn(1, 2, 4, requires_grad=True, dtype=torch.float64, device=device)
        b = torch.randn(2, 2, 4, requires_grad=True, dtype=torch.float64, device=device)
        c = torch.randn(3, 2, 4, requires_grad=True, dtype=torch.float64, device=device)

        def grad_test_func(a, b, c):
            nt = torch.nested.as_nested_tensor([a, b, c])
            buffer = nt.values()
            return buffer.sum()

        data = (a, b, c)
        assert gradcheck(grad_test_func, inputs=data, check_batched_grad=False)

    def test_to_buffer_series_ops_grad_with_broadcast(self, device):
        a = torch.randn(1, 1, 2, requires_grad=True, dtype=torch.float64, device=device)
        b = torch.randn(1, 1, 2, requires_grad=True, dtype=torch.float64, device=device)
        c = torch.randn(1, 1, 2, requires_grad=True, dtype=torch.float64, device=device)

        def grad_test_func(a, b, c):
            nt = torch.nested.as_nested_tensor([a, b, c])
            buffer = nt.values()
            buffer = buffer * 2
            return buffer.exp()

        data = (a, b, c)
        assert gradcheck(grad_test_func, inputs=data, check_batched_grad=False)

    def test_unbind_flow_through(self, device):
        a = torch.randn(1, 2, 4, requires_grad=True, dtype=torch.float64, device=device)
        b = torch.randn(2, 2, 4, requires_grad=True, dtype=torch.float64, device=device)
        c = torch.randn(3, 2, 4, requires_grad=True, dtype=torch.float64, device=device)

        def grad_test_func(a, b, c):
            nt = torch.nested.as_nested_tensor([a, b, c])
            ntT = nt.transpose(-1, -2)
            unbound = ntT.unbind()
            d = unbound[0]
            d = torch.pow(d, 2)
            return d

        data = (a, b, c)
        assert gradcheck(grad_test_func, inputs=data, check_batched_grad=False)

    def test_split_with_sizes_flow_through(self, device):
        a = torch.randn(2, 5, requires_grad=True, dtype=torch.float64, device=device)
        b = torch.randn(3, 5, requires_grad=True, dtype=torch.float64, device=device)
        c = torch.randn(4, 5, requires_grad=True, dtype=torch.float64, device=device)

        def grad_test_func(a, b, c):
            nt = torch.nested.as_nested_tensor([a, b, c])
            splits = nt.split_with_sizes([2, 3], dim=-1)
            unbound = splits[1].unbind()
            d = unbound[0]
            d = torch.pow(d, 2)
            return d

        data = (a, b, c)
        assert gradcheck(grad_test_func, inputs=data, check_batched_grad=False)

    def test_indexing_backward(self, device):
        x0 = torch.randn((2, 5))
        x1 = torch.randn((3, 4))
        nt = torch.nested.nested_tensor([x0, x1], device=device, requires_grad=True)
        self.assertEqual(nt[0], x0)
        self.assertEqual(nt[-1], x1)
        grad_x0 = torch.randn((2, 5), device=device)
        nt[0].backward(grad_x0)
        expected_grad = torch.nested.nested_tensor(
            [grad_x0, torch.zeros((3, 4), device=device)]
        )
        self.assertEqual(nt.grad, expected_grad)

    def test_masked_fill_backward(self, device):
        a = torch.randn(1, 2, 4, requires_grad=True, dtype=torch.float64, device=device)
        b = torch.randn(2, 2, 4, requires_grad=True, dtype=torch.float64, device=device)
        c = torch.randn(3, 2, 4, requires_grad=True, dtype=torch.float64, device=device)

        def grad_test_func(a, b, c):
            nt = torch.nested.as_nested_tensor([a, b, c])
            mask = nt.detach().clone().to(bool)
            out = nt.masked_fill(mask, 0)
            out = torch.nested.to_padded_tensor(out, 0)
            return out

        data = (a, b, c)
        assert gradcheck(grad_test_func, inputs=data, check_batched_grad=False)

    def test_gelu_backward(self, device):
        a = torch.randn(1, 2, 4, requires_grad=True, dtype=torch.float64, device=device)
        b = torch.randn(2, 2, 4, requires_grad=True, dtype=torch.float64, device=device)
        c = torch.randn(3, 2, 4, requires_grad=True, dtype=torch.float64, device=device)

        def grad_test_func(a, b, c):
            nt = torch.nested.as_nested_tensor([a, b, c])
            nt_gelu = torch.nn.functional.gelu(nt)
            return torch.nested.to_padded_tensor(nt_gelu, 0)

        data = (a, b, c)
        assert gradcheck(grad_test_func, inputs=data, check_batched_grad=False)

    def test_relu_backward(self, device):
        a = torch.randn(1, 2, 4, requires_grad=True, dtype=torch.float64, device=device)
        b = torch.randn(2, 2, 4, requires_grad=True, dtype=torch.float64, device=device)
        c = torch.randn(3, 2, 4, requires_grad=True, dtype=torch.float64, device=device)

        def grad_test_func(a, b, c):
            nt = torch.nested.as_nested_tensor([a, b, c])
            nt_relu = torch.nn.functional.relu(nt)
            return torch.nested.to_padded_tensor(nt_relu, 0)

        data = (a, b, c)
        assert gradcheck(grad_test_func, inputs=data, check_batched_grad=False)

    def test_selu_backward(self, device):
        a = torch.randn(1, 2, 4, requires_grad=True, dtype=torch.float64, device=device)
        b = torch.randn(2, 2, 4, requires_grad=True, dtype=torch.float64, device=device)
        c = torch.randn(3, 2, 4, requires_grad=True, dtype=torch.float64, device=device)

        def grad_test_func(a, b, c):
            nt = torch.nested.as_nested_tensor([a, b, c])
            nt_relu = torch.nn.functional.silu(nt)
            return torch.nested.to_padded_tensor(nt_relu, 0)

        data = (a, b, c)
        assert gradcheck(grad_test_func, inputs=data, check_batched_grad=False)

    def test_abs_backward(self, device):
        a = torch.randn(1, 2, 4, requires_grad=True, dtype=torch.float64, device=device)
        b = torch.randn(2, 2, 4, requires_grad=True, dtype=torch.float64, device=device)
        c = torch.randn(3, 2, 4, requires_grad=True, dtype=torch.float64, device=device)

        def grad_test_func(a, b, c):
            nt = torch.nested.as_nested_tensor([a, b, c])
            nt_abs = torch.abs(nt)
            return torch.nested.to_padded_tensor(nt_abs, 0)

        data = (a, b, c)
        assert gradcheck(grad_test_func, inputs=data, check_batched_grad=False)

    # Previously would error when input NT doesn't require grad
    # NotImplementedError: Cannot access storage of UndefinedTensorImpl
    def test_layer_norm_backward_edge_case(self, device):
        size = 4
        a = torch.randn(
            1, 2, size, requires_grad=False, dtype=torch.float64, device=device
        )
        nt = torch.nested.nested_tensor([a])
        nt_layer_norm = torch.nn.LayerNorm(
            nt.size(-1), device=device, dtype=torch.float64
        )
        out = nt_layer_norm(nt)
        out.backward(out.clone())

    def test_accumulate_grad_different_strides(self, device):
        a = torch.rand(1, 4, 2, requires_grad=True, dtype=torch.float64, device=device)
        b = torch.rand(1, 8, 2, requires_grad=True, dtype=torch.float64, device=device)

        def grad_test_func(a, b):
            nt_1 = torch.nested.as_nested_tensor([a, b])
            nt_2 = nt_1.clone()
            out = torch.nn.functional.scaled_dot_product_attention(nt_1, nt_2, nt_2)
            return torch.nested.to_padded_tensor(out, 0)

        data = (a, b)
        assert gradcheck(grad_test_func, inputs=data, check_batched_grad=False)

    # https://github.com/pytorch/pytorch/issues/95562
    @skipIfSlowGradcheckEnv
    @parametrize("size", [1024, 1023, 513, 512, 256, 128, 32, 4, 2])
    def test_layer_norm_backward(self, device, size):
        a = torch.randn(
            1, 2, size, requires_grad=True, dtype=torch.float64, device=device
        )
        b = torch.randn(
            2, 2, size, requires_grad=True, dtype=torch.float64, device=device
        )
        c = torch.randn(
            3, 2, size, requires_grad=True, dtype=torch.float64, device=device
        )

        def grad_test_func(a, b, c):
            nt = torch.nested.as_nested_tensor([a, b, c])
            layer_norm = torch.nn.LayerNorm(
                nt.size(-1), device=device, dtype=torch.float64
            )
            nt_layer_norm = layer_norm(nt)
            return torch.nested.to_padded_tensor(nt_layer_norm, 0)

        data = (a, b, c)
        assert gradcheck(grad_test_func, inputs=data, check_batched_grad=False)

    # https://github.com/pytorch/pytorch/issues/95562
    @skipIfSlowGradcheckEnv
    # Could either mark slow or reduce size
    @parametrize("size", [128, 32, 4, 2])
    def test_layer_norm_backward_5d(self, device, size):
        a = torch.randn(
            4, size, size, 4, requires_grad=True, dtype=torch.float64, device=device
        )
        b = torch.randn(
            7, size, size, 4, requires_grad=True, dtype=torch.float64, device=device
        )
        c = torch.randn(
            10, size, size, 4, requires_grad=True, dtype=torch.float64, device=device
        )

        def grad_test_func(a, b, c):
            nt = torch.nested.as_nested_tensor([a, b, c])
            layer_norm = torch.nn.LayerNorm(
                (size, size, nt.size(-1)), device=device, dtype=torch.float64
            )
            nt_layer_norm = layer_norm(nt)
            return torch.nested.to_padded_tensor(nt_layer_norm, 0)

        data = (a, b, c)
        assert gradcheck(grad_test_func, inputs=data, check_batched_grad=False)


# Found in torch/testing/_comparison.py
default_atol = {torch.float16: 1e-3, torch.bfloat16: 1e-3, torch.float32: 1e-5}
default_rtol = {torch.float16: 1e-3, torch.bfloat16: 1.6e-2, torch.float32: 1.3e-6}


def get_rtol(true_value: torch.Tensor, computed_value: torch.Tensor) -> float:
    deviation = true_value - computed_value
    deviation = torch.abs(deviation / true_value)
    # Fill in the nans with the default rtol
    torch.nan_to_num_(deviation, nan=default_rtol[computed_value.dtype])
    return deviation.max().item()


def get_atol(true_value: torch.Tensor, computed_value: torch.Tensor) -> float:
    deviation = true_value - computed_value
    atol = torch.abs(deviation).max().item()
    return atol


def get_tolerances(
    true_value: torch.Tensor,
    computed_value: torch.Tensor,
    fudge_factor: Optional[float] = None,
) -> Tuple[float, float]:
    """Returns the absolute and relative tolerances for comparing two tensors."""
    fudge_factor = fudge_factor if fudge_factor is not None else 1.0
    atol = get_atol(true_value, computed_value)
    rtol = get_rtol(true_value, computed_value)

    atol = fudge_factor * max(atol, default_atol[computed_value.dtype])
    rtol = fudge_factor * max(rtol, default_rtol[computed_value.dtype])
    # torch.isclose() has weird behavior around see:
    # https://github.com/pytorch/pytorch/issues/102400
    if rtol > 1e30:
        rtol = default_rtol[computed_value.dtype]
    return atol, rtol


# We can probably parametrizing existing tests instead of having a separate
# test class as we begin to support more ops. Also maybe rewrite with OpInfos.
@markDynamoStrictTest
class TestNestedTensorSubclass(TestCase):
    # TODO: consolidate with the below
    def _get_list_for_jagged_tensor(self, nested_size, device, requires_grad=True):
        Ds = nested_size[1:]
        out = []
        for s in nested_size[0]:
            out.append(
                torch.randn(
                    s,
                    *Ds,
                    requires_grad=requires_grad,
                    device=device,
                    dtype=torch.float64,
                )
            )
        return out

    def _get_example_tensor_lists(
        self,
        include_list_of_lists=True,
        include_requires_grad=True,
        include_inner_dim_size_1=False,
        include_2d_tensor=False,
    ):
        def _make_tensor(
            *shape, include_requires_grad=include_requires_grad, requires_grad=True
        ):
            return torch.randn(
                *shape,
                requires_grad=(requires_grad if include_requires_grad else False),
            )

        # Purposefully introduce mixed requires_grad settings for the components
        # when include_requires_grad=True.
        example_lists = [
            # (B, *, D) with B=4
            [
                _make_tensor(2, 5),
                _make_tensor(3, 5, requires_grad=False),
                _make_tensor(4, 5, requires_grad=False),
                _make_tensor(6, 5),
            ],
            # (B, *, D_0, D_1) with B=5
            [
                _make_tensor(2, 5, 6),
                _make_tensor(3, 5, 6),
                _make_tensor(4, 5, 6, requires_grad=False),
                _make_tensor(5, 5, 6),
                _make_tensor(6, 5, 6),
            ],
            # (B, *, D_0, D_1, D_2) with B=6
            [
                _make_tensor(2, 5, 6, 7),
                _make_tensor(3, 5, 6, 7),
                _make_tensor(4, 5, 6, 7, requires_grad=False),
                _make_tensor(5, 5, 6, 7),
                _make_tensor(6, 5, 6, 7),
                _make_tensor(7, 5, 6, 7),
            ],
        ]

        if include_list_of_lists:
            example_lists.append(
                # (B, *, D) with B=3 in list form
                [
                    _make_tensor(2, 5, requires_grad=False).tolist(),
                    _make_tensor(3, 5).tolist(),
                    _make_tensor(4, 5).tolist(),
                ]
            )

        if include_inner_dim_size_1:
            example_lists.append(
                [
                    _make_tensor(2, 1),
                    _make_tensor(3, 1, requires_grad=False),
                    _make_tensor(4, 1, requires_grad=False),
                    _make_tensor(6, 1),
                ]  # (B, *, 1)
            )
            example_lists.append(
                [
                    _make_tensor(2, 5, 1),
                    _make_tensor(3, 5, 1, requires_grad=False),
                    _make_tensor(4, 5, 1, requires_grad=False),
                    _make_tensor(6, 5, 1),
                ]  # (B, *, 5, 1)
            )

        if include_2d_tensor:
            example_lists.append(
                [
                    _make_tensor(2),
                    _make_tensor(3, requires_grad=False),
                    _make_tensor(4, requires_grad=False),
                    _make_tensor(6),
                ]  # (B, *)
            )

        return example_lists

    def test_tensor_attributes(self, device):
        a = torch.randn(2, 3, requires_grad=True, dtype=torch.float64, device=device)
        b = torch.randn(3, 3, requires_grad=True, dtype=torch.float64, device=device)
        c = torch.randn(4, 3, requires_grad=True, dtype=torch.float64, device=device)
        nt = torch.nested.as_nested_tensor([a, b, c], layout=torch.jagged)
        _offsets = nt.offsets()

        for op in (
            torch.ops.aten.is_non_overlapping_and_dense.default,
            torch.ops.aten.sym_size.default,
            torch.ops.aten.dim.default,
            torch.ops.aten.numel.default,
            torch.ops.aten.sym_numel.default,
            torch.ops.aten.sym_stride.default,
            torch.ops.aten.sym_storage_offset.default,
        ):
            op(nt)

        with self.assertRaisesRegex(
            RuntimeError, "directly calling torch.ops.aten.size"
        ):
            torch.ops.aten.size.default(nt)

        nested_int = torch.nested._internal.nested_tensor.get_tensor_symint(
            _offsets, coeff=1
        )
        self.assertEqual(nt.size(), (3, nested_int, 3))
        self.assertEqual(nt.shape, (3, nested_int, 3))
        self.assertEqual(nt.dim(), 3)
        self.assertEqual(nt.numel(), 27)

    @parametrize("nt_dim", [3, 4, 5])
    def test_linear(self, device, nt_dim):
        if nt_dim == 3:
            fixed_shape = (3,)
        elif nt_dim == 4:
            fixed_shape = (4, 3)
        elif nt_dim == 5:
            fixed_shape = (5, 4, 3)

        a = torch.randn(
            2, *fixed_shape, requires_grad=True, dtype=torch.float64, device=device
        )
        b = torch.randn(
            3, *fixed_shape, requires_grad=True, dtype=torch.float64, device=device
        )
        c = torch.randn(
            4, *fixed_shape, requires_grad=True, dtype=torch.float64, device=device
        )
        weight = torch.randn(
            4, 3, requires_grad=True, dtype=torch.float64, device=device
        )

        def grad_test_func(a, b, c, weight):
            nt = torch.nested.as_nested_tensor([a, b, c], layout=torch.jagged)
            out = torch.nn.functional.linear(nt, weight)
            return out.values()

        gradcheck(grad_test_func, inputs=(a, b, c, weight), check_batched_grad=False)

    def test_unary_pointwise(self, device):
        a = torch.randn(2, 3, requires_grad=True, dtype=torch.float64, device=device)
        b = torch.randn(3, 3, requires_grad=True, dtype=torch.float64, device=device)
        c = torch.randn(4, 3, requires_grad=True, dtype=torch.float64, device=device)

        def grad_test_func(a, b, c):
            nt = torch.nested.as_nested_tensor([a, b, c], layout=torch.jagged)
            out = torch.nn.functional.silu(nt.sin().cos())
            return out.values()

        gradcheck(grad_test_func, inputs=(a, b, c), check_batched_grad=False)

    def test_unary_pointwise_transposed_inputs(self, device):
        a, b, c = (
            torch.randn(
                i + 2, 5, requires_grad=True, dtype=torch.float64, device=device
            )
            for i in range(3)
        )

        nt = torch.nested.nested_tensor(
            [a.detach(), b.detach(), c.detach()], layout=torch.jagged
        )
        nt_t = nt.transpose(1, 2)
        self.assertFalse(nt_t.is_contiguous())
        out = torch.nn.functional.silu(nt_t.sin().cos())
        self.assertEqual(
            out.is_contiguous(),
            torch.nn.functional.silu(b.transpose(-1, -2).sin().cos()).is_contiguous(),
        )

        self.assertEqual(nt_t.shape, out.shape)

        a, b, c = (
            torch.randn(
                i + 2, 5, requires_grad=True, dtype=torch.float64, device=device
            )
            for i in range(3)
        )

        def grad_test_func(a, b, c):
            nt = torch.nested.as_nested_tensor([a, b, c], layout=torch.jagged)
            nt_t = nt.transpose(1, 2)
            out = torch.nn.functional.silu(nt_t.sin().cos())
            return out.values()

        gradcheck(grad_test_func, inputs=(a, b, c), check_batched_grad=False)

    def test_binary_pointwise(self, device):
        a = torch.randn(2, 3, requires_grad=True, dtype=torch.float64, device=device)
        b = torch.randn(3, 3, requires_grad=True, dtype=torch.float64, device=device)
        c = torch.randn(4, 3, requires_grad=True, dtype=torch.float64, device=device)

        # Incorrect usage: shape check will fail if the offsets tensor are not
        #                  the same exact tensor object
        nt1 = torch.nested.as_nested_tensor([a, b, c], layout=torch.jagged)
        nt2 = torch.nested.as_nested_tensor([a, b, c], layout=torch.jagged)

        self.assertRaisesRegex(
            RuntimeError,
            "cannot call binary pointwise function .* with inputs of shapes",
            lambda: nt1 * nt2,
        )

        # Correct usage: chain the calls using the same offsets tensor object
        def grad_test_func(a, b, c):
            nt1 = torch.nested.as_nested_tensor([a, b, c], layout=torch.jagged)
            # TODO: Switch to public API that takes in (values, offsets) once it exists
            nt2, offsets = jagged_from_list([a, b, c], nt1.offsets())
            out = nt1 * nt2
            return out.values()

        gradcheck(grad_test_func, inputs=(a, b, c), check_batched_grad=False)

    def test_binary_pointwise_transposed(self, device):
        a, b, c = (
            torch.randn(i + 2, 5, dtype=torch.float64, device=device) for i in range(3)
        )

        nt1, offsets = jagged_from_list([a, b, c], None)
        nt2, offsets = jagged_from_list([a, b, c], offsets)

        nt1_t = nt1.transpose(1, 2)
        nt2_t = nt2.transpose(1, 2)

        # out = nt1_t * nt2_t
        # self.assertFalse(nt1_t.is_contiguous())
        # self.assertEqual(out.is_contiguous(), (b.transpose(-1, -2) * b.transpose(-1, -2)).is_contiguous())
        # self.assertEqual(out.shape, nt1_t.shape)

        self.assertRaisesRegex(
            RuntimeError,
            "cannot call binary pointwise function mul.Tensor with inputs of shapes",
            lambda: nt1 * nt2_t,
        )

        a, b, c = (
            torch.randn(
                i + 2, 5, requires_grad=True, dtype=torch.float64, device=device
            )
            for i in range(3)
        )

        # Correct usage: chain the calls using the same offsets tensor object
        def grad_test_func(a, b, c):
            nt1, offsets = jagged_from_list([a, b, c], None)
            nt2, offsets = jagged_from_list([a, b, c], offsets)
            nt1_t = nt1.transpose(1, 2)
            nt2_t = nt2.transpose(1, 2)
            out = nt1_t * nt2_t
            return out.values()

        gradcheck(grad_test_func, inputs=(a, b, c), check_batched_grad=False)

    def test_split(self, device):
        a = torch.randn(2, 3, requires_grad=True, dtype=torch.float64, device=device)
        b = torch.randn(3, 3, requires_grad=True, dtype=torch.float64, device=device)
        c = torch.randn(4, 3, requires_grad=True, dtype=torch.float64, device=device)

        nt = torch.nested.as_nested_tensor([a, b, c], layout=torch.jagged)
        out = torch.split(nt, 2, -1)
        self.assertEqual(len(out), 2)
        self.assertEqual(
            out[0],
            torch.nested.as_nested_tensor(
                [a[:, 0:2], b[:, 0:2], c[:, 0:2]], layout=torch.jagged
            ),
        )
        self.assertEqual(
            out[1],
            torch.nested.as_nested_tensor(
                [a[:, 2:], b[:, 2:], c[:, 2:]], layout=torch.jagged
            ),
        )

        with self.assertRaisesRegex(
            RuntimeError,
            r"split\(\): not supported for NestedTensor on dim=1",
        ):
            torch.split(nt, 2, 1)

    def test_split_with_sizes(self, device):
        a = torch.randn(2, 3, requires_grad=True, dtype=torch.float64, device=device)
        b = torch.randn(3, 3, requires_grad=True, dtype=torch.float64, device=device)
        c = torch.randn(4, 3, requires_grad=True, dtype=torch.float64, device=device)

        nt = torch.nested.as_nested_tensor([a, b, c], layout=torch.jagged)
        out = torch.split(nt, [1, 2], -1)
        self.assertEqual(len(out), 2)
        self.assertEqual(
            out[0],
            torch.nested.as_nested_tensor(
                [a[:, 0:1], b[:, 0:1], c[:, 0:1]], layout=torch.jagged
            ),
        )
        self.assertEqual(
            out[1],
            torch.nested.as_nested_tensor(
                [a[:, 1:], b[:, 1:], c[:, 1:]], layout=torch.jagged
            ),
        )
        with self.assertRaisesRegex(
            RuntimeError,
            r"split_with_sizes\(\): not supported for NestedTensor on dim=1",
        ):
            torch.split(nt, [1, 2], 1)

    def test_softmax(self, device):
        nt = random_nt_from_dims(
            [3, None, 5],
            device=device,
            dtype=torch.float32,
            layout=torch.jagged,
            requires_grad=True,
        )

        # operate on dim=2
        output = nt.softmax(dim=2)

        @torch._dynamo.disable
        def _compare_to_ref(nt, output, dim):
            for in_component, out_component in zip(nt.unbind(), output.unbind()):
                self.assertEqual(in_component.softmax(dim=dim), out_component)

        # dim=2 -> dim=1 after unbind
        _compare_to_ref(nt, output, dim=1)

        # operate on dim=-1
        output2 = nt.softmax(dim=-1)
        torch._dynamo.disable(self.assertEqual)(output, output2)
        _compare_to_ref(nt, output2, dim=-1)

        def grad_test_func(a, b):
            nt = torch.nested.as_nested_tensor([a, b], layout=torch.jagged)
            out = nt.softmax(dim=-1)
            return out.values()

        a = torch.rand(4, 5, requires_grad=True, dtype=torch.float64, device=device)
        b = torch.rand(8, 5, requires_grad=True, dtype=torch.float64, device=device)
        gradcheck(grad_test_func, inputs=(a, b), check_batched_grad=False)

    def test_views_inherit_ragged_dim(self, device):
        # view
        nt = random_nt_from_dims(
            [4, None, 8, 10], device=device, dtype=torch.float32, layout=torch.jagged
        )
        # inherit ragged dim via -1
        view = nt.view(4, -1, 80)
        self.assertEqual(nt.shape[1], view.shape[1])
        # inherit batch and ragged dims via -1
        view2 = nt.view(-1, -1, 80)
        self.assertEqual(nt.shape[:2], view2.shape[:2])

        # expand
        nt = random_nt_from_dims(
            [3, None, 1], device=device, dtype=torch.float32, layout=torch.jagged
        )
        # inherit batch and ragged dims via -1
        view = nt.expand(-1, -1, 5)
        self.assertEqual(nt.shape[:2], view.shape[:2])

    def test_view_ragged_idx_not_one(self, device):
        nt = random_nt_from_dims(
            [2, None, 20], device=device, dtype=torch.float32, layout=torch.jagged
        )

        view_transposed = nt.transpose(1, 2).view(2, 20, nt.size(1))
        self.assertEqual((2, 20, nt.size(1)), (view_transposed.size()))
        self.assertEqual(view_transposed._base, nt._base)

    def test_unsafe_view(self, device):
        nt = random_nt_from_dims(
            [4, None, 8, 10], device=device, dtype=torch.float32, layout=torch.jagged
        )
        # basic view
        view1 = torch.ops.aten._unsafe_view(nt, (4, -1, 80))
        self.assertEqual((4, nt.size(1), 80), tuple(view1.size()))
        # _unsafe_view differs from view in that the view information is not tracked
        self.assertTrue(view1._base is None)

        # test an unsafe_view when ragged_idx != 1, currently only supports identity view
        nt_t = nt.transpose(1, 2)
        view2 = torch.ops.aten._unsafe_view(nt_t, (4, 8, nt.size(1), 10))
        self.assertEqual((4, 8, nt.size(1), 10), tuple(view2.size()))
        self.assertTrue(view2._base is None)

    @xfailIfTorchDynamo
    @parametrize("requires_grad", [False, True])
    def test_reshape_decomp(self, device, requires_grad):
        # contiguous NT should result in view.
        nt = (
            random_nt_from_dims(
                [3, None, 10],
                device=device,
                dtype=torch.float32,
                layout=torch.jagged,
            )
            .detach()
            .requires_grad_(requires_grad)
        )
        view = nt.reshape(-1, -1, 5, 2)
        self.assertEqual(view.shape[:2], nt.shape[:2])
        self.assertTrue(view._is_view() and view._base is nt)
        # make sure gradients flow back
        if requires_grad:
            view.backward(torch.ones_like(view))
            self.assertEqual(nt.grad, torch.ones_like(nt))

        # non-contiguous NT should result in contiguous copy
        nt = random_nt_from_dims(
            [3, None, 5, 2],
            device=device,
            dtype=torch.float32,
            layout=torch.jagged,
            requires_grad=requires_grad,
        )
        nt_noncontig = nt.transpose(-1, -2)
        self.assertFalse(nt_noncontig.is_contiguous())
        copy = nt_noncontig.reshape(-1, -1, 10)
        self.assertTrue(copy.is_contiguous())
        self.assertEqual(copy.shape[:2], nt.shape[:2])
        # make sure gradients flow back
        if requires_grad:
            copy.backward(torch.ones_like(copy))
            self.assertEqual(nt.grad, torch.ones_like(nt))

    def test_flatten_decomp(self, device):
        nt = random_nt_from_dims(
            [3, None, 5, 2], device=device, dtype=torch.float32, layout=torch.jagged
        )
        flattened = nt.flatten(-2, -1)
        self.assertEqual(flattened.shape, nt.view(3, -1, 10).shape)

        nt = random_nt_from_dims(
            [3, None, 5, 2, 6], device=device, dtype=torch.float32, layout=torch.jagged
        )
        flattened = nt.flatten(-3, -2)
        self.assertEqual(flattened.shape, nt.view(3, -1, 10, 6).shape)

    def test_chunk(self, device):
        # normal case
        D = 30
        B = 8
        nt = random_nt_from_dims(
            [B, None, D], device=device, dtype=torch.float32, layout=torch.jagged
        )
        NUM_CHUNKS = 3
        chunks = nt.chunk(NUM_CHUNKS, dim=-1)
        self.assertEqual(len(chunks), NUM_CHUNKS)
        for i in range(NUM_CHUNKS):
            self.assertEqual(chunks[i].shape[-1], D // NUM_CHUNKS)

        # chunk on batch dim
        chunks = nt.chunk(NUM_CHUNKS, dim=0)
        self.assertEqual(len(chunks), NUM_CHUNKS)
        chunk_size = math.ceil(B / NUM_CHUNKS)
        for i in range(NUM_CHUNKS):
            if i < NUM_CHUNKS - 1:
                self.assertEqual(chunks[i].shape[0], chunk_size)
            else:
                self.assertEqual(chunks[i].shape[0], B - chunk_size * (NUM_CHUNKS - 1))
            offsets_expected = (
                nt._offsets[i * chunk_size + 1 : (i + 1) * chunk_size + 1]
                - nt._offsets[i * chunk_size]
            )
            self.assertEqual(chunks[i]._offsets[1:], offsets_expected)
        self.assertEqual(nt._values, torch.cat([x._values for x in chunks], dim=0))

        # chunk on ragged dim not supported
        with self.assertRaisesRegex(
            RuntimeError, "chunk.* not supported for NestedTensor on dim=1"
        ):
            nt.chunk(2, dim=1)

    def test_squeeze(self, device):
        B = 4
        D = 6
        # squeeze middle dim
        nt = random_nt_from_dims(
            [B, None, 1, D], device=device, dtype=torch.float32, layout=torch.jagged
        )
        j0 = nt.shape[1]

        for dim_arg in [-2, 2]:
            out = nt.squeeze(dim_arg)
            self.assertEqual(out.shape, (B, j0, D))
            self.assertEqual(out.unsqueeze(-2), nt)

        # squeeze last dim
        nt = random_nt_from_dims(
            [B, None, 1], device=device, dtype=torch.float32, layout=torch.jagged
        )
        j1 = nt.shape[1]

        for dim_arg in [-1, 2]:
            out = nt.squeeze(dim_arg)
            self.assertEqual(out.shape, (B, j1))
            self.assertEqual(out.unsqueeze(-1), nt)

        # squeeze on batch dim not supported
        with self.assertRaisesRegex(
            RuntimeError, "squeeze.* not supported for NestedTensor on dim=0"
        ):
            nt.squeeze(0)

        # squeeze on ragged dim not supported
        with self.assertRaisesRegex(
            RuntimeError, "squeeze.* not supported for NestedTensor on dim=1"
        ):
            nt.squeeze(1)

    def test_binary_pointwise_broadcasting(self, device):
        # (B, j0, 3, 4)
        ts = self._get_list_for_jagged_tensor(
            ((2, 3, 4), 3, 4), device, requires_grad=True
        )
        # (B, j0, ?, ?) + (?) -> (B, j0, ?, ?)
        # (B, j0, ?, ?) + (?, ?) -> (B, j0, ?, ?)
        # (B, j0, ?, ?) + (1, ?, ?) -> (B, j0, ?, ?)
        # Unsupported: (B, j0, ?, ?) + (1, 1, 1, ?, ?) -> (1, B, j0, ?, ?)
        t_sizes = (
            (4,),
            (1, 4),
            (3, 1),
            (1, 3, 1),
            (1, 1, 1, 4),
            # (1, 1, 1, 1, 4), (unsupported today)
        )

        def grad_test_func(t, *ts):
            nt = torch.nested.as_nested_tensor(list(ts), layout=torch.jagged)
            out = nt + t
            return out.values()

        for t_size in t_sizes:
            t = torch.rand(
                t_size, requires_grad=True, device=device, dtype=torch.float64
            )
            gradcheck(grad_test_func, inputs=(t, *ts), check_batched_grad=False)

    def test_threshold_backward(self, device):
        ts1 = self._get_list_for_jagged_tensor(
            ((2, 3, 4), 16), device=device, requires_grad=False
        )
        ts2 = self._get_list_for_jagged_tensor(
            ((2, 3, 4), 16), device=device, requires_grad=False
        )

        nt1, offsets = jagged_from_list(ts1, None)
        nt2, offsets = jagged_from_list(ts2, offsets)
        buf1 = nt1.values().detach().clone()
        buf2 = nt2.values().detach().clone()

        res_nt = torch.ops.aten.threshold_backward(nt1, nt2, 0.0)
        res_dense = torch.ops.aten.threshold_backward(buf1, buf2, 0.0)

        self.assertEqual(res_dense, res_nt.values())

    @dtypes(torch.float32)
    @parametrize(
        "func",
        [torch.ops.aten.sum.dim_IntList, torch.ops.aten.mean.dim],
        name_fn=get_op_name,
    )
    @parametrize("keepdim", [False, True])
    @parametrize("requires_grad", [False, True])
    @parametrize("components_require_grad", [False, True])
    def test_jagged_op_different_output_shape_dim(
        self, device, dtype, keepdim, requires_grad, components_require_grad, func
    ):
        """
        Operator passes when reducing on valid reduction dimensions.
        This test is for operators which return an output tensor with a shape different from the input tensor.
        """
        if get_op_name(func) == "mean" and not keepdim:
            return

        op_name = get_op_name(func)

        ts = self._get_list_for_jagged_tensor(
            ((2, 3, 4), 3, 4), device=device, requires_grad=True
        )  # (B, j0, 3, 4)

        # verify correctness of shapes (assuming that ragged_idx == 1)
        if op_name == "sum":
            reduce_dims = (
                ((0, 1), (3, 4), (1, 1, 3, 4), (0,)),  # batch, ragged
                ((2, 3), (3, None), (3, None, 1, 1), (1, 2)),  # non-batch, non-batch
                ((0, 1, 3), (3,), (1, 1, 3, 1), (0, 2)),  # batch, ragged, non-batch
                ((0, 1, 2), (4,), (1, 1, 1, 4), (0, 1)),  # batch, ragged, non-batch
                (
                    (0, 1, 2, 3),
                    (),
                    (1, 1, 1, 1),
                    (0, 1, 2),
                ),  # batch, ragged, non-batch, non-batch
                ((2,), (3, None, 4), (3, None, 1, 4), (1,)),  # non-batch
            )  # (dims, expected shape, expected keepdim shape, reduce_dim_expected), where j0 is represented as None
        elif op_name == "mean":
            reduce_dims = (
                ((2,), (3, None, 4), (3, None, 1, 4), (1,)),
                ((3,), (3, None, 3), (3, None, 3, 1), (2,)),
            )

        for rd, ref_shape_no_keepdim, ref_shape_keepdim, _ in reduce_dims:
            nt = torch.nested.as_nested_tensor(ts, layout=torch.jagged)
            out = func(nt, dim=rd, keepdim=keepdim)
            ref_shape = ref_shape_keepdim if keepdim else ref_shape_no_keepdim
            if not torch.compiler.is_compiling:  # if not using torch dynamo
                self.assertEqual(len(out.shape), len(ref_shape))
                for o, r in zip(out.shape, ref_shape):
                    if r is not None:
                        self.assertEqual(o, r)
                    else:
                        self.assertTrue(isinstance(o, torch.SymInt))

        # verify correctness of values
        tensor_lists = self._get_example_tensor_lists(
            include_list_of_lists=False,
            include_requires_grad=components_require_grad,
            include_inner_dim_size_1=True,
        )
        for tensor_list, reduce_dim_tuple in itertools.product(
            tensor_lists, reduce_dims
        ):
            nt = torch.nested.nested_tensor(
                tensor_list,
                device=device,
                dtype=dtype,
                layout=torch.jagged,
                requires_grad=requires_grad,
            )

            reduce_dim, _, _, reduce_dim_expected = reduce_dim_tuple

            if nt.dim() > reduce_dim[-1]:
                out_actual = func(nt, dim=reduce_dim, keepdim=keepdim)
                if nt._ragged_idx in reduce_dim:  # raggedness reduced away
                    out_expected = func(
                        nt.values(), dim=reduce_dim_expected, keepdim=keepdim
                    )
                    self.assertTrue(torch.allclose(out_actual, out_expected))
                else:  # raggedness preserved
                    out_expected = func(nt.values(), dim=reduce_dim_expected)
                    self.assertTrue(
                        torch.allclose(
                            out_actual.values().view(-1), out_expected.view(-1)
                        )
                    )

    @dtypes(torch.float32)
    @parametrize("requires_grad", [False, True])
    @parametrize("components_require_grad", [False, True])
    def test_softmax_dim(
        self,
        device,
        dtype,
        requires_grad,
        components_require_grad,
    ):
        """
        Softmax passes when reducing on valid reduction dimensions.
        """
        ts = self._get_list_for_jagged_tensor(
            ((2, 3, 4), 3, 4), device=device, requires_grad=True
        )  # (B, j0, 3, 4)

        output_shape = (3, None, 3, 4)

        # verify correctness of shapes (assuming that ragged_idx == 1)
        reduce_dims = (
            (2, 1),
            (3, 2),
        )  # (reduction dimension, effective reduction dimension for baseline)

        for reduce_dim, _ in reduce_dims:
            nt = torch.nested.as_nested_tensor(ts, layout=torch.jagged)
            out_actual = torch.nn.functional.softmax(nt, dim=reduce_dim)
            torch._dynamo.disable(self.assertEqual)(
                len(out_actual.shape), len(output_shape)
            )  # disable if running on dynamo
            for dim_actual, dim_expected in zip(out_actual.shape, output_shape):
                if dim_expected is not None:
                    self.assertEqual(dim_actual, dim_expected)
                else:
                    self.assertTrue(isinstance(dim_actual, torch.SymInt))

        # verify correctness of values
        tensor_lists = self._get_example_tensor_lists(
            include_list_of_lists=False,
            include_requires_grad=components_require_grad,
            include_inner_dim_size_1=True,
        )
        for tensor_list, reduce_dim_tuple in itertools.product(
            tensor_lists, reduce_dims
        ):
            nt = torch.nested.nested_tensor(
                tensor_list,
                device=device,
                dtype=dtype,
                layout=torch.jagged,
                requires_grad=requires_grad,
            )

            reduce_dim, reduce_dim_expected = reduce_dim_tuple

            if nt.dim() > reduce_dim:
                out_actual = torch.nn.functional.softmax(
                    nt, dim=reduce_dim
                )  # nested tensor
                out_expected = torch.nn.functional.softmax(
                    nt.values(), dim=reduce_dim_expected
                )  # dense tensor of dimensions 1 less than out_actual
                self.assertTrue(
                    torch.allclose(out_actual.values().view(-1), out_expected.view(-1))
                )

    @dtypes(torch.float32)
    @parametrize(
        "func",
        [torch.ops.aten.sum.dim_IntList, torch.ops.aten.mean.dim],
        name_fn=get_op_name,
    )
    @parametrize("keepdim", [False, True])
    @parametrize("requires_grad", [False, True])
    @parametrize("components_require_grad", [False, True])
    def test_op_dim_reduce_ragged_idx_1_different_output_shape(
        self, device, dtype, keepdim, requires_grad, components_require_grad, func
    ):
        """
        Operator on NestedTensor passes when trying to reduce across ragged dimension, where ragged_idx == 1.
        This test is for operators which return an output tensor with a shape different from the input tensor.
        """
        if get_op_name(func) == "mean" and not keepdim:
            return

        op_name = get_op_name(func)

        tensor_lists = self._get_example_tensor_lists(
            include_list_of_lists=False,
            include_requires_grad=components_require_grad,
            include_inner_dim_size_1=True,  # (B, *, 1)
        )
        reduce_dim = (1,)  # ragged

        for tensor_list in tensor_lists:
            nt = torch.nested.nested_tensor(
                tensor_list,
                device=device,
                dtype=dtype,
                layout=torch.jagged,
                requires_grad=requires_grad,
            )

            out_actual = func(nt, dim=reduce_dim, keepdim=keepdim)
            out_expected = torch.cat(
                [func(t, dim=(reduce_dim[0] - 1)).unsqueeze(0) for t in nt.unbind()]
            )

            self.assertFalse(
                out_actual.is_nested,
                f"{op_name}(): the result of reducing a nested tensor along the ragged dimension is a dense tensor",
            )  # output is a dense tensor
            self.assertTrue(torch.allclose(out_actual, out_expected))

    @dtypes(torch.float32)
    @parametrize("requires_grad", [False, True])
    @parametrize("components_require_grad", [False, True])
    def test_softmax_dim_reduce_ragged_idx_1(
        self, device, dtype, requires_grad, components_require_grad
    ):
        """
        Softmax on NestedTensor passes when trying to reduce across ragged dimension, where ragged_idx == 1.
        """
        tensor_lists = self._get_example_tensor_lists(
            include_list_of_lists=False,
            include_requires_grad=components_require_grad,
            include_inner_dim_size_1=True,  # (B, *, 1)
        )
        reduce_dim = 1  # ragged

        for tensor_list in tensor_lists:
            nt = torch.nested.nested_tensor(
                tensor_list,
                device=device,
                dtype=dtype,
                layout=torch.jagged,
                requires_grad=requires_grad,
            )

            out_actual = torch.nn.functional.softmax(nt, dim=reduce_dim)
            out_expected = torch.cat(
                [
                    torch.nn.functional.softmax(t, dim=reduce_dim - 1)
                    for t in nt.unbind()
                ]
            )

            self.assertTrue(
                out_actual.is_nested,
                "softmax(): the result of reducing a nested tensor along the ragged dimension is a nested tensor",
            )  # output is a nested tensor
            self.assertTrue(torch.allclose(out_actual.values(), out_expected))

    @dtypes(torch.float32)
    @parametrize("requires_grad", [False, True])
    @parametrize("components_require_grad", [False, True])
<<<<<<< HEAD
    def test_layer_norm_reduce_ragged_idx_1(
        self, device, dtype, requires_grad, components_require_grad
    ):
        """
        Layer normalization on NestedTensor passes when trying to normalize across ragged dimension, where ragged_idx == 1.
=======
    def test_softmax_reduce_batch_dim(
        self, device, dtype, requires_grad, components_require_grad
    ):
        """
        Softmax on NestedTensor fails when trying to reduce across batch dimension.
>>>>>>> ea9fbfa4
        """
        tensor_lists = self._get_example_tensor_lists(
            include_list_of_lists=False,
            include_requires_grad=components_require_grad,
            include_inner_dim_size_1=True,  # (B, *, 1)
        )
<<<<<<< HEAD
=======
        reduce_dim = 0  # batch
>>>>>>> ea9fbfa4

        for tensor_list in tensor_lists:
            nt = torch.nested.nested_tensor(
                tensor_list,
                device=device,
                dtype=dtype,
                layout=torch.jagged,
                requires_grad=requires_grad,
            )

<<<<<<< HEAD
            if (
                nt.dim() >= 3
            ):  # layer norm only works for tensors with 3 or more dimensions
                normalized_shape = (
                    -1,
                    *nt.shape[nt._ragged_idx + 1 :],
                )  # pass in -1 for ragged shape (ragged shape value itself is never used in layer_norm())

                out_actual = torch.nn.functional.layer_norm(
                    nt, normalized_shape=normalized_shape
                )
                out_expected = torch.cat(
                    [
                        torch.nn.functional.layer_norm(t, normalized_shape=t.shape)
                        for t in nt.unbind()
                    ]
                )  # e.g. in 3D tensor (B, *, M), performs layer normalization on B 2D tensors (*, M)

                self.assertTrue(
                    out_actual.is_nested,
                    f"layer_norm(): the result of reducing a nested tensor along the ragged dimension is a nested tensor",
                )  # output is a nested tensor
                self.assertEqual(out_actual._values.shape, out_expected.shape)
                self.assertTrue(torch.allclose(out_actual.values(), out_expected))

    @dtypes(torch.float32)
    @parametrize("requires_grad", [False, True])
    @parametrize("components_require_grad", [False, True])
    def test_layer_norm_2d_input(
        self,
        device,
        dtype,
        requires_grad,
        components_require_grad,
    ):
        """
        Layer normalization on NestedTensor fails when trying to operate on a 2-dimensional tensor
        """
        tensor_lists = self._get_example_tensor_lists(
            include_list_of_lists=False,
            include_requires_grad=components_require_grad,
            include_inner_dim_size_1=True,  # (B, *, 1)
            include_2d_tensor=True,  # (B, *)
        )

        for tensor_list in tensor_lists:
            nt = torch.nested.nested_tensor(
                tensor_list,
                device=device,
                dtype=dtype,
                layout=torch.jagged,
                requires_grad=requires_grad,
            )

            if nt.dim() <= 2:
                with self.assertRaisesRegex(
                    RuntimeError,
                    "not supported for NestedTensor objects with 2 or fewer dimensions",
                ):
                    out = torch.nn.functional.layer_norm(nt, normalized_shape=(-1,))

    @dtypes(torch.float32)
    @parametrize("requires_grad", [False, True])
    @parametrize("components_require_grad", [False, True])
    def test_layer_norm_operate_on_batch_dim(
        self,
        device,
        dtype,
        requires_grad,
        components_require_grad,
    ):
        """
        Layer normalization on NestedTensor fails when trying to operate on the batch dimension
        """
        tensor_lists = self._get_example_tensor_lists(
            include_list_of_lists=False,
            include_requires_grad=components_require_grad,
            include_inner_dim_size_1=True,  # (B, *, 1)
            include_2d_tensor=True,  # (B, *)
        )

        for tensor_list in tensor_lists:
            nt = torch.nested.nested_tensor(
                tensor_list,
                device=device,
                dtype=dtype,
                layout=torch.jagged,
                requires_grad=requires_grad,
            )

            if nt.dim() > 2:  # cannot perform layer normalization on 2D tensors
                with self.assertRaisesRegex(
                    RuntimeError,
                    "not supported when normalizing over the batch dimension for NestedTensor",
                ):
                    out = torch.nn.functional.layer_norm(nt, normalized_shape=nt.shape)
=======
            with self.assertRaisesRegex(
                RuntimeError,
                "not supported when reducing across the batch dimension for NestedTensor",
            ):
                out = torch.nn.functional.softmax(nt, dim=reduce_dim)
>>>>>>> ea9fbfa4

    @dtypes(torch.float32)
    @parametrize(
        "func",
        [torch.ops.aten.sum.dim_IntList, torch.ops.aten.mean.dim],
        name_fn=get_op_name,
    )
    @parametrize(
        "transpose_offset", [1, 2]
    )  # [transpose consecutive dimensions, transpose nonconsecutive dimensions]
    @parametrize("keepdim", [False, True])
    @parametrize("requires_grad", [False, True])
    @parametrize("components_require_grad", [False, True])
    def test_op_dim_reduce_ragged_idx_greater_than_1_different_output_shape(
        self,
        device,
        dtype,
        keepdim,
        requires_grad,
        components_require_grad,
        func,
        transpose_offset,
    ):
        """
        Operator on NestedTensor passes when trying to reduce across a transposed ragged dimension, i.e. ragged_idx > 1
        This test is for operators which return an output tensor with a shape different from the input tensor.
        """
        if get_op_name(func) == "mean" and not keepdim:
            return

        op_name = get_op_name(func)

        tensor_lists = self._get_example_tensor_lists(
            include_list_of_lists=False,
            include_requires_grad=components_require_grad,
            include_inner_dim_size_1=True,  # (B, *, 1)
        )

        for tensor_list in tensor_lists:
            nt = torch.nested.nested_tensor(
                tensor_list,
                device=device,
                dtype=dtype,
                layout=torch.jagged,
                requires_grad=requires_grad,
            )

            if nt.dim() > nt._ragged_idx + transpose_offset:
                nt_transposed = nt.transpose(
                    nt._ragged_idx, nt._ragged_idx + transpose_offset
                )
                reduce_dim = (nt_transposed._ragged_idx,)  # ragged

                out_actual = func(nt_transposed, dim=reduce_dim, keepdim=keepdim)
                out_expected = torch.cat(
                    [
                        func(t, dim=(reduce_dim[0] - 1)).unsqueeze(0)
                        for t in nt_transposed.unbind()
                    ]
                )

                self.assertFalse(
                    out_actual.is_nested,
                    f"{op_name}(): the result of reducing a nested tensor along the ragged dimension is a dense tensor",
                )  # output is a dense tensor
                self.assertTrue(torch.allclose(out_actual, out_expected, rtol=1e-4))

    @dtypes(torch.float32)
    @parametrize(
        "transpose_offset", [1, 2]
    )  # [transpose consecutive dimensions, transpose nonconsecutive dimensions]
    @parametrize("requires_grad", [False, True])
    @parametrize("components_require_grad", [False, True])
    def test_softmax_dim_reduce_ragged_idx_greater_than_1_same_output_shape(
        self,
        device,
        dtype,
        requires_grad,
        components_require_grad,
        transpose_offset,
    ):
        """
        Softmax on NestedTensor fails when trying to reduce across a transposed ragged dimension, i.e. ragged_idx > 1
        This test is for operators which return an output tensor with the same shape as the input tensor.
        """
        tensor_lists = self._get_example_tensor_lists(
            include_list_of_lists=False,
            include_requires_grad=components_require_grad,
            include_inner_dim_size_1=True,  # (B, *, 1)
        )

        for tensor_list in tensor_lists:
            nt = torch.nested.nested_tensor(
                tensor_list,
                device=device,
                dtype=dtype,
                layout=torch.jagged,
                requires_grad=requires_grad,
            )

            if nt.dim() > nt._ragged_idx + transpose_offset:
                nt_transposed = nt.transpose(
                    nt._ragged_idx, nt._ragged_idx + transpose_offset
                )
                reduce_dim = nt_transposed._ragged_idx  # ragged

                with self.assertRaisesRegex(
                    RuntimeError,
                    "not supported when reducing along the ragged dimension for ragged_idx > 1 for NestedTensor",
                ):
                    out = torch.nn.functional.softmax(nt_transposed, dim=reduce_dim)

    @dtypes(torch.float32)
    @parametrize(
        "func",
        [torch.ops.aten.sum.dim_IntList, torch.ops.aten.mean.dim],
        name_fn=get_op_name,
    )
    @parametrize("keepdim", [False, True])
    @parametrize("requires_grad", [False, True])
    @parametrize("components_require_grad", [False, True])
    def test_op_dim_transpose_non_ragged_dim_different_output_shape(
        self, device, dtype, keepdim, requires_grad, components_require_grad, func
    ):
        """
        Operator passes when reducing transposed nested tensors on valid reduction dimensions.
        This test is for operators which return an output tensor with a shape different from the input tensor.
        """
        if get_op_name(func) == "mean" and not keepdim:
            return

        # verify correctness of shapes (assuming that ragged_idx == 1)
        if get_op_name(func) == "sum":
            reduce_dims = (
                ((0, 1), (3, 4), (1, 1, 3, 4), (0,)),  # batch, ragged
                ((2, 3), (3, None), (3, None, 1, 1), (1, 2)),  # non-batch, non-batch
                ((0, 1, 3), (3,), (1, 1, 3, 1), (0, 2)),  # batch, ragged, non-batch
                ((0, 1, 2), (4,), (1, 1, 1, 4), (0, 1)),  # batch, ragged, non-batch
                (
                    (0, 1, 2, 3),
                    (),
                    (1, 1, 1, 1),
                    (0, 1, 2),
                ),  # batch, ragged, non-batch, non-batch
                ((2,), (3, None, 4), (3, None, 1, 4), (1,)),  # non-batch
            )  # (dims, expected shape, expected keepdim shape, reduce_dim_expected), where j0 is represented as None
        elif get_op_name(func) == "mean":
            reduce_dims = (
                ((2,), (3, None, 4), (3, None, 1, 4), (1,)),
                ((3,), (3, None, 3), (3, None, 3, 1), (2,)),
            )

        # verify correctness of values
        tensor_lists = self._get_example_tensor_lists(
            include_list_of_lists=False,
            include_requires_grad=components_require_grad,
        )
        for tensor_list, reduce_dim_tuple in itertools.product(
            tensor_lists, reduce_dims
        ):
            nt = torch.nested.nested_tensor(
                tensor_list,
                device=device,
                dtype=dtype,
                layout=torch.jagged,
                requires_grad=requires_grad,
            ).transpose(-1, -2)

            reduce_dim, _, _, reduce_dim_expected = reduce_dim_tuple

            if nt.dim() > max(
                reduce_dim[-1], nt._ragged_idx + 2
            ):  # ensure that transposed dimensions are non-batch, non-ragged dimensions
                out_actual = func(nt, dim=reduce_dim, keepdim=keepdim)
                if nt._ragged_idx in reduce_dim:  # raggedness reduced away
                    out_expected = func(
                        nt.values(), dim=reduce_dim_expected, keepdim=keepdim
                    )
                    self.assertTrue(torch.allclose(out_actual, out_expected))
                else:  # raggedness preserved
                    out_expected = func(nt.values(), dim=reduce_dim_expected)
                    self.assertTrue(
                        torch.allclose(
                            out_actual.values().view(-1), out_expected.view(-1)
                        )
                    )

    @dtypes(torch.float32)
    @parametrize("requires_grad", [False, True])
    @parametrize("components_require_grad", [False, True])
    def test_softmax_dim_transpose_non_ragged_dim(
        self,
        device,
        dtype,
        requires_grad,
        components_require_grad,
    ):
        """
        Softmax passes when reducing transposed nested tensors on valid reduction dimensions.
        This test is for operators which return an output tensor with the same shape as the input tensor.
        """
        # verify correctness of shapes (assuming that ragged_idx == 1)
        reduce_dims = (
            (2, 1),
            (3, 2),
        )  # (reduction dimension, effective reduction dimension for baseline)

        # verify correctness of values
        tensor_lists = self._get_example_tensor_lists(
            include_list_of_lists=False,
            include_requires_grad=components_require_grad,
            include_inner_dim_size_1=True,  # (B, *, 1)
        )
        for tensor_list, reduce_dim_tuple in itertools.product(
            tensor_lists, reduce_dims
        ):
            nt = torch.nested.nested_tensor(
                tensor_list,
                device=device,
                dtype=dtype,
                layout=torch.jagged,
                requires_grad=requires_grad,
            ).transpose(-1, -2)

            reduce_dim, reduce_dim_expected = reduce_dim_tuple

            if nt.dim() > max(reduce_dim, nt._ragged_idx + 2):
                out_actual = torch.nn.functional.softmax(
                    nt, dim=reduce_dim
                )  # nested tensor
                out_expected = torch.nn.functional.softmax(
                    nt.values(), dim=reduce_dim_expected
                )  # dense tensor of dimensions 1 less than out_actual

                self.assertTrue(
                    torch.allclose(out_actual.values().view(-1), out_expected.view(-1))
                )

    @dtypes(torch.float32)
    @parametrize("keepdim", [False, True])
    @parametrize("requires_grad", [False, True])
    @parametrize("components_require_grad", [False, True])
    def test_sum_dim_reduce_ragged_and_non_batch(
        self,
        device,
        dtype,
        keepdim,
        requires_grad,
        components_require_grad,
    ):
        """
        Sum on NestedTensor fails when trying to reduce across ragged and non-batch dimensions
        """
        tensor_lists = self._get_example_tensor_lists(
            include_list_of_lists=False, include_requires_grad=components_require_grad
        )
        reduce_dims = (
            (1, 2),  # ragged, non-batch
            (1, 3),  # ragged, non-batch
        )

        for tensor_list, reduce_dim in itertools.product(tensor_lists, reduce_dims):
            nt = torch.nested.nested_tensor(
                tensor_list,
                device=device,
                dtype=dtype,
                layout=torch.jagged,
                requires_grad=requires_grad,
            )

            if nt.dim() > reduce_dim[-1]:
                with self.assertRaisesRegex(
                    RuntimeError,
                    "not supported along a ragged and non-batch dimension for NestedTensor",
                ):
                    out = torch.sum(nt, dim=reduce_dim, keepdim=keepdim)

    @dtypes(torch.float32)
    @parametrize("keepdim", [False, True])
    @parametrize("requires_grad", [False, True])
    @parametrize("components_require_grad", [False, True])
    def test_sum_dim_reduce_batch_and_non_batch(
        self,
        device,
        dtype,
        keepdim,
        requires_grad,
        components_require_grad,
    ):
        """
        Sum on NestedTensor fails when trying to reduce across batch and non-batch dimensions
        """
        tensor_lists = self._get_example_tensor_lists(
            include_list_of_lists=False, include_requires_grad=components_require_grad
        )
        reduce_dims = (
            (0, 2),  # batch, non-batch
            (0, 3),  # batch, non-batch
        )

        for tensor_list, reduce_dim in itertools.product(tensor_lists, reduce_dims):
            nt = torch.nested.nested_tensor(
                tensor_list,
                device=device,
                dtype=dtype,
                layout=torch.jagged,
                requires_grad=requires_grad,
            )

            if nt.dim() > reduce_dim[-1]:
                with self.assertRaisesRegex(
                    RuntimeError,
                    "not supported along the batch dimension but not the ragged dimension for NestedTensor",
                ):
                    out = torch.sum(nt, dim=reduce_dim, keepdim=keepdim)

    @dtypes(torch.float32)
    @parametrize(
        "func",
        [torch.ops.aten.sum.dim_IntList, torch.ops.aten.mean.dim],
        name_fn=get_op_name,
    )
    @parametrize("keepdim", [False, True])
    @parametrize("requires_grad", [False, True])
    @parametrize("components_require_grad", [False, True])
    def test_op_dim_reduce_batch_only_different_output_shape(
        self, device, dtype, keepdim, requires_grad, components_require_grad, func
    ):
        """
        Operator on NestedTensor fails when trying to reduce across batch dimension
        """
        if get_op_name(func) == "mean" and not keepdim:
            return

        tensor_lists = self._get_example_tensor_lists(
            include_list_of_lists=False, include_requires_grad=components_require_grad
        )
        reduce_dim = (0,)  # batch

        for tensor_list in tensor_lists:
            nt = torch.nested.nested_tensor(
                tensor_list,
                device=device,
                dtype=dtype,
                layout=torch.jagged,
                requires_grad=requires_grad,
            )

            with self.assertRaisesRegex(
                RuntimeError,
                "not supported along the batch dimension but not the ragged dimension for NestedTensor",
            ):
                out = func(nt, dim=reduce_dim, keepdim=keepdim)

    @dtypes(torch.float32)
    @parametrize(
        "func",
        [torch.ops.aten.sum.dim_IntList, torch.ops.aten.mean.dim],
        name_fn=get_op_name,
    )
    @parametrize("keepdim", [False, True])
    @parametrize("requires_grad", [False, True])
    @parametrize("components_require_grad", [False, True])
    def test_op_dim_with_lengths_different_output_shape(
        self,
        device,
        dtype,
        keepdim,
        requires_grad,
        components_require_grad,
        func,
    ):
        """
        Operator on NestedTensor fails when trying to reduce a nested tensor with lengths,
        i.e. a nested tensor with holes, if reducing on the ragged dimension.
        This test is for operators which return an output tensor with different shape than the input tensor.
        """
        if get_op_name(func) == "mean" and not keepdim:
            return

        reduce_dims = (
            (1,),
            (2,),
            (2, 3),
        )

        lengths = torch.randint(5, 10, (20,), device=device)
        offsets = torch.zeros((21,), device=device, dtype=torch.int)
        torch.cumsum(lengths, dim=0, out=offsets[1:])

        values = torch.randn(
            (offsets[-1].item(), 20),
            device=device,
            dtype=dtype,
            requires_grad=requires_grad,
        )

        nt_with_holes = torch.nested.nested_tensor_from_jagged(
            values,
            offsets,
            lengths=offsets.diff() - 2,  # arbitrary subtraction to create holes
        )

        for reduce_dim in reduce_dims:
            if nt_with_holes.dim() > reduce_dim[-1]:
                if nt_with_holes._ragged_idx in reduce_dim:
                    with self.assertRaisesRegex(
                        RuntimeError,
                        "not supported where lengths is not None "
                        + "if reducing across the ragged dimension for NestedTensor",
                    ):
                        out = func(nt_with_holes, dim=reduce_dim, keepdim=keepdim)
                else:
                    out = func(nt_with_holes, dim=reduce_dim, keepdim=keepdim)

    @dtypes(torch.float32)
    @parametrize("requires_grad", [False, True])
    @parametrize("components_require_grad", [False, True])
    def test_softmax_dim_with_lengths(
        self,
        device,
        dtype,
        requires_grad,
        components_require_grad,
    ):
        """
        Softmax on NestedTensor fails when trying to reduce a nested tensor with lengths,
        i.e. a nested tensor with holes, if reducing on the ragged dimension.
        """
        reduce_dims = (
            1,
            2,
            3,
        )

        lengths = torch.randint(5, 10, (20,), device=device)
        offsets = torch.zeros((21,), device=device, dtype=torch.int)
        torch.cumsum(lengths, dim=0, out=offsets[1:])

        values = torch.randn(
            (offsets[-1].item(), 20),
            device=device,
            dtype=dtype,
            requires_grad=requires_grad,
        )

        nt_with_holes = torch.nested.nested_tensor_from_jagged(
            values,
            offsets,
            lengths=offsets.diff() - 2,  # arbitrary subtraction to create holes
        )

        for reduce_dim in reduce_dims:
            if nt_with_holes.dim() > reduce_dim:
                if nt_with_holes._ragged_idx == reduce_dim:
                    with self.assertRaisesRegex(
                        RuntimeError,
                        "not supported where lengths is not None "
                        + "if reducing across the ragged dimension for NestedTensor",
                    ):
                        out = torch.nn.functional.softmax(nt_with_holes, dim=reduce_dim)
                else:
                    out = torch.nn.functional.softmax(nt_with_holes, dim=reduce_dim)

    @dtypes(torch.float32)
    @parametrize("requires_grad", [False, True])
    @parametrize("components_require_grad", [False, True])
    def test_layer_norm_with_lengths(
        self,
        device,
        dtype,
        requires_grad,
        components_require_grad,
    ):
        """
        Layer normalization on NestedTensor fails when trying to operate on a nested tensor with lengths,
        i.e. a nested tensor with holes, if operating on the ragged dimension.
        """

        # create components for nested tensor
        lengths = torch.randint(5, 10, (20,), device=device)
        offsets = torch.zeros((21,), device=device, dtype=torch.int)
        torch.cumsum(lengths, dim=0, out=offsets[1:])
        values = torch.randn(
            (offsets[-1].item(), 10, 30),
            device=device,
            dtype=dtype,
            requires_grad=requires_grad,
        )

        nt_with_holes = torch.nested.nested_tensor_from_jagged(
            values,
            offsets,
            lengths=offsets.diff() - 2,  # arbitrary subtraction to create holes
        )

        normalized_shapes = (
            (10, 30),  # normalization on non-ragged dimension passes
            (-1, 10, 30),  # normalization on ragged dimension fails
        )

        for normalized_shape in normalized_shapes:
            if -1 in normalized_shape:
                with self.assertRaisesRegex(
                    RuntimeError,
                    "not supported where lengths is not None if operating on the ragged dimension for NestedTensor",
                ):
                    out = torch.nn.functional.layer_norm(
                        nt_with_holes, normalized_shape=normalized_shape
                    )
            else:
                out = torch.nn.functional.layer_norm(
                    nt_with_holes, normalized_shape=normalized_shape
                )

    @dtypes(torch.float32)
    @parametrize("keepdim", [True])
    @parametrize("requires_grad", [False, True])
    @parametrize("components_require_grad", [False, True])
    def test_mean_dim_reduce_multiple_dims(
        self,
        device,
        dtype,
        keepdim,
        requires_grad,
        components_require_grad,
    ):
        """
        Mean on NestedTensor fails when trying to reduce across multiple dimensions
        """
        tensor_lists = self._get_example_tensor_lists(
            include_list_of_lists=False, include_requires_grad=components_require_grad
        )
        reduce_dims = (
            (0, 1),
            (2, 3),
            (2, 3, 4),
        )

        for tensor_list, reduce_dim in itertools.product(tensor_lists, reduce_dims):
            nt = torch.nested.nested_tensor(
                tensor_list,
                device=device,
                dtype=dtype,
                layout=torch.jagged,
                requires_grad=requires_grad,
            )

            if nt.dim() > reduce_dim[-1]:
                with self.assertRaisesRegex(
                    RuntimeError,
                    "not supported across multiple dimensions for NestedTensor",
                ):
                    out = torch.mean(nt, dim=reduce_dim, keepdim=keepdim)

    @dtypes(torch.float32)
    @parametrize("keepdim", [False, True])
    @parametrize("requires_grad", [False, True])
    @parametrize("components_require_grad", [False, True])
    def test_mean_dim_keepdim_False(
        self,
        device,
        dtype,
        keepdim,
        requires_grad,
        components_require_grad,
    ):
        """
        Mean on NestedTensor fails when keepdim=False
        """
        tensor_lists = self._get_example_tensor_lists(
            include_list_of_lists=False, include_requires_grad=components_require_grad
        )
        reduce_dims = (
            (1,),
            (2,),
            (3,),
        )

        for tensor_list, reduce_dim in itertools.product(tensor_lists, reduce_dims):
            nt = torch.nested.nested_tensor(
                tensor_list,
                device=device,
                dtype=dtype,
                layout=torch.jagged,
                requires_grad=requires_grad,
            )

            if nt.dim() > reduce_dim[-1]:
                if not keepdim:
                    with self.assertRaisesRegex(
                        RuntimeError,
                        "not supported when keepdim=False for NestedTensor",
                    ):
                        out = torch.mean(nt, dim=reduce_dim, keepdim=keepdim)
                else:
                    out = torch.mean(nt, dim=reduce_dim, keepdim=keepdim)

    @dtypes(torch.float, torch.double, torch.half)
    @parametrize("requires_grad", [False, True])
    @parametrize("weights_only", [False, True])
    def test_serialization(self, device, dtype, requires_grad, weights_only):
        def compare_metadata(nt1, nt2):
            self.assertEqual(nt1._nested_tensor_size(), nt2._nested_tensor_size())
            self.assertEqual(nt1._nested_tensor_strides(), nt2._nested_tensor_strides())
            self.assertEqual(
                nt1._nested_tensor_storage_offsets(),
                nt2._nested_tensor_storage_offsets(),
            )

        nt_contiguous, nt_noncontiguous = random_nt_noncontiguous_pair((2, 3, 6, 7))
        for a in [nt_contiguous, nt_noncontiguous]:
            buffer = io.BytesIO()
            serialized = torch.save(a, buffer)
            buffer.seek(0)
            b = torch.load(buffer, weights_only=weights_only)
            # should be both conceptually equal and metadata equivalent
            self.assertEqual(a, b)
            compare_metadata(a, b)
            # should be conceptually equal but not necessarily metadata equivalent
            self.assertEqual(b, nt_contiguous)
            self.assertEqual(b, nt_noncontiguous)

    @unittest.skipIf(
        PYTORCH_CUDA_MEMCHECK, "is_pinned uses failure to detect pointer property"
    )
    @onlyCUDA
    def test_pin_memory(self, device):
        nt_contiguous, nt_noncontiguous = random_nt_noncontiguous_pair((2, 3, 6, 7))
        for nt in [nt_contiguous, nt_noncontiguous]:
            self.assertFalse(nt.is_pinned())
            pinned = nt.pin_memory(device)
            self.assertTrue(pinned.is_pinned())
            self.assertEqual(nt, pinned)
            self.assertNotEqual(nt.data_ptr(), pinned.data_ptr())
            # test that pin_memory on already pinned tensor has no effect
            self.assertIs(pinned, pinned.pin_memory())
            self.assertEqual(pinned.data_ptr(), pinned.pin_memory().data_ptr())

    @torch.compiler.disable
    def _validate_nt(
        self,
        nt,
        device,
        dtype,
        layout,
        requires_grad,
        dim,
        batch_size,
        contiguous,
        cached_min_seqlen=None,
        cached_max_seqlen=None,
        base=None,
        ref_nt=None,
    ):
        # Validate a bunch of properties after NT construction.
        device = torch.device(device)
        self.assertEqual(nt.dim(), dim)
        self.assertEqual(nt.device, device)
        self.assertEqual(nt.dtype, dtype)
        self.assertEqual(nt.layout, layout)
        self.assertEqual(nt.requires_grad, requires_grad)
        self.assertEqual(nt.is_contiguous(), contiguous)

        if layout == torch.jagged:
            self.assertEqual(nt._values.device, device)
            self.assertEqual(nt._offsets.device, device)
            self.assertEqual(nt.shape[0], batch_size)
            self.assertTrue(isinstance(nt.shape[1], torch.SymInt))

            if base is not None:
                self.assertTrue(nt._is_view() and nt._base is base)
                replay_cache = nt._view_func(torch.randn_like(nt._base))._metadata_cache
                self.assertEqual(
                    "min_seqlen" in replay_cache, cached_min_seqlen is not None
                )
                self.assertEqual(
                    "max_seqlen" in replay_cache, cached_max_seqlen is not None
                )

            self.assertEqual(
                "min_seqlen" in nt._metadata_cache, cached_min_seqlen is not None
            )
            self.assertEqual(
                "max_seqlen" in nt._metadata_cache, cached_max_seqlen is not None
            )

            if cached_min_seqlen is not None:
                self.assertEqual(nt._min_seqlen, cached_min_seqlen)

            if cached_max_seqlen is not None:
                self.assertEqual(nt._max_seqlen, cached_max_seqlen)

        if ref_nt is not None:
            self.assertEqual(nt.size(0), ref_nt.size(0))
            for n1, n2 in zip(nt.unbind(), ref_nt.unbind()):
                self.assertEqual(n1, n2)

    @dtypes(torch.float, torch.double, torch.half)
    @parametrize("requires_grad", [False, True])
    @parametrize("components_require_grad", [False, True])
    def test_jagged_layout_construction_nested_tensor(
        self, device, dtype, requires_grad, components_require_grad
    ):
        for tensor_list in self._get_example_tensor_lists(
            include_list_of_lists=True, include_requires_grad=components_require_grad
        ):
            nt = torch.nested.nested_tensor(
                tensor_list,
                device=device,
                dtype=dtype,
                layout=torch.jagged,
                requires_grad=requires_grad,
            )

            expected_dim = torch.as_tensor(tensor_list[0]).dim() + 1
            expected_batch_size = len(tensor_list)
            expected_contiguous = True
            expected_min_seqlen = min(
                [
                    (torch.tensor(t) if isinstance(t, list) else t).shape[0]
                    for t in tensor_list
                ]
            )
            expected_max_seqlen = max(
                [
                    (torch.tensor(t) if isinstance(t, list) else t).shape[0]
                    for t in tensor_list
                ]
            )
            self._validate_nt(
                nt,
                device,
                dtype,
                torch.jagged,
                requires_grad,
                expected_dim,
                expected_batch_size,
                expected_contiguous,
                expected_min_seqlen,
                expected_max_seqlen,
            )

            # Make sure grads -don't- flow back into original tensors for nested_tensor()
            if requires_grad:
                (nt * 2).backward(torch.ones_like(nt))
            for t in tensor_list:
                t = t if isinstance(t, torch.Tensor) else torch.as_tensor(t)
                self.assertTrue(t.grad is None)

    @dtypes(torch.float, torch.double, torch.half)
    @parametrize("components_require_grad", [False, True])
    def test_jagged_layout_construction_as_nested_tensor(
        self, device, dtype, components_require_grad
    ):
        # NB: as_nested_tensor(tensor_list) doesn't support lists of lists for tensor_list
        for tensor_list in self._get_example_tensor_lists(
            include_list_of_lists=False, include_requires_grad=components_require_grad
        ):
            nt = torch.nested.as_nested_tensor(
                tensor_list, device=device, dtype=dtype, layout=torch.jagged
            )

            # nt.requires_grad=True should be set if at least one component requires grad
            expected_dim = tensor_list[0].dim() + 1
            expected_batch_size = len(tensor_list)
            expected_contiguous = True
            expected_min_seqlen = min(
                [
                    (torch.tensor(t) if isinstance(t, list) else t).shape[0]
                    for t in tensor_list
                ]
            )
            expected_max_seqlen = max(
                [
                    (torch.tensor(t) if isinstance(t, list) else t).shape[0]
                    for t in tensor_list
                ]
            )
            self._validate_nt(
                nt,
                device,
                dtype,
                torch.jagged,
                components_require_grad,
                expected_dim,
                expected_batch_size,
                expected_contiguous,
                expected_min_seqlen,
                expected_max_seqlen,
            )

            # Make sure grads flow back into original tensors for as_nested_tensor()
            if components_require_grad:
                (nt * 2).backward(torch.ones_like(nt))
                for t in tensor_list:
                    if t.requires_grad:
                        self.assertEqual(t.grad, torch.ones_like(t) * 2)
                    else:
                        self.assertTrue(t.grad is None)

    @xfailIfTorchDynamo
    @unittest.skipIf(
        PYTORCH_CUDA_MEMCHECK, "is_pinned uses failure to detect pointer property"
    )
    @onlyCUDA
    def test_jagged_layout_construction_with_pinned_memory(self, device):
        for tensor_list in self._get_example_tensor_lists():
            nt = torch.nested.nested_tensor(
                tensor_list, layout=torch.jagged, device="cpu", pin_memory=True
            )

            expected_dim = torch.as_tensor(tensor_list[0]).dim() + 1
            expected_batch_size = len(tensor_list)
            expected_min_seqlen = min(
                [
                    (torch.tensor(t) if isinstance(t, list) else t).shape[0]
                    for t in tensor_list
                ]
            )
            expected_max_seqlen = max(
                [
                    (torch.tensor(t) if isinstance(t, list) else t).shape[0]
                    for t in tensor_list
                ]
            )
            self._validate_nt(
                nt,
                device="cpu",
                dtype=torch.float32,
                layout=torch.jagged,
                requires_grad=False,
                dim=expected_dim,
                batch_size=expected_batch_size,
                contiguous=True,
                cached_min_seqlen=expected_min_seqlen,
                cached_max_seqlen=expected_max_seqlen,
            )
            self.assertTrue(nt.is_pinned())

    @dtypes(torch.float, torch.double, torch.half)
    @parametrize("requires_grad", [False, True])
    @parametrize("values_is_view", [False, True])
    def test_jagged_view_from_values_offsets(
        self, device, dtype, requires_grad, values_is_view
    ):
        if values_is_view:
            # make values a view of base
            base = torch.randn(
                2, 3, 4, 5, 6, device=device, dtype=dtype, requires_grad=requires_grad
            )
            values = base.flatten(0, -2)
        else:
            values = torch.randn(
                10, 5, device=device, dtype=dtype, requires_grad=requires_grad
            )
        offsets = torch.tensor([0, 2, 4, 6, 10], device=device, dtype=torch.int64)

        nt = nested_view_from_values_offsets(values, offsets)

        expected_dim = values.dim() + 1
        expected_batch_size = offsets.shape[0] - 1
        expected_base = base if values_is_view else values
        lengths = offsets.diff()
        self._validate_nt(
            nt,
            device,
            dtype,
            torch.jagged,
            requires_grad,
            expected_dim,
            expected_batch_size,
            # ensure NT is a proper view
            base=expected_base,
            contiguous=True,
            # if no min / max are passed, expect the metadata cache to be empty
            cached_min_seqlen=None,
            cached_max_seqlen=None,
        )

        if requires_grad:
            # Make sure grads flow back
            (nt * 2).backward(torch.ones_like(nt))

            @torch.compiler.disable
            def _check_grad(t):
                self.assertTrue(t.grad is not None)
                self.assertEqual(t.grad, torch.ones_like(t) * 2)

            _check_grad(base if values_is_view else values)

    @dtypes(torch.float)
    @parametrize("pass_min_max", [False, True])
    def test_nested_tensor_from_jagged(self, device, dtype, pass_min_max):
        # === construct from (values, offsets) ===
        values = torch.randn(10, 5, device=device, dtype=dtype)
        offsets = torch.tensor([0, 2, 4, 6, 10], device=device, dtype=torch.int64)

        # compute min / max seqlen
        lengths = offsets.diff()
        min_seqlen = lengths.min().item()
        max_seqlen = lengths.max().item()

        if pass_min_max:
            nt = torch.nested.nested_tensor_from_jagged(
                values, offsets=offsets, min_seqlen=min_seqlen, max_seqlen=max_seqlen
            )
        else:
            nt = torch.nested.nested_tensor_from_jagged(values, offsets=offsets)
        self._validate_nt(
            nt,
            device,
            dtype,
            torch.jagged,
            requires_grad=False,
            dim=3,
            batch_size=4,
            contiguous=True,
            cached_min_seqlen=(min_seqlen if pass_min_max else None),
            cached_max_seqlen=(max_seqlen if pass_min_max else None),
            base=values,
        )

        # === construct from (values, offsets, lengths) ===
        lengths = torch.tensor([2, 1, 1, 2], device=device)

        # compute min / max seqlen
        min_seqlen = lengths.min().item()
        max_seqlen = lengths.max().item()

        if pass_min_max:
            nt = torch.nested.nested_tensor_from_jagged(
                values,
                offsets=offsets,
                lengths=lengths,
                min_seqlen=min_seqlen,
                max_seqlen=max_seqlen,
            )
        else:
            nt = torch.nested.nested_tensor_from_jagged(
                values, offsets=offsets, lengths=lengths
            )

        # when both offsets / lengths are specified, expect non-contiguous
        self._validate_nt(
            nt,
            device,
            dtype,
            torch.jagged,
            requires_grad=False,
            dim=3,
            batch_size=4,
            contiguous=False,
            cached_min_seqlen=(min_seqlen if pass_min_max else None),
            cached_max_seqlen=(max_seqlen if pass_min_max else None),
            base=values,
        )
        self.assertIs(nt.lengths(), lengths)

        # === construct from (values, lengths) ===
        values = torch.randn(14, 5, device=device, dtype=dtype)
        lengths = torch.tensor([2, 3, 4, 5], device=device)

        # compute min / max seqlen
        min_seqlen = lengths.min().item()
        max_seqlen = lengths.max().item()

        if pass_min_max:
            nt = torch.nested.nested_tensor_from_jagged(
                values, lengths=lengths, min_seqlen=min_seqlen, max_seqlen=max_seqlen
            )
        else:
            nt = torch.nested.nested_tensor_from_jagged(values, lengths=lengths)

        # for now, if only lengths is specified, convert to offsets to integrate best with the
        # existing kernels
        expected_offsets = torch.tensor([0, 2, 5, 9, 14], device=device)
        expected_nt = torch.nested.nested_tensor_from_jagged(
            values, offsets=expected_offsets
        )
        self._validate_nt(
            nt,
            device,
            dtype,
            torch.jagged,
            requires_grad=False,
            dim=3,
            batch_size=4,
            contiguous=True,
            cached_min_seqlen=(min_seqlen if pass_min_max else None),
            cached_max_seqlen=(max_seqlen if pass_min_max else None),
            base=values,
            ref_nt=expected_nt,
        )

        # error case: no offsets or lengths
        with self.assertRaisesRegex(
            RuntimeError, "At least one of offsets or lengths is required"
        ):
            torch.nested.nested_tensor_from_jagged(values, offsets=None, lengths=None)

    @onlyCPU
    def test_nested_tensor_from_jagged_fx_trace(self, device):
        def fn(x, y):
            return torch.nested.nested_tensor_from_jagged(x, y)

        def user_unwrapped(x, y):
            return fn(x, y)

        with self.assertRaisesRegex(
            RuntimeError,
            "torch.nested.nested_tensor_from_jagged does not support tracing with fx.symbolic_trace",
        ):
            torch.fx.symbolic_trace(user_unwrapped)

    @dtypes(torch.float, torch.double, torch.half)
    @parametrize("dim", range(5))
    @parametrize(
        "layout",
        [torch.strided, torch.jagged],
        name_fn=lambda l: f"layout_{str(l).split('.')[1]}",
    )
    @parametrize("requires_grad", [False, True])
    @parametrize("contiguous", [False, True])
    def test_as_nested_tensor_from_tensor(
        self, device, dtype, dim, layout, requires_grad, contiguous
    ):
        if dim == 0:
            t = torch.tensor(3.0, requires_grad=requires_grad)
        else:
            t = torch.randn(*(3 for _ in range(dim)), requires_grad=requires_grad)
        assert t.dim() == dim

        if dim < 2:
            # 0-1 dim tensors can't be converted to NTs
            with self.assertRaisesRegex(
                RuntimeError, "Expected tensor argument to have dim"
            ):
                nt = torch.nested.as_nested_tensor(
                    t, device=device, dtype=dtype, layout=layout
                )
            return

        orig_t = t
        if not contiguous:
            t = t.transpose(0, 1)

        nt = torch.nested.as_nested_tensor(t, device=device, dtype=dtype, layout=layout)
        expected_dim = t.dim()
        expected_batch_size = t.size(0)
        expected_seqlen = t.size(1) if layout == torch.jagged else None
        self._validate_nt(
            nt,
            device,
            dtype,
            layout,
            requires_grad=requires_grad,
            dim=dim,
            batch_size=expected_batch_size,
            contiguous=True,
            cached_min_seqlen=expected_seqlen,
            cached_max_seqlen=expected_seqlen,
        )

        if torch.device(device) == t.device and dtype == t.dtype and contiguous:
            # should be the non-copying (view) case
            self.assertTrue(nt._is_view() and nt._base is t)

        # should be equivalent to construction from unbound tensor list
        nt_from_unbind = torch.nested.as_nested_tensor(
            list(t.unbind(0)), device=device, dtype=dtype, layout=layout
        )
        self.assertEqual(nt, nt_from_unbind)

        # ensure call on a NT with the same properties returns the NT directly
        nt2 = torch.nested.as_nested_tensor(
            nt, device=device, dtype=dtype, layout=layout
        )
        self.assertTrue(nt is nt2)

        # ensure call with device=None uses input tensor device
        nt3 = torch.nested.as_nested_tensor(
            t.to(device=device, dtype=dtype),
            device=None,
            dtype=None,
            layout=layout,
        )
        self._validate_nt(
            nt3,
            device,
            dtype,
            layout,
            requires_grad=requires_grad,
            dim=dim,
            batch_size=expected_batch_size,
            contiguous=True,
            cached_min_seqlen=expected_seqlen,
            cached_max_seqlen=expected_seqlen,
        )

        # we don't support conversion between layouts this way atm
        other_layout = torch.strided if layout == torch.jagged else torch.jagged
        with self.assertRaisesRegex(
            RuntimeError, "Converting between nested tensor layouts is not supported"
        ):
            torch.nested.as_nested_tensor(
                nt, device=device, dtype=dtype, layout=other_layout
            )

        if requires_grad:
            # make sure gradients flow back into inputs
            (nt * 2).backward(torch.ones_like(nt))
            self.assertEqual(orig_t.grad, torch.ones_like(orig_t) * 2)

    @dtypes(torch.double, torch.half)
    @onlyCUDA
    def test_device_dtype_transfer_updates_offsets(self, device, dtype):
        for tensor_list in self._get_example_tensor_lists():
            orig_device = torch.device("cpu")
            orig_dtype = torch.float32
            nt = torch.nested.nested_tensor(
                tensor_list, layout=torch.jagged, device=orig_device, dtype=orig_dtype
            )

            self.assertEqual(torch.int64, nt.offsets().dtype)
            nt = nt.to(device=device).to(dtype=dtype)

            # offsets should still be int64 on the new device
            self.assertEqual(nt.values().device, nt.offsets().device)
            self.assertEqual(torch.int64, nt.offsets().dtype)

    def test_unbind(self, device):
        for tensor_list in self._get_example_tensor_lists():
            nt = torch.nested.nested_tensor(
                tensor_list, layout=torch.jagged, device=device
            )  # ragged_idx = 1
            out = nt.unbind()
            self.assertEqual(len(out), len(tensor_list))
            for i, t in enumerate(out):
                self.assertEqual(t, tensor_list[i])

    @parametrize("ragged_idx", [2, 3])
    def test_unbind_transpose(self, device, ragged_idx):
        for tensor_list in self._get_example_tensor_lists():
            nt = torch.nested.nested_tensor(
                tensor_list, layout=torch.jagged, device=device
            )
            if ragged_idx < nt.dim():
                nt = nt.transpose(1, ragged_idx)  # set ragged_idx
                out = nt.unbind()
                self.assertEqual(len(out), len(tensor_list))
                for i, t in enumerate(out):
                    self.assertEqual(
                        t.transpose(0, ragged_idx - 1), tensor_list[i]
                    )  # transpose back each element of result

    def test_unbind_transpose_ragged_idx_last_dim(self, device):
        for tensor_list in self._get_example_tensor_lists():
            nt = torch.nested.nested_tensor(
                tensor_list, layout=torch.jagged, device=device
            ).transpose(
                1, -1
            )  # set ragged_idx = last dimension
            out = nt.unbind()
            self.assertEqual(len(out), len(tensor_list))
            for i, t in enumerate(out):
                self.assertEqual(
                    t.transpose(0, -1), tensor_list[i]
                )  # transpose back each element of result

    def test_unbind_lengths(self, device):
        values = torch.randn(16, 128, device=device)
        offsets = torch.tensor([0, 8, 12, 13, 16], device=device)
        lengths = torch.tensor([6, 2, 1, 2], device=device)
        nt = torch.nested.nested_tensor_from_jagged(
            values, offsets=offsets, lengths=lengths
        )  # 3D nested tensor

        tensor_list = []
        for i in range(offsets.shape[0] - 1):
            tensor_list.append(values[offsets[i] : (offsets[i] + lengths[i])])

        out = nt.unbind()
        self.assertEqual(len(out), len(tensor_list))
        for i, t in enumerate(out):
            self.assertEqual(t, tensor_list[i])

    def test_unbind_lengths_ragged_idx_1(self, device):
        values = torch.randn(16, 8, 128, device=device)
        offsets = torch.tensor([0, 8, 12, 13, 16], device=device)
        lengths = torch.tensor([6, 2, 1, 2], device=device)
        ragged_idx = 1
        nt = torch.nested._internal.nested_tensor.NestedTensor(
            values, offsets=offsets, lengths=lengths, _ragged_idx=ragged_idx
        )  # 4D nested tensor

        tensor_list = []
        for i in range(offsets.shape[0] - 1):
            tensor_list.append(values[offsets[i] : (offsets[i] + lengths[i]), :, :])

        out = nt.unbind()

        self.assertEqual(len(out), len(tensor_list))
        for i, t in enumerate(out):
            self.assertEqual(t, tensor_list[i])

    def test_unbind_lengths_ragged_idx_equals_2_bad_dim(self, device):
        values = torch.randn(16, 8, 128, device=device)
        offsets = torch.tensor([0, 8, 12, 13, 16], device=device)
        lengths = torch.tensor([6, 2, 1, 2], device=device)
        ragged_idx = 2
        nt = torch.nested._internal.nested_tensor.NestedTensor(
            values, offsets=offsets, lengths=lengths, _ragged_idx=ragged_idx
        )  # 4D nested tensor

        self.assertRaisesRegex(
            RuntimeError,
            r"unbind\(\): nested tensor offsets and lengths.*",
            lambda: nt.unbind(),
        )

    def test_unbind_lengths_ragged_idx_2(self, device):
        values = torch.randn(16, 8, 128, device=device)
        offsets = torch.tensor([0, 2, 4, 8], device=device)
        lengths = torch.tensor([2, 1, 3], device=device)
        ragged_idx = 2
        nt = torch.nested._internal.nested_tensor.NestedTensor(
            values, offsets=offsets, lengths=lengths, _ragged_idx=ragged_idx
        )  # 4D nested tensor

        tensor_list = []
        for i in range(offsets.shape[0] - 1):
            tensor_list.append(values[:, offsets[i] : (offsets[i] + lengths[i]), :])

        out = nt.unbind()

        self.assertEqual(len(out), len(tensor_list))
        for i, t in enumerate(out):
            self.assertEqual(t, tensor_list[i])

    def test_unbind_lengths_ragged_idx_3(self, device):
        values = torch.randn(16, 8, 128, device=device)
        offsets = torch.tensor([0, 100, 128], device=device)
        lengths = torch.tensor([50, 28], device=device)
        ragged_idx = 3
        nt = torch.nested._internal.nested_tensor.NestedTensor(
            values, offsets=offsets, lengths=lengths, _ragged_idx=ragged_idx
        )  # 4D nested tensor

        tensor_list = []
        for i in range(offsets.shape[0] - 1):
            tensor_list.append(values[:, :, offsets[i] : (offsets[i] + lengths[i])])

        out = nt.unbind()

        self.assertEqual(len(out), len(tensor_list))
        for i, t in enumerate(out):
            self.assertEqual(t, tensor_list[i])

    @skipIfTorchDynamo(
        "TorchDynamo raises an error for ragged_idx == 0 earlier than Torch"
    )
    def test_unbind_lengths_ragged_idx_0(self, device):
        values = torch.randn(16, 8, 128, device=device)
        offsets = torch.tensor([0, 100, 128], device=device)
        lengths = torch.tensor([50, 28], device=device)
        ragged_idx = 0
        nt = torch.nested._internal.nested_tensor.NestedTensor(
            values, offsets=offsets, lengths=lengths, _ragged_idx=ragged_idx
        )  # 4D nested tensor

        tensor_list = []
        for i in range(offsets.shape[0] - 1):
            tensor_list.append(values[:, :, offsets[i] : (offsets[i] + lengths[i])])

        self.assertRaisesRegex(
            RuntimeError,
            r"unbind\(\): nested tensor.*out of bounds",
            lambda: nt.unbind(),
        )

    def test_narrow(self, device):
        starts = torch.tensor([0, 1, 2, 3, 4], device=device, dtype=torch.int64)
        lengths = torch.tensor([3, 2, 2, 1, 5], device=device, dtype=torch.int64)
        buffer = (
            torch.arange(0, 10, device=device, dtype=torch.int64)
            .unsqueeze(0)
            .expand(5, -1)
            .clone()
            .detach()
        )
        nt = torch.nested.narrow(buffer, 1, starts, lengths, layout=torch.jagged)

        self.assertTrue(nt._is_view() and nt._base is buffer)

        # TODO: Use this approach when unbind is functional
        # unbinded_nt = nt.unbind()
        # for i in range(starts.shape[0]):
        #     self.assertEqual(torch.arange(starts[i], starts[i] + lengths[i], device=device, dtype=torch.int64), unbinded_nt[i])
        for i in range(starts.shape[0]):
            self.assertEqual(
                torch.arange(
                    starts[i], starts[i] + lengths[i], device=device, dtype=torch.int64
                ),
                nt.values()[nt.offsets()[i] : (nt.offsets()[i] + nt.lengths()[i])],
            )

    def test_is_contiguous(self, device):
        a = torch.randn(2, 3, requires_grad=True, dtype=torch.float64, device=device)
        b = torch.randn(3, 3, requires_grad=True, dtype=torch.float64, device=device)
        c = torch.randn(4, 3, requires_grad=True, dtype=torch.float64, device=device)
        nt_contiguous = torch.nested.as_nested_tensor([a, b, c], layout=torch.jagged)

        starts_nc = torch.tensor([0, 1, 2, 3, 4], device=device, dtype=torch.int64)
        lengths_nc = torch.tensor([3, 2, 2, 1, 5], device=device, dtype=torch.int64)
        narrow_base = (
            torch.arange(0, 10, device=device, dtype=torch.int64)
            .unsqueeze(0)
            .expand(5, -1)
            .clone()
        )
        nt_noncontiguous = torch.nested.narrow(
            narrow_base, 1, starts_nc, lengths_nc, layout=torch.jagged
        )

        starts_c = torch.tensor([1, 0, 0, 0, 0], device=device, dtype=torch.int64)
        lengths_c = torch.tensor([9, 10, 10, 10, 8], device=device, dtype=torch.int64)
        nt_contiguous_narrow = torch.nested.narrow(
            narrow_base, 1, starts_c, lengths_c, layout=torch.jagged
        )

        # Test contiguous case
        assert nt_contiguous.is_contiguous()

        # Test narrow case
        assert not nt_noncontiguous.is_contiguous()
        assert nt_contiguous_narrow.is_contiguous()

        # Test querying by memory_format
        self.assertTrue(
            nt_contiguous.is_contiguous(memory_format=torch.contiguous_format)
        )
        self.assertTrue(
            not nt_noncontiguous.is_contiguous(memory_format=torch.contiguous_format)
        )
        self.assertTrue(
            nt_contiguous_narrow.is_contiguous(memory_format=torch.contiguous_format)
        )

    def test_layout_under_torch_dispatch_mode(self):
        from torch.testing._internal.logging_tensor import (
            capture_logs_with_logging_tensor_mode,
        )

        nt = random_nt_from_dims(
            [2, None, 3], torch.device("cpu"), torch.float32, layout=torch.jagged
        )

        with capture_logs_with_logging_tensor_mode():
            self.assertEqual(nt.layout, torch.jagged)

    @skipIfTorchDynamo("Not a suitable test for TorchDynamo")
    @parametrize(
        "func", [torch.empty_like, torch.randn_like], name_fn=lambda f: f.__name__
    )
    def test_like_shape(self, func):
        nt = random_nt_from_dims(
            [2, None, 3], torch.device("cpu"), torch.float32, layout=torch.jagged
        )
        nt_like = func(nt)

        for nt_ub in nt_like.unbind():
            t_like = func(nt_ub)
            self.assertEqual(nt_ub.shape, t_like.shape)

    @skipIfTorchDynamo("Not a suitable test for TorchDynamo")
    @parametrize(
        "func", [torch.ones_like, torch.zeros_like], name_fn=lambda f: f.__name__
    )
    def test_like_value(self, func):
        nt = random_nt_from_dims(
            [2, None, 3], torch.device("cpu"), torch.float32, layout=torch.jagged
        )
        nt_like = func(nt)

        for nt_ub in nt_like.unbind():
            t_like = func(nt_ub)
            self.assertEqual(nt_ub, t_like)

    def test_noncontiguous_pointwise(self, device):
        a = torch.randn(2, 3, 4, requires_grad=True, dtype=torch.float64, device=device)
        b = torch.randn(3, 3, 4, requires_grad=True, dtype=torch.float64, device=device)
        c = torch.randn(4, 3, 4, requires_grad=True, dtype=torch.float64, device=device)
        nt = torch.nested.nested_tensor([a, b, c], layout=torch.jagged)
        # transpose ragged dim
        transposed = nt.transpose(1, 2)
        self.assertFalse(transposed.is_contiguous())
        clone = transposed.clone()

        def check_nt_equality(x, y):
            self.assertEqual(x.values(), y.values())
            self.assertEqual(x.offsets(), y.offsets())
            self.assertEqual(x._ragged_idx, y._ragged_idx)
            self.assertEqual(x.shape, y.shape)

        self.assertFalse(clone.is_contiguous())
        check_nt_equality(clone, transposed)

        clone_contig = transposed.clone(memory_format=torch.contiguous_format)
        self.assertTrue(clone_contig.is_contiguous())
        check_nt_equality(clone_contig, transposed)

        detached = transposed.detach()
        self.assertFalse(clone.is_contiguous())
        check_nt_equality(detached, transposed)

    def test_to_copy(self, device):
        nt = torch.nested.nested_tensor(
            [
                torch.randn(
                    i + 2, 3, 4, requires_grad=True, dtype=torch.float64, device=device
                )
                for i in range(3)
            ],
            layout=torch.jagged,
        )

        nt_copy_dtype = torch.ops.aten._to_copy(nt, dtype=torch.float16)
        self.assertEqual(torch.float16, nt_copy_dtype.dtype)

        nt_t = nt.transpose(1, 2)
        nt_t_copy_dtype = torch.ops.aten._to_copy(nt_t, dtype=torch.float16)
        self.assertEqual(torch.float16, nt_t_copy_dtype.dtype)

    @skipIfTorchDynamo("Dynamo doesn't know how to trace prof.events()")
    def test_profiler_sequence_nr(self):
        with torch.profiler.profile() as prof:
            values = torch.randn(4, 6, requires_grad=True)
            offsets = torch.tensor([0, 2, 4])
            values = values * 2
            l = torch.nn.Linear(6, 8)
            nt = torch.nested.nested_tensor_from_jagged(values, offsets)

            nt = l(nt)
            val = nt.values()

            loss = val.sum()
            loss.backward()

        fwd_seq_nrs = []
        for evt in prof.events():
            if (
                "linear" in evt.name.lower()
                and "backward" not in evt.name.lower()
                and evt.sequence_nr != -1
            ):
                fwd_seq_nrs.append(evt.sequence_nr)

        bwd_seq_nrs = []
        for evt in prof.events():
            if (
                "linear" in evt.name.lower()
                and "backward" in evt.name.lower()
                and "evaluate_function" not in evt.name.lower()
                and evt.sequence_nr != -1
            ):
                bwd_seq_nrs.append(evt.sequence_nr)

        # There should only be one such event with a sequence number:
        # the PythonTLSSnapshot event - but, note that it's not terrible if
        # we end up with multiple events with the same sequence number - so we
        # could relax this check if it becomes inconvenient to maintain this
        # property.
        self.assertEqual(len(fwd_seq_nrs), 1)
        self.assertEqual(len(bwd_seq_nrs), 1)
        self.assertEqual(fwd_seq_nrs[0], bwd_seq_nrs[0])

    def test_is_same_size(self, device):
        def get_3_tensors():
            return [
                torch.randn(
                    i + 2, 3, 4, requires_grad=True, dtype=torch.float64, device=device
                )
                for i in range(3)
            ]

        nt1, offsets1 = jagged_from_list(get_3_tensors(), None)
        nt2, offsets1 = jagged_from_list(get_3_tensors(), offsets1)

        nt3, offsets2 = jagged_from_list(get_3_tensors(), None)
        nt4, offsets2 = jagged_from_list(get_3_tensors(), offsets2)

        def check_size(nt1, nt2, nt3, nt4):
            self.assertTrue(torch.ops.aten.is_same_size(nt1, nt2))
            self.assertTrue(torch.ops.aten.is_same_size(nt3, nt4))
            self.assertFalse(torch.ops.aten.is_same_size(nt1, nt3))

        check_size(nt1, nt2, nt3, nt4)

        nt1_t, nt2_t, nt3_t, nt4_t = (x.transpose(1, 2) for x in (nt1, nt2, nt3, nt4))
        check_size(nt1_t, nt2_t, nt3_t, nt4_t)

    @skipIfTorchDynamo("compiles internally")
    @unittest.skipIf(IS_WINDOWS, reason="Windows not yet supported for torch.compile")
    @skipCUDAIf(not SM70OrLater, "GPU capability is < SM70")
    def test_specialize_dynamic_shape(self, device):
        values = torch.randn((18, 16), device=device)
        offsets = torch.tensor([0, 2, 3, 6, 15, 18], device=device)
        like_values = torch.randn_like(values)

        # this marks values as dynamic
        nt = torch.nested.nested_tensor_from_jagged(values, offsets)

        def fn(values, same_size):
            # here, the dynamic shape is specialized by same_size's shape
            # https://github.com/pytorch/pytorch/issues/127097
            # make sure this doesn't error out in torch.compile
            return values + same_size

        self.assertEqual(
            fn(values, like_values),
            torch.compile(fn)(values, like_values),
        )

    @skipIfTorchDynamo("compiles internally")
    @unittest.skipIf(IS_WINDOWS, reason="Windows not yet supported for torch.compile")
    @skipCUDAIf(not SM70OrLater, "GPU capability is < SM70")
    def test_specialize_dynamic_shape_recompile(self, device):
        def generate_inp(total_len):
            values = torch.randn((total_len, 16), device=device)
            offsets = torch.tensor([0, 2, 3, 6, 15, total_len], device=device)
            like_values = torch.randn_like(values)
            return values, offsets, like_values

        def check_results(ref_fn, res_fn, args):
            values, offsets, like_values = args
            # this may add dynamic shape markings
            # goal of this test is to make sure that whatever markings are there,
            # we eventually stop recompiling as shape changes.
            nt = torch.nested.nested_tensor_from_jagged(values, offsets)

            self.assertEqual(
                ref_fn(values, like_values),
                res_fn(values, like_values),
            )

        def fn(values, same_size):
            return values + same_size

        compile_counter = torch._dynamo.testing.CompileCounter()

        compiled_fn = torch._dynamo.optimize(compile_counter, nopython=True)(fn)
        check_results(fn, compiled_fn, generate_inp(18))
        self.assertEqual(compile_counter.frame_count, 1)

        check_results(fn, compiled_fn, generate_inp(19))
        # we'll probably recompile here with dynamic shapes - it's okay if not though.
        frame_count_2 = compile_counter.frame_count
        self.assertIn(frame_count_2, [1, 2])

        # make sure that by now we've already compiled with dynamic shapes, so additional
        # shapes should not trigger additional recompiles.
        check_results(fn, compiled_fn, generate_inp(20))
        self.assertEqual(compile_counter.frame_count, frame_count_2)

    # Note 1: Math fallback doesn't work with bfloat16 on CUDA
    # Note 2: ROCm doesn't support flash attention or mem_efficient attention for NT
    @unittest.skipIf(
        TEST_WITH_ROCM,
        "ROCm doesn't support flash attention or mem_efficient attention for NT",
    )
    @dtypes(
        *(
            [torch.float16, torch.bfloat16, torch.float32]
            if SM80OrLater
            else [torch.float16, torch.float32]
        )
    )
    def test_sdpa(self, device, dtype):
        batch_size = 1
        emb_dims = 128
        n_heads = 8
        head_dims = emb_dims // n_heads

        sen1 = torch.randn(11, emb_dims, dtype=dtype, device=device)
        sen2 = torch.randn(13, emb_dims, dtype=dtype, device=device)

        query = torch.nn.Linear(
            emb_dims, emb_dims, bias=False, device=device, dtype=dtype
        )
        key = torch.nn.Linear(
            emb_dims, emb_dims, bias=False, device=device, dtype=dtype
        )
        value = torch.nn.Linear(
            emb_dims, emb_dims, bias=False, device=device, dtype=dtype
        )

        # Simplest case: 1 sentence, no batching
        x_d1 = sen1.unsqueeze(0)
        x_nt = torch.nested.as_nested_tensor([sen1], layout=torch.jagged)

        # See note below for why we detach here.
        q_d1 = (
            query(x_d1)
            .view(batch_size, -1, n_heads, head_dims)
            .detach()
            .requires_grad_(True)
        )
        q_d1_t = q_d1.transpose(1, 2)
        k_d1 = (
            key(x_d1)
            .view(batch_size, -1, n_heads, head_dims)
            .detach()
            .requires_grad_(True)
        )
        k_d1_t = k_d1.transpose(1, 2)
        v_d1 = (
            value(x_d1)
            .view(batch_size, -1, n_heads, head_dims)
            .detach()
            .requires_grad_(True)
        )
        v_d1_t = v_d1.transpose(1, 2)

        q_nt = (
            query(x_nt)
            .view(*x_nt.size()[0:2], n_heads, head_dims)
            .detach()
            .requires_grad_(True)
        )
        q_nt_t = q_nt.transpose(1, 2)
        k_nt = (
            key(x_nt)
            .view(*x_nt.size()[0:2], n_heads, head_dims)
            .detach()
            .requires_grad_(True)
        )
        k_nt_t = k_nt.transpose(1, 2)
        v_nt = (
            value(x_nt)
            .view(*x_nt.size()[0:2], n_heads, head_dims)
            .detach()
            .requires_grad_(True)
        )
        v_nt_t = v_nt.transpose(1, 2)

        # High Precision Math Reference
        q_d1_f32 = q_d1.to(torch.float32)
        k_d1_f32 = k_d1.to(torch.float32)
        v_d1_f32 = v_d1.to(torch.float32)
        q_d1_f32_t = q_d1_f32.transpose(1, 2)
        k_d1_f32_t = k_d1_f32.transpose(1, 2)
        v_d1_f32_t = v_d1_f32.transpose(1, 2)
        out_ref = torch.ops.aten._scaled_dot_product_attention_math(
            q_d1_f32_t, k_d1_f32_t, v_d1_f32_t
        )[0]
        grads_ref = torch.autograd.grad(out_ref.sum(), (q_d1_f32, k_d1_f32, v_d1_f32))

        # Low Precision Math Reference
        out_lp_ref = torch.ops.aten._scaled_dot_product_attention_math(
            q_d1_t, k_d1_t, v_d1_t
        )[0]
        grads_lp_ref = torch.autograd.grad(out_lp_ref.sum(), (q_d1, k_d1, v_d1))

        # Compute tolerances
        output_ref_atol, output_ref_rtol = get_tolerances(out_ref, out_lp_ref)
        grad_q_ref_atol, grad_q_ref_rtol = get_tolerances(grads_ref[0], grads_lp_ref[0])
        grad_k_ref_atol, grad_k_ref_rtol = get_tolerances(grads_ref[1], grads_lp_ref[1])
        grad_v_ref_atol, grad_v_ref_rtol = get_tolerances(grads_ref[2], grads_lp_ref[2])
        grad_atols = [grad_q_ref_atol, grad_k_ref_atol, grad_v_ref_atol]
        grad_rtols = [grad_q_ref_rtol, grad_k_ref_rtol, grad_v_ref_rtol]

        attn_d1 = torch.nn.functional.scaled_dot_product_attention(
            q_d1_t, k_d1_t, v_d1_t
        ).transpose(1, 2)
        attn_nt = torch.nn.functional.scaled_dot_product_attention(
            q_nt_t, k_nt_t, v_nt_t
        ).transpose(1, 2)

        self.assertEqual(
            attn_d1,
            attn_nt.unbind()[0].unsqueeze(0),
            atol=output_ref_atol,
            rtol=output_ref_rtol,
        )

        # Simple case: 2 sentences, no extra params
        x_d2 = sen2.unsqueeze(0)
        x_nt = torch.nested.as_nested_tensor([sen1, sen2], layout=torch.jagged)

        # NB: we make sure the leaf tensor we compute gradients for is the view-ed tensor before
        # it is transposed. This is because today we cannot backward through view or unbind a
        # transposed tensor.
        q_d2 = (
            query(x_d2)
            .view(batch_size, -1, n_heads, head_dims)
            .detach()
            .requires_grad_(True)
        )
        q_d2_t = q_d2.transpose(1, 2)
        k_d2 = (
            key(x_d2)
            .view(batch_size, -1, n_heads, head_dims)
            .detach()
            .requires_grad_(True)
        )
        k_d2_t = k_d2.transpose(1, 2)
        v_d2 = (
            value(x_d2)
            .view(batch_size, -1, n_heads, head_dims)
            .detach()
            .requires_grad_(True)
        )
        v_d2_t = v_d2.transpose(1, 2)

        q_nt = (
            query(x_nt)
            .view(*x_nt.size()[0:2], n_heads, head_dims)
            .detach()
            .requires_grad_(True)
        )
        q_nt_t = q_nt.transpose(1, 2)
        k_nt = (
            key(x_nt)
            .view(*x_nt.size()[0:2], n_heads, head_dims)
            .detach()
            .requires_grad_(True)
        )
        k_nt_t = k_nt.transpose(1, 2)
        v_nt = (
            value(x_nt)
            .view(*x_nt.size()[0:2], n_heads, head_dims)
            .detach()
            .requires_grad_(True)
        )
        v_nt_t = v_nt.transpose(1, 2)

        attn_d2 = torch.nn.functional.scaled_dot_product_attention(
            q_d2_t, k_d2_t, v_d2_t
        ).transpose(1, 2)
        d1_grads = torch.autograd.grad(attn_d1.sum(), (q_d1, k_d1, v_d1))
        d2_grads = torch.autograd.grad(attn_d2.sum(), (q_d2, k_d2, v_d2))

        # Simple case 3: batch_size = 1, seq_len = 1
        q_3 = torch.randn(1, 8, 16, dtype=dtype, device=device)
        q_nt_3 = torch.nested.as_nested_tensor([q_3], layout=torch.jagged)
        q_nt_3 = q_nt_3.transpose(1, 2)
        attn_out = torch.nn.functional.scaled_dot_product_attention(
            q_nt_3, q_nt_3, q_nt_3
        )
        self.assertEqual(attn_out.shape, q_nt_3.shape)

        def check_forward_backward():
            attn_nt = torch.nn.functional.scaled_dot_product_attention(
                q_nt_t, k_nt_t, v_nt_t
            ).transpose(1, 2)

            attn_nts = attn_nt.unbind()
            self.assertEqual(
                attn_d1,
                attn_nts[0].unsqueeze(0),
                atol=output_ref_atol,
                rtol=output_ref_rtol,
            )
            self.assertEqual(
                attn_d2,
                attn_nts[1].unsqueeze(0),
                atol=output_ref_atol,
                rtol=output_ref_rtol,
            )

            nt_grads = torch.autograd.grad(attn_nt.values().sum(), (q_nt, k_nt, v_nt))
            for nt_grad, d1_grad, d2_grad, grad_atol, grad_rtol in zip(
                nt_grads, d1_grads, d2_grads, grad_atols, grad_rtols
            ):
                unbound_nt_grads = nt_grad.unbind()
                self.assertEqual(
                    d1_grad,
                    unbound_nt_grads[0].unsqueeze(0),
                    atol=grad_atol,
                    rtol=grad_rtol,
                )
                self.assertEqual(
                    d2_grad,
                    unbound_nt_grads[1].unsqueeze(0),
                    atol=grad_atol,
                    rtol=grad_rtol,
                )

        # Default
        check_forward_backward()

        # Test dispatcher works by calling only mem-effn and math (as they are safe for all devices)
        with torch.backends.cuda.sdp_kernel(
            enable_flash=False, enable_mem_efficient=True, enable_math=True
        ):
            check_forward_backward()

        # Test math fallback
        with torch.backends.cuda.sdp_kernel(
            enable_flash=False, enable_mem_efficient=False, enable_math=True
        ):
            # Math fallback doesn't work with bfloat16 on CUDA because
            # "group_gemm_dispatch" not implemented for 'BFloat16'
            if not (str(device).startswith("cuda") and dtype == torch.bfloat16):
                check_forward_backward()

    @skipIfTorchDynamo("SDPA test compiles internally")
    @unittest.skipIf(IS_WINDOWS, reason="Windows not yet supported for torch.compile")
    @skipCUDAIf(not SM70OrLater, "GPU capability is < SM70")
    # Guarding with sqrt() doesn't work on ROCm?
    @skipCUDAIfRocm
    @onlyCUDA
    @dtypes(
        *(
            [torch.float16, torch.bfloat16, torch.float32]
            if SM80OrLater
            else [torch.float16, torch.float32]
        )
    )
    def test_sdpa_compile(self, device, dtype):
        batch_size = 1
        emb_dims = 1024
        n_heads = 8
        head_dims = emb_dims // n_heads

        sen1 = torch.randn(11, emb_dims, dtype=dtype, device=device)
        sen2 = torch.randn(13, emb_dims, dtype=dtype, device=device)

        query = torch.nn.Linear(
            emb_dims, emb_dims, bias=False, device=device, dtype=dtype
        )
        key = torch.nn.Linear(
            emb_dims, emb_dims, bias=False, device=device, dtype=dtype
        )
        value = torch.nn.Linear(
            emb_dims, emb_dims, bias=False, device=device, dtype=dtype
        )

        # Simplest case: 1 sentence, no batching
        x_d1 = sen1.unsqueeze(0)
        x_d2 = sen2.unsqueeze(0)
        x_nt = torch.nested.as_nested_tensor([sen1, sen2], layout=torch.jagged)

        q_d1 = query(x_d1).view(batch_size, -1, n_heads, head_dims).transpose(1, 2)
        k_d1 = key(x_d1).view(batch_size, -1, n_heads, head_dims).transpose(1, 2)
        v_d1 = value(x_d1).view(batch_size, -1, n_heads, head_dims).transpose(1, 2)
        q_d2 = query(x_d2).view(batch_size, -1, n_heads, head_dims).transpose(1, 2)
        k_d2 = key(x_d2).view(batch_size, -1, n_heads, head_dims).transpose(1, 2)
        v_d2 = value(x_d2).view(batch_size, -1, n_heads, head_dims).transpose(1, 2)

        q_nt = (
            query(x_nt)
            .view(*x_nt.size()[0:2], n_heads, head_dims)
            .detach()
            .transpose(1, 2)
        )
        k_nt = (
            key(x_nt)
            .view(*x_nt.size()[0:2], n_heads, head_dims)
            .detach()
            .transpose(1, 2)
        )
        v_nt = (
            value(x_nt)
            .view(*x_nt.size()[0:2], n_heads, head_dims)
            .detach()
            .transpose(1, 2)
        )

        # High Precision Math Reference
        q_d1_f32 = q_d1.to(torch.float32)
        k_d1_f32 = k_d1.to(torch.float32)
        v_d1_f32 = v_d1.to(torch.float32)
        out_ref = torch.ops.aten._scaled_dot_product_attention_math(
            q_d1_f32, k_d1_f32, v_d1_f32
        )[0]
        # Low Precision Math Reference
        out_lp_ref = torch.ops.aten._scaled_dot_product_attention_math(
            q_d1, k_d1, v_d1
        )[0]
        output_ref_atol, output_ref_rtol = get_tolerances(out_ref, out_lp_ref)

        attn_d1 = torch.nn.functional.scaled_dot_product_attention(
            q_d1, k_d1, v_d1
        ).transpose(1, 2)
        attn_d2 = torch.nn.functional.scaled_dot_product_attention(
            q_d2, k_d2, v_d2
        ).transpose(1, 2)

        compiled_sdpa = torch.compile(torch.nn.functional.scaled_dot_product_attention)
        attn_nt = compiled_sdpa(q_nt, k_nt, v_nt).transpose(1, 2)

        attn_nts = attn_nt.unbind()
        self.assertEqual(
            attn_d1,
            attn_nts[0].unsqueeze(0),
            atol=output_ref_atol,
            rtol=output_ref_rtol,
        )
        self.assertEqual(
            attn_d2,
            attn_nts[1].unsqueeze(0),
            atol=output_ref_atol,
            rtol=output_ref_rtol,
        )

    @dtypes(torch.float32, torch.double, torch.half)
    def test_sdpa_with_constant_sequence_length(self, device, dtype):
        # shape (B, P*, S, D)
        # B: batch size
        # P*: ragged number of prompts
        # S: (constant) sequence length
        # D: embedding size
        query = random_nt_from_dims(
            [4, None, 8, 10],
            device=device,
            dtype=dtype,
            layout=torch.jagged,
            requires_grad=True,
        )
        key = random_nt_from_similar(query)
        value = random_nt_from_similar(query)
        output = F.scaled_dot_product_attention(query, key, value)
        self.assertTrue(isinstance(output, NestedTensor))
        output.values().sum().backward()

        query_dense = query.clone().detach().requires_grad_(True)
        # should be equivalent to just running the buffers through
        output_dense = F.scaled_dot_product_attention(
            query_dense.values(), key.values(), value.values()
        )
        torch._dynamo.disable(self.assertEqual)(output._values, output_dense)
        output_dense.sum().backward()
        torch._dynamo.disable(self.assertEqual)(query.grad, query_dense.grad)

    @onlyCUDA
    @unittest.skipIf(
        not PLATFORM_SUPPORTS_FUSED_ATTENTION,
        "Platform doesn't support flash or mem-efficient attention",
    )
    @dtypes(
        *(
            [torch.float16, torch.bfloat16, torch.float32]
            if SM80OrLater
            else [torch.float16, torch.float32]
        )
    )
    def test_sdpa_with_packed_in_proj(self, device, dtype):
        # shape (B, *, D)
        input_packed = random_nt_from_dims(
            [5, None, 10], device=device, dtype=dtype, layout=torch.jagged
        )

        # Do input projection.
        num_heads = 2
        # should be multiple of 4 for efficient kernels (e.g. flash / mem-efficient)
        head_dim = 8
        qkv_linear = torch.nn.Linear(10, num_heads * head_dim * 3).to(
            device=device, dtype=dtype
        )

        def in_proj(input_packed, qkv_linear=qkv_linear):
            qkv_post_proj = qkv_linear(input_packed)
            # these are non-contiguous to trigger _is_safe_to_get_storage_as_tensor()
            q, k, v = qkv_post_proj.chunk(3, dim=-1)
            q = q.unflatten(-1, [num_heads, head_dim]).transpose(-2, -3)
            k = k.unflatten(-1, [num_heads, head_dim]).transpose(-2, -3)
            v = v.unflatten(-1, [num_heads, head_dim]).transpose(-2, -3)
            return q, k, v

        q, k, v = in_proj(input_packed)
        output = F.scaled_dot_product_attention(q, k, v, attn_mask=None)

        # compare to individually running unbound components through
        for in_component, out_component in zip(
            input_packed.unbind(), output.transpose(-2, -3).unbind()
        ):
            q, k, v = in_proj(in_component)
            out = F.scaled_dot_product_attention(q, k, v).transpose(-2, -3)

            # Low Precision Math Reference
            out_lp_ref = torch.ops.aten._scaled_dot_product_attention_math(q, k, v)[
                0
            ].transpose(-2, -3)
            output_ref_atol, output_ref_rtol = get_tolerances(
                out, out_lp_ref, fudge_factor=2
            )

            self.assertEqual(
                out, out_component, atol=output_ref_atol, rtol=output_ref_rtol
            )

    @skipIfTorchDynamo("SDPA test compiles internally")
    @unittest.skipIf(IS_WINDOWS, reason="Windows not yet supported for torch.compile")
    @skipCUDAIf(not SM70OrLater, "GPU capability is < SM70")
    # mha_varlen_fwd not supported on ROCm
    @skipCUDAIfRocm
    @onlyCUDA
    @dtypes(
        *(
            [torch.float16, torch.bfloat16, torch.float32]
            if SM80OrLater
            else [torch.float16, torch.float32]
        )
    )
    def test_sdpa_backwards(self, device, dtype):
        values = torch.randn(9, 3, 256, requires_grad=True, device=device, dtype=dtype)
        offsets = torch.tensor([0, 1, 3, 5, 9], device=device, dtype=torch.int64)

        @torch.compile
        def f(values, offsets):
            nt = convert_jagged_to_nested_tensor(values, offsets, max_length=4)
            nt = nt.transpose(-2, -3)
            # purposefully graph break to trigger view replay for subclass view input
            torch.tensor(1).item()
            output = F.scaled_dot_product_attention(nt, nt, nt).transpose(-2, -3)
            return convert_nt_to_jagged(output)

        output = f(values, offsets)
        output.sum().backward()
        self.assertEqual(values.grad, torch.ones_like(values))

    @skipIfTorchDynamo()
    def test_nested_tensor_activation_checkpoint(self, device):
        values = torch.randn(
            9, 3, 256, requires_grad=True, device=device, dtype=torch.float32
        )
        lengths = torch.tensor([1, 2, 3, 3], device=device, dtype=torch.int64)
        offsets = F.pad(lengths, pad=(1, 0)).cumsum(dim=0)

        def fn(values, offsets):
            nt = convert_jagged_to_nested_tensor(values, offsets, max_length=4)
            return convert_nt_to_jagged(nt).sum()

        checkpoint(fn, values, offsets, use_reentrant=False).backward()
        self.assertIsNotNone(values.grad)

        context_fn = partial(
            create_selective_checkpoint_contexts,
            [
                torch.ops.aten.cumsum.default,
            ],
        )

        values.grad = None

        def fn(values, lengths):
            offsets = F.pad(lengths, pad=(1, 0)).cumsum(dim=0)
            nt = convert_jagged_to_nested_tensor(values, offsets, max_length=4)
            return convert_nt_to_jagged(nt).sum()

        checkpoint(
            fn, values, lengths, use_reentrant=False, context_fn=context_fn
        ).backward()
        self.assertIsNotNone(values.grad)

    # Internally-defined NT use cases are lifted to here for maximum test realism.
    # TODO: Remove these when ViewNestedFromBuffer, etc. are deprecated.
    @skipCUDAIfRocm  # not needed
    @skipIfTorchDynamo("compiles internally")
    @unittest.skipIf(IS_WINDOWS, reason="Windows not yet supported for torch.compile")
    @skipCUDAIf(not SM70OrLater, "GPU capability is < SM70")
    def test_dummy_mha_with_nt(self, device):
        bs = 3
        d1 = 2
        d2 = 4
        d3 = 6
        n_heads = 2
        d_head = d3 // n_heads
        max_length_1 = 10
        max_length_2 = 20
        torch.manual_seed(0)

        class mha(torch.nn.Module):
            def __init__(self):
                super().__init__()
                torch.manual_seed(0)
                self.linear = torch.nn.Linear(d2, d3, device=device)

            def forward(self, query, value, offsets):
                value = self.linear(value)
                key = convert_jagged_to_nested_tensor(value, offsets, max_length_1)
                value = convert_jagged_to_nested_tensor(value, offsets, max_length_2)
                query = convert_dense_to_nested_tensor(query)
                q = query.view(bs, -1, n_heads, d_head).transpose(1, 2)
                k = key.view(bs, -1, n_heads, d_head).transpose(1, 2)
                v = value.view(bs, -1, n_heads, d_head).transpose(1, 2)
                attn_output = torch.nn.functional.scaled_dot_product_attention(
                    q,
                    k,
                    v,
                    attn_mask=None,
                    dropout_p=0.0,
                    is_causal=False,
                )
                attn_output = attn_output.transpose(1, 2)
                attn_output = convert_nt_to_jagged(attn_output)
                return attn_output, key._max_seqlen, value._max_seqlen

        query = torch.rand(bs, d1, d3, device=device)
        value = torch.rand(6, d2, requires_grad=True, device=device)
        offsets = torch.tensor([0, 2, 3, 6], device=device)

        m = mha()
        symbolic_traced: torch.fx.GraphModule = torch.fx.symbolic_trace(m)
        m = torch.compile(symbolic_traced)
        attn_output, cached_key_max_seqlen, cached_value_max_seqlen = m(
            query, value, offsets
        )
        loss = attn_output.sum()
        # Check that NT can be fx traced and torch.compile, and backward works
        loss.backward()

        # Check that value.requires_grad is not lost after tracing and compiling
        value_grad = value.grad  # save for comparison later
        self.assertIsNotNone(value_grad)
        # check that max_seqlen is cached properly
        self.assertEqual(cached_key_max_seqlen, max_length_1)
        self.assertEqual(cached_value_max_seqlen, max_length_2)

        # check if the output is numerically equivalent with the eager mode
        m_eager = mha()
        value.grad = None
        attn_output_eager, _, _ = m_eager(query, value, offsets)
        attn_output_eager.sum().backward()
        self.assertTrue(torch.allclose(attn_output_eager, attn_output))
        self.assertTrue(torch.allclose(value_grad, value.grad))

    @dtypes(torch.float32)
    def test_apply_(self, device, dtype):
        nt = random_nt_from_dims(
            [5, None, 10],
            device=device,
            dtype=dtype,
            layout=torch.jagged,
            requires_grad=True,
        )

        def f(x):
            return x * 2

        if device != "cpu":
            with self.assertRaisesRegex(
                TypeError, "apply_ is only implemented on CPU tensors"
            ):
                nt.apply_(f)
            return

        before = nt._values.clone().detach()

        nt.apply_(f)
        expected = f(before)
        self.assertEqual(expected, nt._values)
        # apply_ should swap values in-place without appending to autograd graph
        self.assertIsNone(nt.grad)
        self.assertIsNone(nt._values.grad_fn)

    @dtypes(torch.float64, torch.float32, torch.half)
    def test_jagged_padded_dense_conversion_kernels(self, device, dtype):
        values = torch.randn(10, 5, device=device, dtype=dtype)
        offsets = torch.tensor([0, 1, 3, 8, 10], device=device, dtype=torch.int64)
        max_length = offsets.diff().max().item()
        padding_value = 1.3

        # convert jagged -> padded dense
        padded = torch.ops.aten._jagged_to_padded_dense_forward(
            values, [offsets], [max_length], padding_value
        )

        batch_size = offsets.shape[0] - 1
        expected_padded_shape = (batch_size, max_length, values.shape[-1])
        self.assertEqual(padded.shape, expected_padded_shape)

        # convert padded dense -> jagged
        total_L = values.shape[0]
        output_jagged = torch.ops.aten._padded_dense_to_jagged_forward(
            padded, [offsets], total_L
        )

        # should be equivalent to the original values
        self.assertEqual(values, output_jagged)

        # success case: truncate to max length as needed
        trunc_max_length = max_length - 1
        trunc_padded = torch.ops.aten._jagged_to_padded_dense_forward(
            values, [offsets], [trunc_max_length], padding_value
        )
        self.assertEqual(padded[:, :trunc_max_length, :], trunc_padded)

        # specific to CPU impls
        if device == "cpu":
            # error case: multiple offsets on cpu since CPU kernels don't support more now
            with self.assertRaisesRegex(
                RuntimeError, "only a single jagged dim is supported"
            ):
                torch.ops.aten._jagged_to_padded_dense_forward(
                    values, [offsets, offsets], [max_length, max_length], padding_value
                )

            with self.assertRaisesRegex(
                RuntimeError, "only a single jagged dim is supported"
            ):
                torch.ops.aten._padded_dense_to_jagged_forward(
                    padded, [offsets, offsets], total_L
                )

            # error case: > 1D offsets
            offsets2d = offsets.unsqueeze(-1)
            with self.assertRaisesRegex(RuntimeError, "expected 1D offsets"):
                torch.ops.aten._jagged_to_padded_dense_forward(
                    values, [offsets2d], [max_length], padding_value
                )

            with self.assertRaisesRegex(RuntimeError, "expected 1D offsets"):
                torch.ops.aten._padded_dense_to_jagged_forward(
                    padded, [offsets2d], total_L
                )

            # error case: final offset != total_L
            offsets_wrong = offsets.clone().detach()
            offsets_wrong[-1] = total_L + 1
            with self.assertRaisesRegex(
                RuntimeError, "final offset should match total_L value"
            ):
                torch.ops.aten._padded_dense_to_jagged_forward(
                    padded, [offsets_wrong], total_L
                )

            # error case: 1D padded input
            padded_wrong = padded.flatten().clone().detach()
            with self.assertRaisesRegex(RuntimeError, "expected padded dim >= 2"):
                torch.ops.aten._padded_dense_to_jagged_forward(
                    padded_wrong, [offsets], total_L
                )

            # error case: batch item has length > max length
            # max_length is 5 above; 7 here
            offsets_wrong = torch.tensor(
                [0, 1, 8, 9, 10], device=device, dtype=torch.int64
            )
            with self.assertRaisesRegex(RuntimeError, "found batch item of length"):
                torch.ops.aten._padded_dense_to_jagged_forward(
                    padded, [offsets_wrong], total_L
                )

    @dtypes(torch.float32)
    @skipIfTorchDynamo("Test compiles internally")
    @unittest.skipIf(
        sys.version_info >= (3, 12), "torch.compile is not supported on python 3.12+"
    )
    @unittest.skipIf(IS_WINDOWS, reason="Windows not yet supported for torch.compile")
    @skipCUDAIf(not SM70OrLater, "GPU capability is < SM70")
    @skipCUDAIfRocm
    def test_compile_preserves_metadata_cache(self, device, dtype):
        # shape (B, *, D)
        nt = random_nt_from_dims(
            [4, None, 3, 16],
            device=device,
            dtype=dtype,
            layout=torch.jagged,
            requires_grad=True,
        )

        # expect min / max seqlen to be stored here
        cache = dict(nt._metadata_cache)

        @torch.compile
        def f(nt):
            q = nt.transpose(-3, -2)
            output = F.scaled_dot_product_attention(q, q, q).transpose(-3, -2)
            return output

        output = f(nt)
        output.backward(torch.ones_like(output))
        self.assertEqual(output._metadata_cache, cache)

    @dtypes(torch.float32)
    @skipIfTorchDynamo("Test compiles internally")
    @unittest.skipIf(
        sys.version_info >= (3, 12), "torch.compile is not supported on python 3.12+"
    )
    @unittest.skipIf(IS_WINDOWS, reason="Windows not yet supported for torch.compile")
    @skipCUDAIf(not SM70OrLater, "GPU capability is < SM70")
    @skipCUDAIfRocm
    def test_compile_with_dynamic_max_seq_len(self, device, dtype):
        # shape (B, *, D)
        # max seq len: 18
        nt = torch.nested.nested_tensor(
            [
                torch.randn(2, 5),
                torch.randn(3, 5),
                torch.randn(18, 5),
            ],
            layout=torch.jagged,
        )

        # max seq len: 19
        nt2 = torch.nested.nested_tensor(
            [
                torch.randn(2, 5),
                torch.randn(3, 5),
                torch.randn(19, 5),
            ],
            layout=torch.jagged,
        )

        def f(nt):
            # TODO: Replace with public API when we can use @properties
            return torch.ones_like(nt) * nt._get_max_seqlen()

        for dynamic in [False, True, None]:
            self.assertFalse(_recompiles_for_inputs(f, (nt,), (nt2,), dynamic=dynamic))

    @dtypes(torch.float32)
    @skipIfTorchDynamo("Test compiles internally")
    @unittest.skipIf(
        sys.version_info >= (3, 12), "torch.compile is not supported on python 3.12+"
    )
    @unittest.skipIf(IS_WINDOWS, reason="Windows not yet supported for torch.compile")
    @skipCUDAIf(not SM70OrLater, "GPU capability is < SM70")
    @skipCUDAIfRocm
    def test_compile_with_dynamic_min_seq_len(self, device, dtype):
        # shape (B, *, D)
        # min seq len: 7
        nt = torch.nested.nested_tensor(
            [
                torch.randn(7, 5),
                torch.randn(8, 5),
                torch.randn(9, 5),
            ],
            layout=torch.jagged,
        )

        # min seq len: 8
        nt2 = torch.nested.nested_tensor(
            [
                torch.randn(8, 5),
                torch.randn(9, 5),
                torch.randn(10, 5),
            ],
            layout=torch.jagged,
        )

        def f(nt):
            # TODO: Replace with public API when we can use @properties
            return torch.ones_like(nt) * nt._get_min_seqlen()

        for dynamic in [False, True, None]:
            self.assertFalse(_recompiles_for_inputs(f, (nt,), (nt2,), dynamic=dynamic))

    @dtypes(torch.float32)
    @skipIfTorchDynamo("Test compiles internally")
    @unittest.skipIf(
        sys.version_info >= (3, 12), "torch.compile is not supported on python 3.12+"
    )
    @unittest.skipIf(IS_WINDOWS, reason="Windows not yet supported for torch.compile")
    @skipCUDAIf(not SM70OrLater, "GPU capability is < SM70")
    @skipCUDAIfRocm
    def test_compile_with_propagated_dynamic_max_seq_len(self, device, dtype):
        # shape (B, *, D)
        # max seq len: 18
        nt = torch.nested.nested_tensor(
            [
                torch.randn(2, 5),
                torch.randn(3, 5),
                torch.randn(18, 5),
            ],
            layout=torch.jagged,
        )

        # max seq len: 19
        nt2 = torch.nested.nested_tensor(
            [
                torch.randn(2, 5),
                torch.randn(3, 5),
                torch.randn(19, 5),
            ],
            layout=torch.jagged,
        )

        def f(nt):
            nt2 = nt.sin() + 1
            # TODO: Replace with public API when we can use @properties
            return torch.ones_like(nt2) * nt2._get_max_seqlen()

        ref = f(nt)
        output = torch.compile(f, fullgraph=True, dynamic=False)(nt)
        self.assertEqual(ref, output)

        for dynamic in [False, True, None]:
            self.assertFalse(_recompiles_for_inputs(f, (nt,), (nt2,), dynamic=dynamic))

    @dtypes(torch.float32, torch.double, torch.half)
    def test_unbind_backward(self, device, dtype):
        nt = torch.nested.nested_tensor(
            [
                torch.randn(2, 4, device=device),
                torch.randn(5, 4, device=device),
                torch.randn(3, 4, device=device),
            ],
            layout=torch.jagged,
            requires_grad=True,
        )

        a, b, c = nt.unbind()
        b.sum().backward()

        expected_grad = torch.zeros_like(nt)
        expected_grad.unbind()[1].add_(1.0)
        torch._dynamo.disable(self.assertEqual)(nt.grad, expected_grad)


instantiate_parametrized_tests(TestNestedTensor)
instantiate_device_type_tests(TestNestedTensorDeviceType, globals())
instantiate_device_type_tests(TestNestedTensorAutograd, globals())
instantiate_device_type_tests(TestNestedTensorSubclass, globals())

if __name__ == "__main__":
    run_tests()<|MERGE_RESOLUTION|>--- conflicted
+++ resolved
@@ -4295,29 +4295,18 @@
     @dtypes(torch.float32)
     @parametrize("requires_grad", [False, True])
     @parametrize("components_require_grad", [False, True])
-<<<<<<< HEAD
-    def test_layer_norm_reduce_ragged_idx_1(
-        self, device, dtype, requires_grad, components_require_grad
-    ):
-        """
-        Layer normalization on NestedTensor passes when trying to normalize across ragged dimension, where ragged_idx == 1.
-=======
     def test_softmax_reduce_batch_dim(
         self, device, dtype, requires_grad, components_require_grad
     ):
         """
         Softmax on NestedTensor fails when trying to reduce across batch dimension.
->>>>>>> ea9fbfa4
         """
         tensor_lists = self._get_example_tensor_lists(
             include_list_of_lists=False,
             include_requires_grad=components_require_grad,
             include_inner_dim_size_1=True,  # (B, *, 1)
         )
-<<<<<<< HEAD
-=======
         reduce_dim = 0  # batch
->>>>>>> ea9fbfa4
 
         for tensor_list in tensor_lists:
             nt = torch.nested.nested_tensor(
@@ -4328,7 +4317,41 @@
                 requires_grad=requires_grad,
             )
 
-<<<<<<< HEAD
+            with self.assertRaisesRegex(
+                RuntimeError,
+                "not supported when reducing across the batch dimension for NestedTensor",
+            ):
+                out = torch.nn.functional.softmax(nt, dim=reduce_dim)
+
+    @dtypes(torch.float32)
+    @parametrize("requires_grad", [False, True])
+    @parametrize("components_require_grad", [False, True])
+    def test_layer_norm_reduce_ragged_idx_1(
+        self, device, dtype, requires_grad, components_require_grad
+    ):
+        """
+        Layer normalization on NestedTensor passes when trying to normalize across ragged dimension, where ragged_idx == 1.
+        """
+        if (
+            torch._dynamo.is_compiling() and not requires_grad
+        ):  # requires_grad = False does not work with dynamo
+            return
+
+        tensor_lists = self._get_example_tensor_lists(
+            include_list_of_lists=False,
+            include_requires_grad=components_require_grad,
+            include_inner_dim_size_1=True,  # (B, *, 1)
+        )
+
+        for tensor_list in tensor_lists:
+            nt = torch.nested.nested_tensor(
+                tensor_list,
+                device=device,
+                dtype=dtype,
+                layout=torch.jagged,
+                requires_grad=requires_grad,
+            )
+
             if (
                 nt.dim() >= 3
             ):  # layer norm only works for tensors with 3 or more dimensions
@@ -4425,13 +4448,6 @@
                     "not supported when normalizing over the batch dimension for NestedTensor",
                 ):
                     out = torch.nn.functional.layer_norm(nt, normalized_shape=nt.shape)
-=======
-            with self.assertRaisesRegex(
-                RuntimeError,
-                "not supported when reducing across the batch dimension for NestedTensor",
-            ):
-                out = torch.nn.functional.softmax(nt, dim=reduce_dim)
->>>>>>> ea9fbfa4
 
     @dtypes(torch.float32)
     @parametrize(
