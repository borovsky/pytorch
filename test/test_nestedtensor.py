# Owner(s): ["module: nestedtensor"]

import io
import itertools
import sys
from typing import Optional, Tuple
import unittest
from functools import partial
import math

import numpy as np
import torch
import torch._dynamo
import torch._dynamo.testing
import torch.nn
import torch.nn.functional as F
from torch.testing._internal.common_cuda import (
    SM70OrLater, SM80OrLater, PLATFORM_SUPPORTS_FUSED_ATTENTION,
)
from torch.testing._internal.common_device_type import (
    dtypes,
    dtypesIfCUDA,
    instantiate_device_type_tests,
    onlyCPU,
    onlyCUDA,
    skipCUDAIf,
    skipCUDAIfRocm,
    skipMeta,
    PYTORCH_CUDA_MEMCHECK,
)
from torch.testing._internal.common_dtype import floating_types_and_half
from torch.testing._internal.common_utils import (
    decorateIf,
    freeze_rng_state,
    gradcheck,
    instantiate_parametrized_tests,
    IS_FBCODE,
    IS_WINDOWS,
    parametrize,
    run_tests,
    skipIfSlowGradcheckEnv,
    skipIfTorchDynamo,
    markDynamoStrictTest,
    xfailIfTorchDynamo,
    subtest,
    TEST_WITH_ROCM,
    TestCase,
)

from torch.nested._internal.nested_tensor import (
    buffer_from_jagged,
    jagged_from_list,
    NestedTensor,
    nested_view_from_values_offsets,
    ViewNestedFromBuffer,
)

# Tests are ported from pytorch/nestedtensor.
# This makes porting as_nested_tensor easier in the future.


def _iter_constructors():
    # yield as_nested_tensor
    yield torch.nested.nested_tensor

# Returns True if the function recompiles between inputs1 and inputs2 with the
# specified dynamic setting.
def _recompiles_for_inputs(fn, inputs1, inputs2, dynamic=True):
    compile_count = [0]

    def counter(gm, example_inputs):
        compile_count[0] += 1
        return gm

    compiled_f = torch.compile(fn, fullgraph=True, backend=counter, dynamic=dynamic)
    compiled_f(*inputs1)
    compiled_f(*inputs2)
    return compile_count[0] > 1

# Helper function to generate a pair of random nested tensors
# one is contiguous, the other is not, but they appear to have same entries
# an output nested tensor consists of
# * `len(ragged_sizes)` matrices
# * matrices[i].shape == (20, ragged_sizes[i])


def random_nt_noncontiguous_pair(ragged_sizes, device="cpu", dtype=torch.float16):
    xs = []
    for size in ragged_sizes:
        xs.append(torch.randn((size, 20), device=device, dtype=dtype))
    # contiguous nested tensor
    ys = []
    for x in xs:
        ys.append(x.transpose(-1, -2))
    nt_contiguous = torch.nested.nested_tensor(ys)
    # noncontiguous nested tensor
    n = len(ragged_sizes)
    nt_noncontiguous = torch.nested.nested_tensor(xs).transpose(-1, -2)
    return nt_contiguous, nt_noncontiguous

# Helper functions to pad a noncontiguous nested tensor
# can be replaced once to_padded_tensor supports noncontiguous memory


def noncontiguous_to_padded_tensor(input, shape=None):
    tensors = input.unbind()
    ntensors = len(tensors)
    assert ntensors > 0
    if shape is None:
        shape = []
        for size in tensors[0].shape:
            shape.append(size)
        for i in range(1, ntensors):
            new_shape = tensors[i].shape
            for j in range(len(shape)):
                shape[j] = max(shape[j], new_shape[j])
        shape = [ntensors] + shape
    result = tensors[0].new_zeros(shape)
    for itensor in range(ntensors):
        tensor = tensors[itensor]
        view = result[itensor]
        for idim in range(tensor.dim()):
            view = view.narrow(idim, 0, tensor.size(idim))
        view.copy_(tensor)
    return result

# Helper function to generate a random nested tensor


def random_nt(device, dtype, num_tensors, max_dims, min_dims=None, layout=torch.strided, require_non_empty=True):
    if min_dims is None:
        min_dims = tuple([0] * len(max_dims))

    assert len(max_dims) == len(min_dims)
    for min_dim, max_dim in zip(min_dims, max_dims):
        assert max_dim > min_dim, "random_nt: max_dim must be greater than min_dim"
        assert min_dim >= 0, "random_nt: min_dim must be non-negative"
        if require_non_empty:
            assert not (min_dim == 0 and max_dim == 1), (
                "random_nt: zero cannot be the only possible value if require_non_empty is True"
            )

    if require_non_empty:
        # Select a random idx that will be required to be non-empty
        non_zero_idx = torch.randint(low=0, high=num_tensors, size=(1,)).item()

    ts1 = []
    for i, _ in enumerate(range(num_tensors)):
        tensor_dims = []
        for min_dim, max_dim in zip(min_dims, max_dims):
            new_min_dim = min_dim
            if require_non_empty and i == non_zero_idx and min_dim == 0:
                new_min_dim = 1
            tensor_dims.append(torch.randint(low=new_min_dim, high=max_dim, size=(1,)).item())
        t1 = torch.randn(tensor_dims, device=device, dtype=dtype)
        ts1.append(t1)

    return torch.nested.nested_tensor(ts1, device=device, dtype=dtype, layout=layout)


# Alternate approach to generating a random NT.
# dims should be something like [5, None, 10], with None indicating that a
# random ragged structure should be used
def random_nt_from_dims(dims, device=None, dtype=None, layout=torch.strided, requires_grad=False):
    sizes = [
        [d if d is not None else torch.randint(2, 10, size=(1,)).item() for d in dims[1:]]
        for d in range(dims[0])
    ]
    return torch.nested.nested_tensor([
        torch.randn(*size) for size in sizes
    ], device=device, dtype=dtype, layout=layout, requires_grad=requires_grad)


# Creates an NT matching another NT's number of components and
# shape / ragged structure for all dims specified to be -1.
def random_nt_from_similar(other, dims=None):
    if dims is None:
        return torch.randn_like(other)
    assert len(dims) == other.dim()
    assert dims[0] == -1 or dims[0] == other.size(0)

    ret_sizes = []
    for t in other.unbind():
        other_size = t.shape
        ret_size = []
        for i, d in enumerate(dims[1:]):
            if d == -1:
                ret_size.append(other_size[i])
            else:
                ret_size.append(d)
        ret_sizes.append(ret_size)

    return torch.nested.nested_tensor([
        torch.randn(*size) for size in ret_sizes
    ], device=other.device)


# makes naming nice for tests that parametrize over layout.
def layout_name(layout):
    # e.g. "torch.jagged" -> "jagged"
    return layout.__repr__().split(".")[-1]


# Helper function for test_dummy_mha_with_nt
@torch.fx.wrap
def convert_dense_to_nested_tensor(values):
    offsets = torch.arange(
        0, values.shape[0] * values.shape[1] + 1, values.shape[1], device=values.device
    )
    metadata_cache = {"max_seqlen": values.shape[1], "min_seqlen": 1}
    nt = ViewNestedFromBuffer.apply(
        values.view(-1, values.shape[-1]), offsets, metadata_cache
    )
    return nt


# Helper function for test_dummy_mha_with_nt
@torch.fx.wrap
def convert_jagged_to_nested_tensor(
    values: torch.Tensor, offsets: torch.Tensor, max_length: int
) -> torch.Tensor:
    metadata_cache = {"max_seqlen": max_length, "min_seqlen": 1}
    nt = ViewNestedFromBuffer.apply(values, offsets, metadata_cache)
    return nt


# Helper function for test_dummy_mha_with_nt
@torch.fx.wrap
def convert_nt_to_jagged(nt):
    return buffer_from_jagged(nt)


@markDynamoStrictTest
class TestNestedTensor(TestCase):
    @parametrize("batch_size", [2, 4])
    @parametrize("max_seq_len", [3, 5])
    @parametrize("vocab_size", [10, 20])
    def test_2d_nested_tensor(self, batch_size, max_seq_len, vocab_size):
        data = []
        nested_tensor_ref_list = []
        for _ in range(batch_size):
            if max_seq_len == 0:
                length = 0
            else:
                length = np.random.randint(low=1, high=max_seq_len)
            row = list(np.random.randint(low=0, high=vocab_size, size=(length,)))
            data.append(row)
            nested_tensor_ref_list.append(torch.Tensor(row))
        nested_tensor = torch.nested.nested_tensor(data, dtype=torch.int64)
        nested_tensor_list = nested_tensor.unbind()
        for id in range(batch_size):
            self.assertEqual(
                nested_tensor_list[id],
                nested_tensor_ref_list[id].type(torch.int64)
            )

    @parametrize("batch_size", [2, 4])
    @parametrize("max_seq_len", [3, 5])
    @parametrize("vocab_size", [10, 20])
    def test_3d_nested_tensor(self, batch_size, max_seq_len, vocab_size):
        data = []
        nested_tensor_ref_list = []
        for _ in range(batch_size):
            if max_seq_len == 0:
                length = 0
            else:
                length = np.random.randint(low=1, high=max_seq_len)
            row = list(np.random.randint(low=0, high=vocab_size, size=(length,)))
            row = [list(item * np.arange(max_seq_len)) for item in row]
            data.append(row)
            nested_tensor_ref_list.append(torch.Tensor(row))
        nested_tensor = torch.nested.nested_tensor(data, dtype=torch.int64)
        nested_tensor_list = nested_tensor.unbind()
        for id in range(batch_size):
            self.assertEqual(
                nested_tensor_list[id],
                nested_tensor_ref_list[id].type(torch.int64)
            )

    @parametrize("batch_size", [2, 4])
    @parametrize("max_seq_len", [3, 5])
    @parametrize("vocab_size", [10, 20])
    def test_3d_nested_tensor_float(self, batch_size, max_seq_len, vocab_size):
        data = []
        nested_tensor_ref_list = []
        for _ in range(batch_size):
            if max_seq_len == 0:
                length = 0
            else:
                length = np.random.randint(low=1, high=max_seq_len)
            row = list(
                np.random.randint(low=0, high=vocab_size, size=(length,)).astype(float)
            )
            row = [list(item * np.arange(max_seq_len)) for item in row]
            data.append(row)
            nested_tensor_ref_list.append(torch.Tensor(row))
        nested_tensor = torch.nested.nested_tensor(data, dtype=torch.float)
        nested_tensor_list = nested_tensor.unbind()
        for id in range(batch_size):
            self.assertEqual(
                nested_tensor_list[id],
                nested_tensor_ref_list[id].type(torch.float)
            )


    @torch.inference_mode()
    def _test_unbind_case(self, a, b):
        nt = torch.nested.nested_tensor([a, b])
        a1, b1 = nt.unbind()
        self.assertTrue(a is not a1)
        self.assertTrue(b is not b1)

        nt = torch.nested.nested_tensor([a, b], dtype=a.dtype)
        a1, b1 = nt.unbind(0)
        self.assertEqual(a, a1)
        self.assertEqual(b, b1)

        a = torch.randn((2, 3)).add_(1)
        nt = torch.nested.nested_tensor([a])
        self.assertEqual(a, nt.unbind(0)[0])

    @torch.inference_mode()
    def test_unbind_0(self):
        self._test_unbind_case(
            torch.tensor([1, 2]), torch.tensor([7, 8]),
        )

    @torch.inference_mode()
    def test_unbind_1(self):
        self._test_unbind_case(
            torch.tensor([1]), torch.tensor([7]),
        )

    @torch.inference_mode()
    def test_unbind_3(self):
        self._test_unbind_case(
            torch.tensor([1.0]), torch.tensor([]),
        )

    @torch.inference_mode()
    def test_unbind_4(self):
        self._test_unbind_case(
            torch.tensor([]), torch.tensor([]),
        )

    @torch.inference_mode()
    def test_unbind_dim(self):
        def _test_fn(unbind_fn):
            a = torch.rand(3, 2)
            b = torch.rand(2, 3)
            nt = torch.nested.nested_tensor([a, b])
            self.assertRaises(RuntimeError, lambda: unbind_fn(nt, 1))

        # Both of these tests are necessary, because we're using
        # torch_function.
        _test_fn(lambda x, dim: x.unbind(dim))
        # TODO: Re-enable this once using torch_dispatch
        # _test_fn(lambda x, dim: torch.unbind(x, dim))

    @torch.inference_mode()
    def test_nested_tensor(self):
        self.assertRaises(TypeError, lambda: torch.nested.nested_tensor(torch.tensor([3.0])))
        self.assertRaises(TypeError, lambda: torch.nested.nested_tensor(4.0))

    @torch.inference_mode()
    def test_nested_tensor_matching_dim(self):
        self.assertRaisesRegex(
            RuntimeError,
            "Found dimension 1 for Tensor at index 1 and dimension 0 for Tensor at index 0.",
            lambda: torch.nested.nested_tensor([torch.tensor(1.0), torch.tensor([])]),
        )
        self.assertRaisesRegex(
            RuntimeError,
            "Found dimension 1 for Tensor at index 2 and dimension 0 for Tensor at index 1.",
            lambda: torch.nested.nested_tensor(
                [torch.tensor(1.0), torch.tensor(2.0), torch.tensor([])]
            ),
        )

    @torch.inference_mode()
    def test_default_nested_tensor(self):
        self.assertRaises(TypeError, lambda: torch.nested.nested_tensor())
        default_nested_tensor = torch.nested.nested_tensor([])
        default_tensor = torch.tensor([])
        # self.assertEqual(default_nested_tensor.nested_dim(), 1)
        # self.assertEqual(default_nested_tensor.nested_size(), ())
        self.assertEqual(default_nested_tensor.dim(), default_tensor.dim())
        self.assertEqual(default_nested_tensor.layout, default_tensor.layout)
        self.assertEqual(default_nested_tensor.device, default_tensor.device)
        self.assertEqual(default_nested_tensor.dtype, default_tensor.dtype)
        self.assertEqual(
            default_nested_tensor.requires_grad, default_tensor.requires_grad
        )
        self.assertIsNone(default_tensor.grad)
        # TODO: Re-enable once we have a performance driven
        # use case and implementation.
        # self.assertEqual(default_nested_tensor.is_pinned(),
        #                  default_tensor.is_pinned())

    @torch.inference_mode()
    def test_dim(self):
        for constructor in _iter_constructors():
            a1 = constructor([])
            self.assertEqual(a1.dim(), 1)
            a1 = constructor([torch.tensor(3.0)])
            self.assertEqual(a1.dim(), 1)
            a1 = constructor([torch.tensor([1, 2, 3, 4])])
            self.assertEqual(a1.dim(), 2)

    @unittest.skipIf(IS_FBCODE, "numel is not virtual in fbcode.")
    @torch.inference_mode()
    def test_numel(self):
        for constructor in _iter_constructors():
            a1 = constructor([])
            self.assertEqual(a1.numel(), 0)
            a1 = constructor([torch.tensor(3.0), torch.tensor(4.0)])
            self.assertEqual(a1.numel(), 2)
            a1 = constructor([torch.randn(2, 2, 2)])
            self.assertEqual(a1.numel(), 8)
            a1 = constructor([torch.randn([1, 2, 3]), torch.randn(3, 2, 1)])
            self.assertEqual(a1.numel(), 12)
            a1 = constructor([torch.randn([1, 1, 3]), torch.randn(3, 2, 4)])
            self.assertEqual(a1.numel(), 27)
            a1 = constructor([torch.randn([5, 5, 5]), torch.randn(6, 6, 6)])
            self.assertEqual(a1.numel(), 341)

            # Interesting edge case
            a1 = constructor([torch.randn([1, 2, 3]), torch.randn(1, 2, 0)])
            self.assertEqual(a1.numel(), 6)

    @torch.inference_mode()
    def test_size(self):
        for constructor in _iter_constructors():
            a1 = constructor([])
            self.assertRaisesRegex(
                RuntimeError,
                "NestedTensorImpl doesn't support sizes",
                lambda: a1.size(),
            )

    def test_size_dim(self):
        a = torch.nested.nested_tensor([])
        self.assertEqual(a.size(0), 0)

        a = torch.nested.nested_tensor([torch.tensor(1)])
        self.assertEqual(a.size(0), 1)

        a = torch.nested.nested_tensor([torch.tensor(1), torch.tensor(2)])
        self.assertEqual(a.size(0), 2)

        a = torch.nested.nested_tensor([torch.rand(1, 2),
                                        torch.rand(1, 8)])
        self.assertEqual(a.size(0), 2)
        self.assertEqual(a.size(1), 1)
        self.assertRaisesRegex(
            RuntimeError, "Given dimension 2 is irregular and does not have a size", lambda: a.size(2))

        a = torch.nested.nested_tensor([torch.rand(3, 4),
                                        torch.rand(5, 4)])
        self.assertEqual(a.size(0), 2)
        self.assertRaisesRegex(
            RuntimeError, "Given dimension 1 is irregular and does not have a size", lambda: a.size(1))
        self.assertEqual(a.size(2), 4)

    @unittest.skipIf(IS_FBCODE, "stride is not virtual in fbcode.")
    @torch.inference_mode()
    def test_stride(self):
        for constructor in _iter_constructors():
            a1 = constructor([])
            self.assertRaisesRegex(
                RuntimeError,
                "NestedTensorImpl doesn't support strides",
                lambda: a1.stride(),
            )

    @unittest.skipIf(IS_FBCODE, "is_contiguous is not virtual in fbcode.")
    @torch.inference_mode()
    def test_is_contiguous(self):
        # Test empty case
        nt_empty = torch.nested.nested_tensor([])
        assert nt_empty.is_contiguous()
        self.assertEqual(nt_empty, nt_empty.contiguous())

        nt_contiguous, nt_noncontiguous = random_nt_noncontiguous_pair((2, 3, 6, 7))

        # Test contiguous case
        assert nt_contiguous.is_contiguous()
        self.assertEqual(nt_contiguous, nt_contiguous.contiguous())

        # Test non_contiguous case
        assert not nt_noncontiguous.is_contiguous()
        self.assertEqual(nt_contiguous, nt_noncontiguous.contiguous())

        # Test querying by memory_format
        self.assertTrue(nt_contiguous.is_contiguous(memory_format=torch.contiguous_format))
        self.assertTrue(not nt_noncontiguous.is_contiguous(memory_format=torch.contiguous_format))

    @torch.inference_mode()
    def test_repr_string(self):
        a = torch.nested.nested_tensor([])
        expected = "nested_tensor([\n\n])"
        self.assertEqual(str(a), expected)
        self.assertEqual(repr(a), expected)

        a = torch.nested.nested_tensor([torch.tensor(1.0)])
        expected = "nested_tensor([\n  tensor(1.)\n])"
        self.assertEqual(str(a), expected)
        self.assertEqual(repr(a), expected)

        a = torch.nested.nested_tensor([torch.tensor([[1, 2]]), torch.tensor([[4, 5]])])
        expected = "nested_tensor([\n  tensor([[1, 2]]),\n  tensor([[4, 5]])\n])"
        self.assertEqual(str(a), expected)
        self.assertEqual(repr(a), expected)

    def test_to_padded_tensor_on_empty_tensor(self):

        nt = torch.nested.nested_tensor([])
        empty = torch.nested.to_padded_tensor(nt, 4)
        self.assertEqual(empty, torch.tensor([]))

    def test_nested_namespace(self):
        nt = torch.nested.nested_tensor([torch.randn(2, 3), torch.randn(4, 5)])
        result = nt.to_padded_tensor(4)
        nested_namespace_result = torch.nested.to_padded_tensor(nt, 4)
        self.assertEqual(result, nested_namespace_result)

    def test_to(self):
        ntensors = 4
        nt = random_nt(torch.device('cpu'), torch.float32, ntensors, (4, 4))

        def test_copy_behavior(t, non_blocking=False):
            self.assertIs(t, t.to(t, non_blocking=non_blocking))
            self.assertIs(t, t.to(t.dtype, non_blocking=non_blocking))
            self.assertIs(t, t.to(torch.empty_like(t), non_blocking=non_blocking))
            self.assertIsNot(t, t.to(t, non_blocking=non_blocking, copy=True))
            self.assertIsNot(t, t.to(t.dtype, non_blocking=non_blocking, copy=True))
            self.assertIsNot(t, t.to(torch.empty_like(t), non_blocking=non_blocking, copy=True))

            devices = [t.device]
            if t.device.type == 'cuda':
                if t.device.index == -1:
                    devices.append(f'cuda:{torch.cuda.current_device()}')
                elif t.device.index == torch.cuda.current_device():
                    devices.append('cuda')
            for device in devices:
                self.assertIs(t, t.to(device, non_blocking=non_blocking))
                self.assertIs(t, t.to(device, t.dtype, non_blocking=non_blocking))
                self.assertIsNot(t, t.to(device, non_blocking=non_blocking, copy=True))
                self.assertIsNot(t, t.to(device, t.dtype, non_blocking=non_blocking, copy=True))

        test_copy_behavior(nt)
        self.assertEqual(nt.device, nt.to('cpu').device)
        self.assertEqual(nt.device, nt.to('cpu', dtype=torch.float32).device)
        self.assertIs(torch.float32, nt.to('cpu', dtype=torch.float32).dtype)
        self.assertEqual(nt.device, nt.to(torch.float32).device)
        self.assertIs(torch.float32, nt.to(dtype=torch.float32).dtype)

        def test_data_ptr(getter):
            self.assertEqual(getter(nt), getter(nt.to('cpu')))
            self.assertEqual(getter(nt), getter(nt.to(dtype=nt.dtype, device=nt.device, copy=False)))
            self.assertEqual(getter(nt), getter(nt.to('cpu', copy=False)))
            self.assertNotEqual(getter(nt), getter(nt.to('cpu', copy=True)))

        test_data_ptr(lambda nt: nt.data_ptr())

        if torch.cuda.is_available():
            for non_blocking in [True, False]:
                for cuda in ['cuda', 'cuda:0' if torch.cuda.device_count() == 1 else 'cuda:1']:
                    nt2 = random_nt(cuda, torch.float32, ntensors, (4, 4))
                    test_copy_behavior(nt2, non_blocking)
                    self.assertEqual(nt2.device, nt2.to(cuda, non_blocking=non_blocking).device)
                    self.assertEqual(nt.device, nt2.to('cpu', non_blocking=non_blocking).device)
                    self.assertEqual(nt2.device, nt.to(cuda, non_blocking=non_blocking).device)
                    self.assertIs(torch.int32, nt2.to('cpu', dtype=torch.int32, non_blocking=non_blocking).dtype)
                    self.assertEqual(nt.device, nt2.to('cpu', dtype=torch.int32, non_blocking=non_blocking).device)
                    self.assertIs(torch.int32, nt2.to(dtype=torch.int32).dtype)
                    self.assertEqual(nt2.device, nt2.to(dtype=torch.int32).device)

    def test_copy_(self):
        ntensors = 4
        nt = random_nt(torch.device('cpu'), torch.float32, ntensors, (4, 4))
        nt_copy = torch.empty_like(nt)
        nt_copy.copy_(nt)

        for (nt_ub, nt_copy_ub) in zip(nt.unbind(), nt_copy):
            self.assertEqual(nt_ub, nt_copy_ub)

        nt_error = torch.nested.nested_tensor([torch.tensor([0, 0])])
        self.assertRaisesRegex(
            RuntimeError,
            "copy_ only supports tensors that are the same size for Nested implementations",
            lambda: nt_error.copy_(nt)
        )

        if torch.cuda.is_available():
            nt = random_nt(torch.device('cuda'), torch.float32, ntensors, (4, 4))
            nt_copy = torch.empty_like(nt, device=torch.device('cpu'))
            nt_copy.copy_(nt, non_blocking=True)
            torch.cuda.current_stream(torch.cuda.current_device()).synchronize()
            for (nt_ub, nt_copy_ub) in zip(nt.unbind(), nt_copy):
                self.assertEqual(nt_ub, nt_copy_ub)

            nt_copy = torch.empty_like(nt, device=torch.device('cpu'))
            nt_copy.copy_(nt, non_blocking=False)
            for (nt_ub, nt_copy_ub) in zip(nt.unbind(), nt_copy):
                self.assertEqual(nt_ub, nt_copy_ub)

    def test_fill_(self):
        ntensors = 4
        nt = random_nt(torch.device('cpu'), torch.float32, ntensors, (4, 4))
        nt.fill_(10.)
        for nt_ub in nt.unbind():
            t = torch.empty_like(nt_ub)
            t.fill_(10.)
            self.assertEqual(nt_ub, t)

        fill_tensor = torch.tensor([11.])
        self.assertRaisesRegex(
            RuntimeError,
            "fill_ only supports 0-dimension value tensor",
            lambda: nt.fill_(fill_tensor)
        )

        nt.fill_(fill_tensor[0])
        for nt_ub in nt.unbind():
            t = torch.empty_like(nt_ub)
            t.fill_(11.)
            self.assertEqual(nt_ub, t)

    def test_zero_(self):
        ntensors = 4
        nt = random_nt(torch.device('cpu'), torch.float32, ntensors, (4, 4))
        nt.zero_()
        for nt_ub in nt.unbind():
            t = torch.empty_like(nt_ub)
            t.fill_(0.)
            self.assertEqual(nt_ub, t)

    @parametrize("func", [torch.ones_like, torch.zeros_like, torch.randn_like],
                 name_fn=lambda f: f.__name__)
    def test_like_functions(self, func):
        ntensors = 4
        nt = random_nt(torch.device('cpu'), torch.float32, ntensors, (4, 4))
        torch.manual_seed(1)
        nt_like = func(nt)

        torch.manual_seed(1)
        for nt_ub in nt_like.unbind():
            t_like = func(nt_ub)
            self.assertEqual(nt_ub, t_like)

    def test_cat(self):
        # dim=0 success case
        # No constraints on ragged structures matching.
        x = random_nt_from_dims([5, None, 10])
        y = random_nt_from_dims([3, 4, None])
        output = torch.cat([x, y], dim=0)
        for out_component, xy_component in zip(
                output.unbind(), itertools.chain(x.unbind(), y.unbind())):
            self.assertEqual(out_component, xy_component)

        # dim=-1 success case
        # shape (B, *, D)
        x = random_nt_from_dims([5, None, 10])
        # shape (B, *, D'); same structure as x but dim=-1 differs
        y = random_nt_from_similar(x, dims=[-1, -1, 8])
        # should be shape (B, *, D + D') when supported
        output = torch.cat([x, y], dim=-1)
        for out_component, x_component, y_component in zip(output.unbind(), x.unbind(), y.unbind()):
            self.assertEqual(out_component, torch.cat([x_component, y_component], dim=-1))

        # dim between 0 and -1 success case
        x = random_nt_from_dims([5, None, 2, 3])
        # same structure as x but dim=2 differs
        y = random_nt_from_similar(x, dims=[-1, -1, 4, -1])
        output = torch.cat([x, y], dim=2)
        for out_component, x_component, y_component in zip(output.unbind(), x.unbind(), y.unbind()):
            self.assertEqual(out_component, torch.cat([x_component, y_component], dim=1))

        # error case: mixed NT / dense inputs
        x = random_nt_from_dims([5, None, 2])
        y = torch.randn(5, 3, 2)
        with self.assertRaisesRegex(
                RuntimeError, "expected each tensor in given list to be nested"):
            torch.cat([x, y], dim=-1)

        # error case: NTs with different dims
        x = random_nt_from_dims([5, None, 2])
        y = random_nt_from_dims([5, None, 2, 3])
        with self.assertRaisesRegex(
                RuntimeError, "expected all nested tensors to have matching ragged structures outside of the concatenated dim"):
            torch.cat([x, y], dim=-1)

        # error case: non-contiguous NT
        x, y = random_nt_noncontiguous_pair((2, 3, 4), dtype=torch.float32)
        # transpose to put ragged dim next to batch dim
        x, y = x.transpose(-2, -1), y.transpose(-2, -1)
        with self.assertRaisesRegex(
                RuntimeError, "only contiguous nested tensors are supported"):
            torch.cat([x, y], dim=-1)

        # error case: multiple ragged dims in inputs
        x = random_nt_from_dims([5, None, None, 2])
        y = random_nt_from_similar(x)
        with self.assertRaisesRegex(
                RuntimeError, "only nested tensors with a single ragged dim next to the batch dim are supported"):
            torch.cat([x, y], dim=-1)

        # error case: ragged dim not next to batch dim
        x = random_nt_from_dims([5, 2, None])
        y = random_nt_from_similar(x)
        with self.assertRaisesRegex(
                RuntimeError, "only nested tensors with a single ragged dim next to the batch dim are supported"):
            torch.cat([x, y], dim=1)

        # error case: NTs with different batch sizes
        x = random_nt_from_dims([5, None, 2])
        y = random_nt_from_dims([3, None, 2])
        with self.assertRaisesRegex(
                RuntimeError, "expected all nested tensors to have matching ragged structures outside of the concatenated dim"):
            torch.cat([x, y], dim=-1)

        # error case: NTs with different ragged structures
        x = torch.nested.nested_tensor([
            torch.randn(2, 6),
            torch.randn(4, 6),
            torch.randn(5, 6),
        ])
        y = torch.nested.nested_tensor([
            torch.randn(5, 6),
            torch.randn(4, 6),
            torch.randn(2, 6),
        ])
        with self.assertRaisesRegex(
                RuntimeError, "expected all nested tensors to have matching ragged structures outside of the concatenated dim"):
            torch.cat([x, y], dim=-1)


@markDynamoStrictTest
class TestNestedTensorDeviceType(TestCase):
    # Helper function to generate a pair of random nested tensors
    # the 2 nested tensors have same shapes
    def random_nt_pair(self, device, dtype, num_tensors, max_dims):
        ts1 = []
        ts2 = []
        for _ in range(num_tensors):
            tensor_dims = tuple([torch.randint(low=0, high=max_dim, size=(1,)).item() for max_dim in max_dims])
            t1 = torch.randn(tensor_dims, device=device, dtype=dtype)
            t2 = torch.randn(tensor_dims, device=device, dtype=dtype)
            ts1.append(t1)
            ts2.append(t2)
        return (torch.nested.nested_tensor(ts1, device=device, dtype=dtype),
                torch.nested.nested_tensor(ts2, device=device, dtype=dtype))

    @dtypes(*floating_types_and_half())
    def test_detach(self, device, dtype):
        a = torch.randn(2, 4, device=device, dtype=dtype, requires_grad=False)
        b = torch.randn(5, 4, device=device, dtype=dtype, requires_grad=False)
        x = torch.nested.nested_tensor([a, b], requires_grad=True)

        x_detach = x.detach()

        z = x_detach * 4
        self.assertFalse(x_detach.requires_grad)
        self.assertFalse(z.requires_grad)

        a = torch.randn(2, 4, device=device, dtype=dtype, requires_grad=True)
        b = torch.randn(5, 4, device=device, dtype=dtype, requires_grad=True)
        x = torch.nested.as_nested_tensor([a, b])

        y = x * 2
        y = y.detach()
        self.assertFalse(y.requires_grad)
        self.assertIsNone(y.grad_fn)

        z = x + y
        torch.nested.to_padded_tensor(z, 0).sum().backward()
        # This is an incorrect gradient, but we assume that's what the user
        # wanted. detach() is an advanced option.
        self.assertEqual(a.grad, torch.ones(2, 4, device=device, dtype=dtype))
        self.assertEqual(b.grad, torch.ones(5, 4, device=device, dtype=dtype))

    @dtypes(torch.float, torch.float16, torch.double)
    def test_unbind_noncontiguous(self, device, dtype):
        nt_contiguous, nt_noncontiguous = random_nt_noncontiguous_pair((2, 3, 6, 7), device, dtype)
        ub_contiguous = nt_contiguous.unbind()
        ub_noncontiguous = nt_noncontiguous.unbind()
        self.assertEqual(len(ub_contiguous), len(ub_noncontiguous))
        n = len(ub_contiguous)
        for i in range(n):
            self.assertEqual(ub_contiguous[i], ub_noncontiguous[i])

    @dtypes(torch.float)
    @skipMeta
    def test_to_then_from_padded_tensor_no_transform0213(self, device, dtype):
        t = torch.randn(4, 4, 4, device=device, dtype=dtype)
        ts = list(torch.unbind(t))
        ts[0] = ts[0][:-1]
        nt = torch.nested.nested_tensor(ts, device=device, dtype=dtype)
        padded = torch.nested.to_padded_tensor(nt, 0)

        nt_to = torch._nested_from_padded_and_nested_example(padded, nt)

        for (t1, t2) in zip(nt.unbind(), nt_to.unbind()):
            self.assertEqual(t1, t2)
        self.assertEqual(nt.device, nt_to.device)

    @dtypes(torch.float)
    @dtypesIfCUDA(torch.float, torch.half)
    @skipMeta
    @torch.inference_mode()
    def test_layer_norm(self, device, dtype):
        def _test(size):
            # Simple shapes test
            t0 = torch.randn(2, size, device=device, dtype=dtype, requires_grad=False)
            t1 = torch.randn(2, size, device=device, dtype=dtype, requires_grad=False)
            ts = [t0, t1, t0, t1]
            nt = torch.nested.nested_tensor(ts, device=device, dtype=dtype)
            layer_norm = torch.nn.LayerNorm(size, device=device, dtype=dtype)
            nt_result = layer_norm(nt)
            for (nt_subresult, t) in zip(nt_result.unbind(), ts):
                t_result = layer_norm(t.reshape(1, -1, size).squeeze(0))
                self.assertEqual(nt_subresult, t_result)

            # More complex nt test with different lengths for each tensor
            t0 = torch.randn(4, size, device=device, dtype=dtype, requires_grad=False)
            t1 = torch.randn(10, size, device=device, dtype=dtype, requires_grad=False)
            t2 = torch.randn(7, size, device=device, dtype=dtype, requires_grad=False)
            ts = [t0, t1, t2, t0, t2]
            nt = torch.nested.nested_tensor(ts, device=device, dtype=dtype)
            layer_norm = torch.nn.LayerNorm(size, device=device, dtype=dtype)
            nt_result = layer_norm(nt)
            for (nt_subresult, t) in zip(nt_result.unbind(), ts):
                t_result = layer_norm(t.reshape(1, -1, size).squeeze(0))
                self.assertEqual(nt_subresult, t_result)

            if size <= 128:
                # Test with multidimensional tensors after irregular dim
                # (run only with smaller dimensions to ensure fast execution)
                t0 = torch.randn(4, size, size, 4, device=device, dtype=dtype, requires_grad=False)
                t1 = torch.randn(10, size, size, 4, device=device, dtype=dtype, requires_grad=False)
                t2 = torch.randn(7, size, size, 4, device=device, dtype=dtype, requires_grad=False)
                ts = [t0, t1, t2, t0, t2]
                nt = torch.nested.nested_tensor(ts, device=device, dtype=dtype)
                layer_norm = torch.nn.LayerNorm((size, size, 4), device=device, dtype=dtype)
                nt_result = layer_norm(nt)
                for (nt_subresult, t) in zip(nt_result.unbind(), ts):
                    t_result = layer_norm(t.reshape(1, -1, size, size, 4).squeeze(0))
                    self.assertEqual(nt_subresult, t_result)

                # Test where the normalizing dimensions are not all
                layer_norm = torch.nn.LayerNorm((size, 4), device=device, dtype=dtype)
                nt_result = layer_norm(nt)
                for (nt_subresult, t) in zip(nt_result.unbind(), ts):
                    t_result = layer_norm(t.reshape(1, -1, size, size, 4).squeeze(0))
                    self.assertEqual(nt_subresult, t_result)

        for size in (1024, 1023, 513, 512, 256, 128, 2, 4, 32):
            _test(size)

    @dtypes(torch.float)
    @dtypesIfCUDA(torch.float, torch.half)
    @skipMeta
    @torch.inference_mode()
    def test_layer_norm_breaking(self, device, dtype):
        size = 128
        t0 = torch.randn(4, size, size, 4, device=device, dtype=dtype, requires_grad=False)
        t1 = torch.randn(10, size, size, 4, device=device, dtype=dtype, requires_grad=False)
        t2 = torch.randn(7, size, size, 4, device=device, dtype=dtype, requires_grad=False)
        ts = [t0, t1, t2, t0, t2]
        nt = torch.nested.nested_tensor(ts, device=device, dtype=dtype)
        layer_norm = torch.nn.LayerNorm((4, size, size, 4), device=device, dtype=dtype)
        self.assertRaisesRegex(
            RuntimeError,
            "normalized_shape extends into irregular dimensions for the nested tensor",
            lambda: layer_norm(nt),
        )
        layer_norm = torch.nn.LayerNorm((size + 1, size, 4), device=device, dtype=dtype)
        self.assertRaisesRegex(
            RuntimeError,
            "The shape at dimension 0",
            lambda: layer_norm(nt),
        )

    @decorateIf(
        xfailIfTorchDynamo,
        # only fails in python 3.11. TODO: Ensure this is fixed once views work!
        lambda params: params["layout"] == torch.jagged and sys.version_info >= (3, 11)
    )
    @parametrize("layout", [torch.strided, torch.jagged], name_fn=layout_name)
    def test_embedding(self, device, layout):
        inputs = [
            torch.randint(100, (L,), device=device, dtype=torch.int64)
            for L in torch.randint(5, 50, (8,))
        ]
        x = torch.nested.nested_tensor(inputs, device=device, dtype=torch.int64, layout=layout)
        emb = torch.nn.Embedding(100, 8, device=device)
        y = emb(x)
        ys = y.unbind()
        for i, inp in enumerate(inputs):
            self.assertEqual(emb(inp), ys[i])


    @skipMeta
    @torch.inference_mode()
    @dtypes(*floating_types_and_half())
    def test_masked_fill(self, device, dtype):
        # nested tensor * nested tensor
        (nt, mask) = self.random_nt_pair(device, dtype, 4, (4, 4))
        mask = torch.nested.nested_tensor([m < 0 for m in mask.unbind()])
        ref = torch.nested.nested_tensor([t.masked_fill(m, 0) for (t, m) in zip(nt.unbind(), mask.unbind())])
        out = nt.masked_fill(mask, 0)
        self.assertEqual(ref, out)


    @dtypes(torch.float, torch.float16)
    def test_to_padded_tensor_simple(self, device, dtype):
        t = torch.randn(4, 4, 4, device=device, dtype=dtype)
        ts = list(torch.unbind(t))
        ts[0] = ts[0][:-1]
        nt = torch.nested.nested_tensor(ts, device=device, dtype=dtype)
        for padding_value in (0, 1):
            padded = torch.nested.to_padded_tensor(nt, padding_value)

            correct_output = t.clone()
            if padding_value == 0:
                correct_output[0][-1] = torch.zeros_like(correct_output[0][-1])
            else:
                correct_output[0][-1] = torch.ones_like(correct_output[0][-1])

            self.assertEqual(padded, correct_output)
            self.assertEqual(padded.device, torch.device(device))
            self.assertEqual(padded.dtype, dtype)

    @dtypes(torch.float, torch.float16)
    def test_to_padded_tensor_output_size(self, device, dtype):
        t = torch.randn(4, 4, 4, device=device, dtype=dtype)
        output_size = (4, 6, 5)
        ts = list(torch.unbind(t))
        ts[0] = ts[0][:-1]
        nt = torch.nested.nested_tensor(ts, device=device, dtype=dtype)
        for padding_value in (0, 1):
            padded = torch.nested.to_padded_tensor(nt, padding_value, output_size=output_size)
            correct_output = torch.ones(output_size, device=device, dtype=dtype) * padding_value
            correct_output[:4:, :4, :4] = t.clone()
            if padding_value == 0:
                correct_output[0][3] = torch.zeros_like(correct_output[0][3])
            else:
                correct_output[0][3] = torch.ones_like(correct_output[0][3])

            self.assertEqual(padded, correct_output)
            self.assertEqual(padded.device, torch.device(device))
            self.assertEqual(padded.dtype, dtype)

    @dtypes(torch.float, torch.float16, torch.double)
    def test_to_padded_tensor_dim2(self, device, dtype):
        ts = [
            torch.randn(160, device=device, dtype=dtype),
            torch.randn(1240, device=device, dtype=dtype),
            torch.randn(2400, device=device, dtype=dtype),
        ]
        nt = torch.nested.nested_tensor(ts, device=device, dtype=dtype)
        pad = 42
        correct_output = []
        for t in ts:
            next_output = torch.ones_like(ts[2]) * pad
            correct_output.append(next_output)
            next_output[:t.size(0)].copy_(t)
        correct_output = torch.stack(correct_output)
        padded = torch.nested.to_padded_tensor(nt, pad)
        self.assertEqual(padded, correct_output)

    @dtypes(torch.float, torch.float16, torch.double)
    def test_to_padded_tensor_dim3(self, device, dtype):
        ts = [
            torch.randn(16, 21, device=device, dtype=dtype),
            torch.randn(24, 32, device=device, dtype=dtype),
            torch.randn(40, 53, device=device, dtype=dtype),
        ]
        nt = torch.nested.nested_tensor(ts, device=device, dtype=dtype)
        pad = 42
        correct_output = []
        for t in ts:
            next_output = torch.ones_like(ts[2]) * pad
            correct_output.append(next_output)
            next_output[:t.size(0), :t.size(1)].copy_(t)
        correct_output = torch.stack(correct_output)
        padded = torch.nested.to_padded_tensor(nt, pad)
        self.assertEqual(padded, correct_output)

    @dtypes(torch.float, torch.float16, torch.double)
    def test_to_padded_tensor_dim4(self, device, dtype):
        ts = [
            torch.randn(16, 21, 13, device=device, dtype=dtype),
            torch.randn(24, 32, 14, device=device, dtype=dtype),
            torch.randn(40, 53, 16, device=device, dtype=dtype),
        ]
        nt = torch.nested.nested_tensor(ts, device=device, dtype=dtype)
        pad = 42
        correct_output = []
        for t in ts:
            next_output = torch.ones_like(ts[2]) * pad
            correct_output.append(next_output)
            next_output[:t.size(0), :t.size(1), :t.size(2)].copy_(t)
        correct_output = torch.stack(correct_output)
        padded = torch.nested.to_padded_tensor(nt, pad)
        self.assertEqual(padded, correct_output)

    # TODO: test noncontiguous to_padded_tensor
    # For now this tests the functionality of noncontiguous_to_padded_tensor
    # and the error message of to_padded_tensor
    # since to_padded_tensor does not support noncontiguous buffer yet
    @dtypes(torch.float, torch.float16, torch.double)
    @torch.inference_mode()
    def test_to_padded_tensor_noncontiguous(self, device, dtype):
        nt_contiguous, nt_noncontiguous = random_nt_noncontiguous_pair((2, 3, 6, 7), device, dtype)
        # test noncontiguous_to_padded_tensor functionality
        self.assertEqual(
            torch.nested.to_padded_tensor(nt_contiguous, 0.0),
            noncontiguous_to_padded_tensor(nt_noncontiguous))
        # test to_padded_tensor error message
        self.assertRaisesRegex(
            RuntimeError,
            r"for now to_padded_tensor only supports contiguous nested tensor",
            lambda: torch.nested.to_padded_tensor(nt_noncontiguous, 0.0)
        )

    @skipMeta
    def test_device_checks(self, device):
        nt = torch.nested.nested_tensor([], device=device)
        is_cuda = 'cuda' in str(device)
        self.assertEqual(nt.is_cuda, is_cuda)

    @dtypes(torch.float, torch.float16, torch.double)
    def test_nested_tensor_indexing(self, device, dtype):
        # edge case: empty nested tensor
        nt0 = torch.nested.nested_tensor([])
        self.assertRaises(IndexError, lambda: nt0[0])
        # normal case
        x0 = torch.randn((2, 5), device=device, dtype=dtype)
        x1 = torch.randn((3, 4), device=device, dtype=dtype)
        nt = torch.nested.nested_tensor([x0, x1])
        # single index: only support integer in the batch dimension
        self.assertEqual(nt[0], x0)
        self.assertEqual(nt[-1], x1)
        self.assertRaises(IndexError, lambda: nt[2])
        self.assertRaises(IndexError, lambda: nt[-3])
        self.assertRaises(NotImplementedError, lambda: nt[:])
        self.assertEqual(nt[...], nt)
        # tuple of indices: only support integer in the batch dimension
        #                 + all possible indexing in the original tensor dimensions
        self.assertEqual(nt[0, 0, 0], x0[0, 0])
        self.assertEqual(nt[0, 1, :], x0[1, :])
        self.assertEqual(nt[1, ...], x1)
        self.assertRaises(IndexError, lambda: nt[1, 4, 2])
        self.assertRaises(NotImplementedError, lambda: nt[:, 1, 1])
        # test select on non-batch dimensions
        self.assertEqual(nt.select(1, 0)[0], x0.select(0, 0))
        self.assertEqual(nt.select(1, 0)[1], x1.select(0, 0))
        self.assertRaises(IndexError, lambda: nt.select(1, 3))
        self.assertEqual(nt.select(2, 0)[0], x0.select(1, 0))
        self.assertEqual(nt.select(2, 0)[1], x1.select(1, 0))
        self.assertRaises(IndexError, lambda: nt.select(2, 5))
        # make sure indexing returns a view
        nt[0].fill_(100.0)
        answer = torch.tensor(100.0, device=device, dtype=dtype).expand((2, 5))
        self.assertEqual(nt[0], answer)
        nt[1, 1, :].fill_(200.0)
        answer = torch.tensor(200.0, device=device, dtype=dtype).expand(4)
        self.assertEqual(nt[1, 1, :], answer)

        # Test that indexing works when requires_grad_(True)
        # previously this was failing because the backward kernel for select.int uses .sizes()
        nt = torch.nested.nested_tensor([x0, x1]).requires_grad_(True)
        self.assertEqual(nt[0], x0)
        self.assertEqual(nt[-1], x1)
        grad_x0 = torch.randn((2, 5), device=device, dtype=dtype)
        nt[0].backward(grad_x0)
        expected_grad = torch.nested.nested_tensor([grad_x0, torch.zeros((3, 4), device=device, dtype=dtype)])
        self.assertEqual(nt.grad, expected_grad)

    @parametrize("func", [subtest(torch.nn.functional.relu, name='relu'),
                          subtest(torch.nn.functional.relu_, name='relu_'),
                          subtest(torch.nn.functional.gelu, name='gelu'),
                          subtest(torch._C._nn.gelu_, name='gelu_'),
                          subtest(torch.tanh, name='tanh'),
                          subtest(torch.tanh_, name='tanh_'),
                          subtest(torch.neg, name='neg'),
                          subtest(torch.nn.functional.silu, name='silu'),
                          subtest(partial(torch.nn.functional.silu, inplace=True), name='silu_'),
                          subtest(torch.abs, name="abs"),
                          subtest(torch.abs_, name="abs_"),
                          subtest(torch.sgn, name="sgn"),
                          subtest(torch.logical_not, name='logical_not'),
                          subtest(torch.sin, name='sin'),
                          subtest(torch.cos, name='cos')])
    def test_activations(self, device, func):
        nt, nt_noncontiguous = random_nt_noncontiguous_pair((2, 3, 6, 7), device=device, dtype=torch.float32)
        nested_result = func(nt)
        self.assertTrue(nested_result.is_nested)
        for t, t_res in zip(nt.unbind(), nested_result.unbind()):
            self.assertEqual(func(t), t_res)
        self.assertRaisesRegex(
            RuntimeError,
            "NestedTensor must be contiguous to get buffer.",
            lambda: func(nt_noncontiguous))

    @parametrize("func", [subtest(torch.ge, name='ge'),
                          subtest(torch.eq, name='eq')])
    def test_binary_ops_with_scalar(self, device, func):
        nt_contiguous, nt_noncontiguous = random_nt_noncontiguous_pair(
            (2, 3, 6, 7), device=device, dtype=torch.float32)
        scalar = 0.0

        # should work regardless of contiguity
        for nt in (nt_contiguous, nt_noncontiguous):
            nested_result = func(nt, scalar)
            self.assertTrue(nested_result.is_nested)
            for t, t_res in zip(nt.unbind(), nested_result.unbind()):
                self.assertEqual(func(t, scalar), t_res)

    @dtypes(*floating_types_and_half())
    def test_nested_tensor_chunk(self, device, dtype):
        # Transformer use case
        a = torch.randn(3, 3 * 4, device=device, dtype=dtype)
        b = torch.randn(2, 3 * 4, device=device, dtype=dtype)
        c = torch.randn(1, 3 * 4, device=device, dtype=dtype)
        a_chunks = a.chunk(3, dim=-1)
        b_chunks = b.chunk(3, dim=-1)
        c_chunks = c.chunk(3, dim=-1)

        a_nt = [a_chunks[0], b_chunks[0], c_chunks[0]]
        b_nt = [a_chunks[1], b_chunks[1], c_chunks[1]]
        c_nt = [a_chunks[2], b_chunks[2], c_chunks[2]]

        nt = torch.nested.nested_tensor([a, b, c])
        chunked = nt.chunk(3, dim=-1)

        self.assertEqual(chunked[0], torch.nested.nested_tensor(a_nt))
        self.assertEqual(chunked[1], torch.nested.nested_tensor(b_nt))
        self.assertEqual(chunked[2], torch.nested.nested_tensor(c_nt))

        for chunk in chunked:
            self.assertFalse(chunk.is_contiguous())

        # Failure chunking on ragged dimensions
        self.assertRaisesRegex(
            RuntimeError, "Chunk for nested tensors is currently only supported for the last dimension.",
            lambda: torch.chunk(nt, 5, dim=1))
        self.assertRaisesRegex(
            RuntimeError, "Chunk for nested tensors is currently only supported for the last dimension.",
            lambda: torch.chunk(nt, 5, dim=0))

        # Failure on non-contiguous nt
        _, nt_noncontiguous = random_nt_noncontiguous_pair((2, 3), device, dtype)
        self.assertRaisesRegex(
            RuntimeError, "chunk expects `self` to be contiguous.", lambda: torch.chunk(nt_noncontiguous, 5, dim=-1))

        # Failure when calling non divisible n_chunks
        self.assertRaisesRegex(
            RuntimeError, "Chunk for nested tensors is only supported for "
            "nested tensors with trailing dimension divisible by chunks.",
            lambda: torch.chunk(nt, 5, dim=-1))

        # Failure when calling backward on a chunk
        a = torch.randn(3, 3 * 4, device=device, dtype=dtype, requires_grad=True)
        b = torch.randn(2, 3 * 4, device=device, dtype=dtype, requires_grad=True)
        nt_grad = torch.nested.as_nested_tensor([a, b])
        chunked = torch.chunk(nt_grad, 2, dim=-1)
        self.assertRaisesRegex(RuntimeError, "derivative for aten::chunk is not implemented",
                               lambda: chunked[0].backward(chunked[0].clone()))

    @dtypes(*floating_types_and_half())
    def test_nested_tensor_split_with_sizes(self, device, dtype):
        a = torch.randn(3, 20, device=device, dtype=dtype)
        b = torch.randn(2, 20, device=device, dtype=dtype)
        c = torch.randn(1, 20, device=device, dtype=dtype)

        split_sizes = [4, 6, 10]
        a_splits = a.split_with_sizes(split_sizes, dim=-1)
        b_splits = b.split_with_sizes(split_sizes, dim=-1)
        c_splits = c.split_with_sizes(split_sizes, dim=-1)

        nt = torch.nested.nested_tensor([a, b, c])
        nt_splits = nt.split_with_sizes(split_sizes, dim=-1)

        for i, nt_split in enumerate(nt_splits):
            self.assertEqual(nt_split, torch.nested.nested_tensor(
                [a_splits[i], b_splits[i], c_splits[i]]))
            dense_strides = torch.stack([
                torch.tensor(a_splits[i].stride()),
                torch.tensor(b_splits[i].stride()),
                torch.tensor(c_splits[i].stride())
            ])
            self.assertEqual(nt_split._nested_tensor_strides(), dense_strides)
            self.assertFalse(nt_split.is_contiguous())

        # Failure calling on ragged dimensions
        self.assertRaisesRegex(
            RuntimeError, "split_with_sizes for nested tensors is currently only supported for the last dimension.",
            lambda: torch.split_with_sizes(nt, split_sizes, dim=1))

        # Failure calling on non-last dimension
        self.assertRaisesRegex(
            RuntimeError, "split_with_sizes for nested tensors is currently only supported for the last dimension.",
            lambda: torch.split_with_sizes(nt, split_sizes, dim=0))

        # Failure on non-contiguous nt
        _, nt_noncontiguous = random_nt_noncontiguous_pair((2, 3), device, dtype)
        self.assertRaisesRegex(
            RuntimeError, "split_with_sizes expects `self` to be contiguous.",
            lambda: torch.split_with_sizes(nt_noncontiguous, split_sizes, dim=-1))

        # Failure when calling with split_sizes that don't cover the full dim size
        bad_split_sizes = [4, 6, 9]  # don't add up to 20
        self.assertRaisesRegex(
            RuntimeError, "split_with_sizes expects split_sizes to sum exactly to 20",
            lambda: torch.split_with_sizes(nt, bad_split_sizes, dim=-1))

    @dtypes(torch.float, torch.float16, torch.double)
    @torch.inference_mode()
    def test_nested_tensor_indexing_noncontiguous(self, device, dtype):
        nt_contiguous, nt_noncontiguous = random_nt_noncontiguous_pair((2, 3, 6, 7), device, dtype)
        self.assertEqual(nt_contiguous.size(0), nt_noncontiguous.size(0))
        n = nt_contiguous.size(0)
        for i in range(n):
            self.assertEqual(nt_contiguous[i], nt_noncontiguous[i])

    @dtypes(torch.float, torch.float16)
    @skipMeta
    @torch.inference_mode()
    @parametrize("transpose", [True, False])
    def test_nested_tensor_add(self, device, dtype, transpose):
        if transpose:
            a = torch.randn(2, 2, 2, device=device, dtype=dtype)
            b = torch.rand(2, 2, 2, device=device, dtype=dtype)
            c = a.transpose(-1, -2).contiguous()
            d = b.transpose(-1, -2).contiguous()
            nt1 = torch.nested.nested_tensor([a, b, a, b])
            nt2 = torch.nested.nested_tensor([c, d, c, d]).transpose(-1, -2)
        else:
            (nt1, nt2) = self.random_nt_pair(device, dtype, 4, (4, 4))
        ref = torch.nested.nested_tensor([t1 + t2 for (t1, t2) in zip(nt1.unbind(), nt2.unbind())])
        out = nt1 + nt2
        self.assertEqual(ref, out)

    @dtypes(torch.float, torch.float16)
    @skipMeta
    @torch.inference_mode()
    @parametrize("transpose", [True, False])
    def test_nested_tensor_sub(self, device, dtype, transpose):
        if transpose:
            a = torch.randn(2, 2, 2, device=device, dtype=dtype)
            b = torch.rand(2, 2, 2, device=device, dtype=dtype)
            c = a.transpose(-1, -2).contiguous()
            d = b.transpose(-1, -2).contiguous()
            nt1 = torch.nested.nested_tensor([a, b, a, b])
            nt2 = torch.nested.nested_tensor([c, d, c, d]).transpose(-1, -2)
        else:
            (nt1, nt2) = self.random_nt_pair(device, dtype, 4, (4, 4))
        ref = torch.nested.nested_tensor([t1 - t2 for (t1, t2) in zip(nt1.unbind(), nt2.unbind())])
        out = nt1 - nt2
        self.assertEqual(ref, out)

    @onlyCUDA
    @dtypes(torch.float, torch.float16)
    @torch.inference_mode()
    @parametrize("embedding_dim", [8, 128, 256, 384])
    def test_nested_tensor_dense_elementwise(self, device, dtype, embedding_dim):
        def _test_add_mul(nt, t):
            ref_add = torch.nested.nested_tensor(
                [t1 + t2 for (t1, t2) in zip(nt.unbind(), t.unbind())])
            ref_mul = torch.nested.nested_tensor(
                [t1 * t2 for (t1, t2) in zip(nt.unbind(), t.unbind())])
            self.assertEqual(nt.add(t), ref_add)
            self.assertEqual(nt.mul(t), ref_mul)

        batch_size = 32
        seq_lens = torch.randint(low=0, high=10, size=(batch_size,))

        # [B, *, D], [B, 1, D] case
        ts = [torch.randn((seq_len, embedding_dim)) for seq_len in seq_lens]
        nt = torch.nested.nested_tensor(ts, device=device, dtype=dtype)
        t = torch.randn((batch_size, 1, embedding_dim), device=device, dtype=dtype)
        _test_add_mul(nt, t)

        # [B, *], [B, 1] case
        ts = [torch.randn(seq_len) for seq_len in seq_lens]
        nt = torch.nested.nested_tensor(ts, device=device, dtype=dtype)
        t = torch.randn((batch_size, 1), device=device, dtype=dtype)
        _test_add_mul(nt, t)

    @dtypes(torch.float, torch.float16)
    @skipMeta
    @torch.inference_mode()
    def test_nested_tensor_mul(self, device, dtype):
        # nested tensor * nested tensor
        (nt1, nt2) = self.random_nt_pair(device, dtype, 4, (4, 4))
        ref = torch.nested.nested_tensor([t1 * t2 for (t1, t2) in zip(nt1.unbind(), nt2.unbind())])
        out = nt1 * nt2
        self.assertEqual(ref, out)
        # nested tensor * scalar
        number = 10.0
        scalar = torch.tensor(number).to(dtype).to(device)
        ref = torch.nested.nested_tensor([t * number for t in nt1.unbind()])
        out_number0 = nt1 * number
        out_number1 = number * nt1
        out_scalar0 = nt1 * scalar
        out_scalar1 = scalar * nt1
        self.assertEqual(out_number0, ref)
        self.assertEqual(out_number1, ref)
        self.assertEqual(out_scalar0, ref)
        self.assertEqual(out_scalar1, ref)
        # error case: numel == 1 but dim > 0
        vector = torch.tensor([number]).to(dtype).to(device)
        self.assertRaisesRegex(
            RuntimeError,
            "Expected both self and other to be nested, but got a nested self and non-nested other",
            lambda: nt1.mul(vector)
        )
        self.assertRaisesRegex(
            RuntimeError,
            "Expected both self and other to be nested, but got a non-nested self and nested other",
            lambda: vector.mul(nt1)
        )

    @dtypes(torch.float, torch.float16)
    @skipMeta
    @torch.inference_mode()
    def test_nested_tensor_div(self, device, dtype):
        nt, nt2 = self.random_nt_pair(device, dtype, 4, (4, 4))
        scale = 4.0
        ref = torch.nested.nested_tensor([t / scale for t in nt.unbind()])
        out = nt / 4.0
        self.assertEqual(ref, out)
        ref_transposed = ref.transpose(1, 2)
        out = nt.transpose(1, 2) / 4.0
        self.assertEqual(ref_transposed, out)

        ref = torch.nested.nested_tensor([t / t2 for (t, t2) in zip(nt.unbind(), nt2.unbind())])
        out = nt / nt2
        self.assertEqual(ref, out)

        out = nt.transpose(1, 2) / nt2.transpose(1, 2)
        self.assertEqual(ref.transpose(1, 2), out)

        nt_transpose_copy = torch.nested.nested_tensor([t.transpose(0, 1) for t in nt.unbind()])

        self.assertRaisesRegex(
            RuntimeError, "div requires strides to match when given NestedTensors",
            lambda: nt_transpose_copy.transpose(1, 2) / nt2)

        nt = torch.nested.nested_tensor([torch.randn(i, 4) for i in [3, 4, 5]], device=device, dtype=dtype)
        nt_chunks = nt.chunk(2, -1)
        self.assertRaisesRegex(
            RuntimeError, "div requires offsets to match when given NestedTensors",
            lambda: nt_chunks[0] / nt_chunks[1])

    @dtypes(torch.float, torch.float16)
    @skipMeta
    @torch.inference_mode()
    def test_nested_tensor_add_in_place(self, device, dtype):
        (nt1, nt2) = self.random_nt_pair(device, dtype, 4, (4, 4))
        ref = torch.nested.nested_tensor([t1 + t2 for (t1, t2) in zip(nt1.unbind(), nt2.unbind())])
        nt1 += nt2
        self.assertEqual(ref, nt1)

    @dtypes(torch.float, torch.float16)
    @skipMeta
    @torch.inference_mode()
    def test_nested_tensor_mul_in_place(self, device, dtype):
        # nested tensor * nested tensor
        (nt1, nt2) = self.random_nt_pair(device, dtype, 4, (4, 4))
        ref = torch.nested.nested_tensor([t1 * t2 for (t1, t2) in zip(nt1.unbind(), nt2.unbind())])
        nt1 *= nt2
        self.assertEqual(ref, nt1)
        # nested tensor * scalar
        number = 10.0
        scalar = torch.tensor(number).to(dtype).to(device)
        ref = torch.nested.nested_tensor([t * number for t in nt1.unbind()])
        out_number = nt1.clone()
        out_number *= number
        out_scalar = nt1.clone()
        out_scalar *= scalar
        self.assertEqual(out_number, ref)
        self.assertEqual(out_scalar, ref)
        self.assertRaisesRegex(
            RuntimeError,
            r"output with shape \[.*\] doesn't match the broadcast shape \[.*\]",
            lambda: scalar.mul_(nt1)
        )
        # error case: numel == 1 but dim > 0
        vector = torch.tensor([number]).to(dtype).to(device)
        self.assertRaisesRegex(
            RuntimeError,
            "Expected both self and other to be nested, but got a nested self and non-nested other",
            lambda: nt1.mul_(vector)
        )
        self.assertRaisesRegex(
            RuntimeError,
            "Expected both self and other to be nested, but got a non-nested self and nested other",
            lambda: vector.mul_(nt1)
        )

    @onlyCPU
    @skipMeta
    @dtypes(torch.float)
    def test_nested_tensor_sum_dim(self, device, dtype):
        params = ((2, (1, 1)), ((4), (4, 4)), (10, (3, 5, 7)))

        def test_sum(device, dtype, ntensors, max_sizes, dim, keepdim=True):
            nt = random_nt(device, dtype, ntensors, max_sizes, require_non_empty=False)
            nt2 = nt.clone()
            ub2 = nt2.unbind()
            nt.requires_grad_(True)
            [t.requires_grad_(True) for t in ub2]
            nt_sum = nt.sum(dim=dim, keepdim=keepdim)
            ub2_sum = [t.sum(-1, keepdim=keepdim) for t in ub2]
            self.assertEqual(nt_sum, torch.nested.nested_tensor(ub2_sum))

            # test backward
            # generate gradient tensor that has the same size as the output
            size = nt_sum._nested_tensor_size()
            gt2 = []
            for i in range(ntensors):
                gt2.append(torch.randn(size[i].tolist(), device=device, dtype=dtype))
            gt = torch.nested.nested_tensor(gt2).clone()
            nt_sum.backward(gt)
            for t2, g2 in zip(ub2_sum, gt2):
                t2.backward(g2)
            self.assertEqual(nt.grad, torch.nested.nested_tensor([t.grad for t in ub2]))
            return

        for ntensors, max_sizes in params:
            test_sum(device, dtype, ntensors, max_sizes, len(max_sizes))

        # Test error inputs
        with self.assertRaisesRegex(RuntimeError, "NestedTensor can only be reduced across the last"):
            torch.nested.nested_tensor([torch.tensor([3, 4, 5]), torch.tensor([1, 2])]).sum(0, keepdim=True)

        with self.assertRaisesRegex(RuntimeError, "NestedTensor only allows reduction of a single"):
            torch.nested.nested_tensor([torch.tensor([[3, 4, 5]]), torch.tensor([[1, 2]])]).sum([0, 1], keepdim=True)

        with self.assertRaisesRegex(RuntimeError, "NestedTensor always requires keepdim=True for now."):
            torch.nested.nested_tensor([torch.tensor([3, 4, 5]), torch.tensor([1, 2])]).sum(-1)

    @dtypes(torch.float, torch.float16)
    def test_contiguous(self, device, dtype):
        # Since we don't have access to the buffer in python this is harder to show what
        # we are testing for. When we call chunk on a consistent dim of a NT
        # for chunk_size > 1 the resulting tensors are views of the original NT
        # whose numels is now less than the size of the buffer. Clone was
        # previously creating a new NT with a buffer that was the same size as the
        # original.
        nt_contiguous = torch.nested.nested_tensor([torch.randn(2, 20, device=device, dtype=dtype),
                                                    torch.randn(4, 20, device=device, dtype=dtype)])
        # Split up the last dimension which has a consistent size of 20 into 5 chunks
        chunks = nt_contiguous.chunk(5, dim=-1)

        # # Check chunks are contiguous after calling contiguous
        for chunk in chunks:
            self.assertFalse(chunk.is_contiguous())
            self.assertTrue(chunk.contiguous().is_contiguous())

    @dtypes(torch.float, torch.float16)
    @skipMeta
    def test_clone(self, device, dtype):
        nt1 = random_nt(device, dtype, 4, (4, 4), (1, 1))
        nt2 = nt1.clone()
        # Verify the values match
        self.assertEqual(nt1, nt2)
        # Verify modifying nt2 doesn't affect nt1
        nt2.mul_(nt1)
        ub1 = nt1.unbind()
        ub2 = nt2.unbind()
        for i in range(len(ub1)):
            self.assertNotEqual(ub1[i], ub2[i])

        nt1.clone(memory_format=torch.preserve_format)
        msg = "Nested tensor clone supports Preserve and Contiguous memory formats, called clone with memory format: ChannelsLast"
        with self.assertRaisesRegex(RuntimeError, msg):
            nt1.clone(memory_format=torch.channels_last)

    # cannot test torch.float16 because: RuntimeError: "bernoulli_scalar_cpu_" not implemented for 'Half'
    @decorateIf(xfailIfTorchDynamo, lambda params: params["layout"] == torch.jagged)
    @dtypes(torch.float, torch.double)
    @parametrize("layout", [torch.strided, torch.jagged], name_fn=layout_name)
    def test_dropout(self, device, dtype, layout):
        # edge case: empty nested tensor
        # TODO: support empty NT in jagged layout
        if layout == torch.strided:
            nt0 = torch.nested.nested_tensor([], layout=layout)
            y = torch.nn.functional.dropout(nt0, 0.5)
            self.assertEqual(nt0, y)
        # normal nested tensor
        ntensors = 4
        if layout == torch.jagged:
            nt = random_nt(device, dtype, ntensors, (4, 4), (0, 3), layout=layout)
        else:
            nt = random_nt(device, dtype, ntensors, (4, 4), layout=layout)
        # edge case: invalid dropout
        self.assertRaises(ValueError, lambda: torch.nn.Dropout(-0.1))
        self.assertRaises(ValueError, lambda: torch.nn.Dropout(1.1))
        self.assertRaises(ValueError, lambda: torch.nn.functional.dropout(nt, -0.1))
        self.assertRaises(ValueError, lambda: torch.nn.functional.dropout(nt, 1.1))
        # edge case: no dropout
        dropouter = torch.nn.Dropout(0.0)
        y0 = dropouter(nt)
        y1 = torch.nn.functional.dropout(nt, 0.0)
        self.assertEqual(nt, y0)
        self.assertEqual(nt, y1)
        # edge case: all dropout
        dropouter = torch.nn.Dropout(1.0)
        y0 = dropouter(nt)
        y1 = torch.nn.functional.dropout(nt, 1.0)
        nt0 = torch.zeros_like(nt)
        self.assertEqual(nt0, y0)
        self.assertEqual(nt0, y1)
        # normal case: normal dropout
        p = 0.2
        y = torch.nn.functional.dropout(nt, p)
        expect = nt.clone()
        if layout == torch.jagged:
            expect = torch.where(y == 0.0, y, nt)
            expect /= 1.0 - p
            self.assertEqual(y, expect)
        else:
            expect = nt.clone()
            for i in range(ntensors):
                actual_tensor = y[i].view(-1)
                expect_tensor = expect[i].view(-1)
                for j in range(actual_tensor.shape[0]):
                    if actual_tensor[j].item() == 0.0:
                        expect_tensor[j] = 0.0
                    else:
                        expect_tensor[j] /= 1.0 - p
            self.assertEqual(y, expect)
        with freeze_rng_state():
            dropouter = torch.nn.Dropout(p)
            y0 = dropouter(nt)
        with freeze_rng_state():
            y1 = torch.nn.functional.dropout(nt, p)
        self.assertEqual(y0, y1)

    @dtypes(torch.float, torch.double)
    def test_dropout_noncontiguous(self, device, dtype):
        ntensors = 4
        nt0 = random_nt(device, dtype, ntensors, (4, 4))
        nt1 = nt0.transpose(-1, -2)
        p = 0.3
        with freeze_rng_state():
            dropouter = torch.nn.Dropout(p)
            y0 = dropouter(nt0)
        with freeze_rng_state():
            y1 = torch.nn.functional.dropout(nt1, p).transpose(-1, -2)
        self.assertEqual(y0, y1)

    # cannot test torch.float16 because: RuntimeError: "softmax_kernel_impl" not implemented for 'Half'
    @dtypes(torch.float, torch.double)
    def test_softmax(self, device, dtype):
        # normal nested tensor
        ntensors = 4
        nt = random_nt(device, dtype, ntensors, (4, 4))
        # error case: softmax across nested dimension
        self.assertRaisesRegex(
            RuntimeError,
            "Cannot apply softmax across nested dimension 0",
            lambda: torch.nn.functional.softmax(nt, 0)
        )
        self.assertRaisesRegex(
            RuntimeError,
            "Cannot apply softmax across nested dimension 0",
            lambda: torch.nn.functional.softmax(nt, -3)
        )
        # error case: dimension out of range
        self.assertRaises(IndexError, lambda: torch.nn.functional.softmax(nt, 3))
        self.assertRaises(IndexError, lambda: torch.nn.functional.softmax(nt, -4))
        # normal case: should equal to padding -inf
        softmaxer = torch.nn.Softmax(1)
        y0 = softmaxer(nt)
        y1 = torch.nn.functional.softmax(nt, 1)
        self.assertEqual(y0, y1)
        pt = torch.nested.to_padded_tensor(nt, float("-inf"))
        # if an entire slice is padded, then softmax will return 0.0 / 0.0 = nan
        # however, physically speaking that should be 0.0
        expect = torch.nn.functional.softmax(pt, 1).nan_to_num_(0.0)
        self.assertEqual(torch.nested.to_padded_tensor(y0, 0.0), expect)
        # edge case: empty nested tensor
        nt0 = torch.nested.nested_tensor([])
        y = torch.nn.functional.softmax(nt0, 1)
        self.assertEqual(nt0, y)
        # edge case: nesting scalars
        nt1 = torch.nested.nested_tensor([torch.tensor(0.0), torch.tensor(1.0)])
        self.assertRaises(RuntimeError, lambda: torch.nn.functional.softmax(nt1, 0))
        self.assertRaises(IndexError, lambda: torch.nn.functional.softmax(nt1, 1))

    @dtypes(torch.float, torch.double)
    @torch.inference_mode()
    def test_softmax_noncontiguous(self, device, dtype):
        nt_contiguous, nt_noncontiguous = random_nt_noncontiguous_pair((2, 3, 6, 7), device, dtype)
        self.assertEqual(
            torch.nn.functional.softmax(nt_contiguous, -1),
            torch.nn.functional.softmax(nt_noncontiguous, -1))

    def _test_bmm(self, device, dtype):
        # error case: not 3D tensors
        nt0 = torch.nested.nested_tensor([], device=device, dtype=dtype)
        nt1 = torch.nested.nested_tensor([torch.randn(2), torch.randn(3)], device=device, dtype=dtype)
        nt2 = torch.nested.nested_tensor([torch.randn((2, 4)), torch.randn((3, 4))], device=device, dtype=dtype)
        self.assertRaisesRegex(
            RuntimeError,
            "batch1 must be a 3D tensor",
            lambda: nt0.bmm(nt0)
        )
        self.assertRaisesRegex(
            RuntimeError,
            "batch1 must be a 3D tensor",
            lambda: nt0.bmm(nt1)
        )
        self.assertRaisesRegex(
            RuntimeError,
            "batch1 must be a 3D tensor",
            lambda: nt0.bmm(nt2)
        )
        self.assertRaisesRegex(
            RuntimeError,
            "batch1 must be a 3D tensor",
            lambda: nt1.bmm(nt0)
        )
        self.assertRaisesRegex(
            RuntimeError,
            "batch1 must be a 3D tensor",
            lambda: nt1.bmm(nt1)
        )
        self.assertRaisesRegex(
            RuntimeError,
            "batch1 must be a 3D tensor",
            lambda: nt1.bmm(nt2)
        )
        self.assertRaisesRegex(
            RuntimeError,
            "batch2 must be a 3D tensor",
            lambda: nt2.bmm(nt0)
        )
        self.assertRaisesRegex(
            RuntimeError,
            "batch2 must be a 3D tensor",
            lambda: nt2.bmm(nt1)
        )
        # error case: incompatible batch size
        nt0 = torch.nested.nested_tensor([torch.randn((2, 4)), torch.randn((3, 4))], device=device, dtype=dtype)
        nt1 = torch.nested.nested_tensor([torch.randn((4, 6)),
                                          torch.randn((4, 5)),
                                          torch.randn((4, 7))],
                                         device=device, dtype=dtype)
        self.assertRaisesRegex(
            RuntimeError,
            "Expected size for the 1st dimension of batch2 tensor to be: 2 but got: 3.",
            lambda: nt0.bmm(nt1)
        )
        self.assertRaisesRegex(
            RuntimeError,
            "Expected size for the 1st dimension of batch2 tensor to be: 3 but got: 2.",
            lambda: nt1.bmm(nt0)
        )
        # error case: underlying matrices cannot be multiplied
        nt0 = torch.nested.nested_tensor([torch.randn((2, 4)), torch.randn((3, 4))], device=device, dtype=dtype)
        self.assertRaisesRegex(
            RuntimeError,
            r"0-th nested matrices in batch cannot be multiplied \(2x4 and 2x4\)",
            lambda: nt0.bmm(nt0)
        )
        # normal nested tensor
        nt0 = torch.nested.nested_tensor([torch.randn((2, 4)), torch.randn((3, 7))], device=device, dtype=dtype)
        nt1 = torch.nested.nested_tensor([torch.randn((4, 6)), torch.randn((7, 5))], device=device, dtype=dtype)
        actual = torch.nested.to_padded_tensor(nt0.bmm(nt1), 0.0)
        expect = torch.nested.to_padded_tensor(nt0, 0.0).bmm(torch.nested.to_padded_tensor(nt1, 0.0))
        if dtype == torch.float16:
            self.assertEqual(actual, expect, rtol=1e-3, atol=1e-3)
        else:
            self.assertEqual(actual, expect)

        # nested tensor bmm normal tensor
        nt0 = torch.nested.nested_tensor([torch.randn((2, 7)), torch.randn((3, 7))], device=device, dtype=dtype)
        nt1 = torch.rand(2, 7, 5, dtype=dtype, device=device)
        actual = torch.nested.to_padded_tensor(nt0.bmm(nt1), 0.0)
        expect = torch.nested.to_padded_tensor(nt0, 0.0).bmm(nt1)
        if dtype == torch.float16:
            self.assertEqual(actual, expect, rtol=1e-3, atol=1e-3)
        else:
            self.assertEqual(actual, expect)

        # nested tensor bmm normal tensor with non-contiguous view
        nt1 = torch.rand(2, 5, 7, dtype=dtype, device=device)
        nt1 = nt1.transpose(1, 2)
        actual = torch.nested.to_padded_tensor(nt0.bmm(nt1), 0.0)
        expect = torch.nested.to_padded_tensor(nt0, 0.0).bmm(nt1)
        if dtype == torch.float16:
            self.assertEqual(actual, expect, rtol=1e-3, atol=1e-3)
        else:
            self.assertEqual(actual, expect)


        # normal tensor bmm nested tensor
        nt0 = torch.rand(2, 5, 7, dtype=dtype, device=device)
        nt1 = torch.nested.nested_tensor([torch.randn((7, 6)), torch.randn((7, 5))], device=device, dtype=dtype)
        actual = torch.nested.to_padded_tensor(nt0.bmm(nt1), 0.0)
        expect = nt0.bmm(torch.nested.to_padded_tensor(nt1, 0.0))
        if dtype == torch.float16:
            self.assertEqual(actual, expect, rtol=1e-3, atol=1e-3)
        else:
            self.assertEqual(actual, expect)

        # test tensorcore path
        nt0 = torch.nested.nested_tensor([torch.randn((2, 8)), torch.randn((3, 16))], device=device, dtype=dtype)
        nt1 = torch.nested.nested_tensor([torch.randn((8, 8)), torch.randn((16, 8))], device=device, dtype=dtype)
        actual = torch.nested.to_padded_tensor(nt0.bmm(nt1), 0.0)
        expect = torch.nested.to_padded_tensor(nt0, 0.0).bmm(torch.nested.to_padded_tensor(nt1, 0.0))
        if dtype == torch.float16:
            self.assertEqual(actual, expect, rtol=1e-3, atol=1e-3)
        else:
            self.assertEqual(actual, expect)

    @onlyCUDA
    @dtypes(torch.float, torch.double, torch.float16)
    def test_bmm_cuda(self, device, dtype):
        self._test_bmm(device, dtype)

    @onlyCPU
    # cannot test torch.float16 because: RuntimeError: "addmm_impl_cpu_" not implemented for 'Half'
    @dtypes(torch.float, torch.double)
    def test_bmm_cpu(self, device, dtype):
        self._test_bmm(device, dtype)

    # cannot test torch.float16 because: RuntimeError: "addmm_impl_cpu_" not implemented for 'Half'
    @dtypes(torch.float, torch.double)
    def test_bmm_noncontiguous(self, device, dtype):
        nt0_contiguous, nt0_noncontiguous = random_nt_noncontiguous_pair((2, 3), device, dtype)
        nt1_contiguous, nt1_noncontiguous = random_nt_noncontiguous_pair((6, 7), device, dtype)
        self.assertEqual(
            nt0_contiguous.transpose(-1, -2).bmm(nt1_contiguous),
            nt0_noncontiguous.transpose(-1, -2).bmm(nt1_noncontiguous))

    @dtypes(torch.float, torch.double)
    def test_matmul_with_bmm_path(self, device, dtype):
        def unbind_rebind_matmul(nt1, nt2):
            t1s = nt1.unbind()
            t2s = nt2.unbind()
            out_ts = [t1.matmul(t2) for t1, t2 in zip(t1s, t2s)]
            return torch.nested.nested_tensor(out_ts)

        # [N, n_head, *, head_dim], [N, n_head, head_dim, *]
        Ns = [1, 2, 5]
        n_heads = np.random.randint(2, 5)
        head_dim = 3
        t1s = []
        t2s = []
        for N in Ns:
            for _ in range(N):
                seq_len1 = np.random.randint(2, 5)
                seq_len2 = np.random.randint(2, 5)
                t1s.append(torch.randn(n_heads, seq_len1, head_dim))
                t2s.append(torch.randn(n_heads, head_dim, seq_len2))
            nt1 = torch.nested.nested_tensor(t1s, device=device, dtype=dtype)
            nt2 = torch.nested.nested_tensor(t2s, device=device, dtype=dtype)
            self.assertEqual(torch.matmul(nt1, nt2), unbind_rebind_matmul(nt1, nt2))

        # test with noncontiguous
        t3s = []
        t4s = []
        for _ in range(N):
            seq_len = np.random.randint(2, 5)
            t3s.append(torch.randn(seq_len, n_heads, head_dim))
            t4s.append(torch.randn(seq_len, n_heads, head_dim))
        nt3 = torch.nested.nested_tensor(t3s, device=device, dtype=dtype).transpose(1, 2)
        nt4 = torch.nested.nested_tensor(t4s, device=device, dtype=dtype).transpose(1, 2).transpose(2, 3)
        self.assertEqual(torch.matmul(nt3, nt4), unbind_rebind_matmul(nt3, nt4))

    # cannot test torch.float16 because: RuntimeError: "bmm" not implemented for 'Half'
    @dtypes(torch.float, torch.double)
    def test_matmul(self, device, dtype):
        # error case: one is nested but the other is not
        nt = torch.nested.nested_tensor([torch.randn(2), torch.randn(3)], device=device, dtype=dtype)
        t = torch.randn(4, device=device, dtype=dtype)
        self.assertRaisesRegex(
            RuntimeError,
            "Expected both to be nested, but got a nested self and non-nested other",
            lambda: torch.matmul(nt, t)
        )
        self.assertRaisesRegex(
            RuntimeError,
            "Expected both to be nested, but got a non-nested self and nested other",
            lambda: torch.matmul(t, nt)
        )
        # error case: not 3+D tensors
        nt0 = torch.nested.nested_tensor([], device=device, dtype=dtype)
        nt1 = torch.nested.nested_tensor([torch.randn(2), torch.randn(3)], device=device, dtype=dtype)
        nt2 = torch.nested.nested_tensor([torch.randn((2, 4)), torch.randn((3, 4))], device=device, dtype=dtype)
        self.assertRaisesRegex(
            RuntimeError,
            r"matmul: For nested tensors, only inputs with >= 3 dims are currently supported. 1st input has rank: [0-9]+",
            lambda: torch.matmul(nt0, nt0)
        )
        self.assertRaisesRegex(
            RuntimeError,
            r"matmul: For nested tensors, only inputs with >= 3 dims are currently supported. 1st input has rank: [0-9]+",
            lambda: torch.matmul(nt0, nt1)
        )
        self.assertRaisesRegex(
            RuntimeError,
            r"matmul: For nested tensors, only inputs with >= 3 dims are currently supported. 1st input has rank: [0-9]+",
            lambda: torch.matmul(nt0, nt2)
        )
        self.assertRaisesRegex(
            RuntimeError,
            r"matmul: For nested tensors, only inputs with >= 3 dims are currently supported. 1st input has rank: [0-9]+",
            lambda: torch.matmul(nt1, nt0)
        )
        self.assertRaisesRegex(
            RuntimeError,
            r"matmul: For nested tensors, only inputs with >= 3 dims are currently supported. 1st input has rank: [0-9]+",
            lambda: torch.matmul(nt1, nt1)
        )
        self.assertRaisesRegex(
            RuntimeError,
            r"matmul: For nested tensors, only inputs with >= 3 dims are currently supported. 1st input has rank: [0-9]+",
            lambda: torch.matmul(nt1, nt2)
        )
        self.assertRaisesRegex(
            RuntimeError,
            r"matmul: For nested tensors, only inputs with >= 3 dims are currently supported. 2nd input has rank: [0-9]+",
            lambda: torch.matmul(nt2, nt0)
        )
        self.assertRaisesRegex(
            RuntimeError,
            r"matmul: For nested tensors, only inputs with >= 3 dims are currently supported. 2nd input has rank: [0-9]+",
            lambda: torch.matmul(nt2, nt1)
        )
        # error case: incompatible batch size
        nt0 = torch.nested.nested_tensor([torch.randn((2, 4)), torch.randn((3, 4))], device=device, dtype=dtype)
        nt1 = torch.nested.nested_tensor([torch.randn((4, 6)),
                                          torch.randn((4, 5)),
                                          torch.randn((4, 7))],
                                         device=device, dtype=dtype)
        self.assertRaisesRegex(
            RuntimeError,
            r"matmul: Expected size for the 1st dimension of 2nd input tensor to be: [0-9]+ but got: [0-9]+.",
            lambda: torch.matmul(nt0, nt1)
        )
        self.assertRaisesRegex(
            RuntimeError,
            r"matmul: Expected size for the 1st dimension of 2nd input tensor to be: [0-9]+ but got: [0-9]+.",
            lambda: torch.matmul(nt1, nt0)
        )
        # error case: incompatible (wrong) batch sizes that shouldn't even broadcast?
        nt0 = torch.nested.nested_tensor([torch.randn((2, 2, 4)),
                                          torch.randn((2, 3, 4))],
                                         device=device, dtype=dtype)
        nt1 = torch.nested.nested_tensor([torch.randn((3, 4, 6)),
                                          torch.randn((3, 4, 5))],
                                         device=device, dtype=dtype)
        self.assertRaisesRegex(
            RuntimeError,
            "matmul(): For nested tensors, batch dimensions must have the same sizes,",
            lambda: torch.matmul(nt0, nt1)
        )
        # error case: incompatible batch sizes that should technically broadcast
        nt0 = torch.nested.nested_tensor([torch.randn((2, 2, 4)),
                                          torch.randn((1, 3, 4))],
                                         device=device, dtype=dtype)
        nt1 = torch.nested.nested_tensor([torch.randn((1, 4, 6)),
                                          torch.randn((3, 4, 5))],
                                         device=device, dtype=dtype)
        self.assertRaisesRegex(
            RuntimeError,
            "matmul(): For nested tensors, batch dimensions must have the same sizes,",
            lambda: torch.matmul(nt0, nt1)
        )
        # error case: underlying matrices cannot be multiplied
        nt0 = torch.nested.nested_tensor([torch.randn((2, 4)), torch.randn((3, 4))], device=device, dtype=dtype)
        self.assertRaisesRegex(
            RuntimeError,
            "matmul(): Nested tensors cannot be matrix multiplied",
            lambda: torch.matmul(nt0, nt0)
        )
        # normal nested tensor: 3D
        nt0 = torch.nested.nested_tensor([torch.randn((2, 4)), torch.randn((3, 7))], device=device, dtype=dtype)
        nt1 = torch.nested.nested_tensor([torch.randn((4, 6)), torch.randn((7, 5))], device=device, dtype=dtype)
        actual = torch.nested.to_padded_tensor(torch.matmul(nt0, nt1), 0.0)
        expect = torch.matmul(torch.nested.to_padded_tensor(nt0, 0.0), torch.nested.to_padded_tensor(nt1, 0.0))
        self.assertEqual(actual, expect)
        # normal nested tensor: 4D (with testing for batch_size=1)
        nt0 = torch.nested.nested_tensor([torch.randn((1, 2, 4)),
                                          torch.randn((8, 3, 7))],
                                         device=device, dtype=dtype)
        nt1 = torch.nested.nested_tensor([torch.randn((1, 4, 6)),
                                          torch.randn((8, 7, 5))],
                                         device=device, dtype=dtype)
        actual = torch.nested.to_padded_tensor(torch.matmul(nt0, nt1), 0.0)
        expect = torch.matmul(torch.nested.to_padded_tensor(nt0, 0.0), torch.nested.to_padded_tensor(nt1, 0.0))
        self.assertEqual(actual, expect)
        # normal nested tensor: 5D
        nt0 = torch.nested.nested_tensor([torch.randn((8, 9, 2, 4)),
                                          torch.randn((8, 9, 3, 7))],
                                         device=device, dtype=dtype)
        nt1 = torch.nested.nested_tensor([torch.randn((8, 9, 4, 6)),
                                          torch.randn((8, 9, 7, 5))],
                                         device=device, dtype=dtype)
        actual = torch.nested.to_padded_tensor(torch.matmul(nt0, nt1), 0.0)
        expect = torch.matmul(torch.nested.to_padded_tensor(nt0, 0.0), torch.nested.to_padded_tensor(nt1, 0.0))
        self.assertEqual(actual, expect)

    # only supported on CUDA for now
    @dtypes(torch.float, torch.double)
    def test_matmul_nt_with_broadcasted_t(self, device, dtype):
        # NT (B, *, C, D) with T (D, E) broadcasting case
        nt = random_nt_from_dims([3, None, 4, 5], device=device, dtype=dtype)
        t = torch.randn(5, 6, device=device, dtype=dtype)
        output = torch.matmul(nt, t)

        # should be equivalent to matmul-ing each component with the dense tensor
        self.assertEqual(nt.size(0), output.size(0))
        for component, out_component in zip(nt, output):
            self.assertEqual(out_component, torch.matmul(component, t))

    # cannot test torch.float16 because: RuntimeError: "bmm" not implemented for 'Half'
    @dtypes(torch.float, torch.double)
    def test_matmul_noncontiguous(self, device, dtype):
        nt0_contiguous, nt0_noncontiguous = random_nt_noncontiguous_pair((2, 3), device, dtype)
        nt1_contiguous, nt1_noncontiguous = random_nt_noncontiguous_pair((6, 7), device, dtype)
        self.assertEqual(
            torch.matmul(nt0_contiguous.transpose(-1, -2), nt1_contiguous),
            torch.matmul(nt0_noncontiguous.transpose(-1, -2), nt1_noncontiguous))

    @dtypes(torch.float, torch.double)
    def test_linear(self, device, dtype):
        a = torch.randn(1, 2, device=device, dtype=dtype)
        b = torch.randn(2, 2, device=device, dtype=dtype)
        c = torch.randn(3, 2, device=device, dtype=dtype)
        nt = torch.nested.nested_tensor([a, b, c])

        weight = torch.randn(2, 2, device=device, dtype=dtype)
        bias = torch.randn(2, device=device, dtype=dtype)
        # success case
        torch.functional.F.linear(nt, weight, bias)

        # invalid nested tensor dimension
        msg = r'Linear requires nested_tensor.dim == 3 and dense_matrix.dim == 2. Nested tensor dim: 2. Dense tensor dim: 2'
        nt1 = torch.nested.nested_tensor([torch.randn(1, device=device, dtype=dtype),
                                          torch.randn(2, device=device, dtype=dtype)])
        with self.assertRaisesRegex(RuntimeError, msg):
            torch.functional.F.linear(nt1, weight, bias)

        # invalid weight shape
        msg = r'Linear requires nested_tensor.dim == 3 and dense_matrix.dim == 2. Nested tensor dim: 3. Dense tensor dim: 3'
        weight1 = torch.randn(2, 2, 3, device=device, dtype=dtype)
        with self.assertRaisesRegex(RuntimeError, msg):
            torch.functional.F.linear(nt, weight1, bias)

        # inconsistent last dim of nested tensor
        msg = r"Expected all tensors in nested tensor to have the same trailing dimension, instead last dimension equals:"
        nt2 = torch.nested.nested_tensor([torch.randn(1, 2, device=device, dtype=dtype),
                                          torch.randn(2, 3, device=device, dtype=dtype)])
        with self.assertRaisesRegex(RuntimeError, msg):
            torch.functional.F.linear(nt2, weight, bias)

        # Mismatch of nested tensor last dim and weight dimension
        weight2 = torch.randn(2, 4, device=device, dtype=dtype)
        msg = r"Shape mismatch for NestedTensor Linear: Expected input's \(a nested tensor\) 'last_dim'" \
            r" to equal 'weight.size\(1\), but got: last_dim = 2, and weight.size\(1\) = 4"
        with self.assertRaisesRegex(RuntimeError, msg):
            torch.functional.F.linear(nt, weight2, bias)

        # Nested tensor input and nested weight
        nt_weight = nt.clone()
        msg = r"Linear does not support nested weight when input is a nested tensor."
        with self.assertRaisesRegex(RuntimeError, msg):
            torch.functional.F.linear(nt, nt_weight, bias)

    # TODO: test noncontiguous linear
    # For now this tests the error message of linear
    # since linear does not support noncontiguous buffer yet
    @dtypes(torch.float, torch.double)
    def test_linear_noncontiguous(self, device, dtype):
        nt_contiguous, nt_noncontiguous = random_nt_noncontiguous_pair((2, 3, 6, 7), device, dtype)
        weight = torch.randn((8, 5), device=device, dtype=dtype)
        self.assertRaisesRegex(
            RuntimeError,
            r"for now linear only supports contiguous nested tensor",
            lambda: torch.nn.functional.linear(nt_noncontiguous, weight)
        )

    @dtypes(torch.float, torch.float16, torch.double)
    def test_to_padded_tensor_zero_numel_errors(self, device, dtype):
        ts = [torch.ones(1, 0), torch.ones(0, 0)]
        nt = torch.nested.nested_tensor(ts, device=device, dtype=dtype, layout=torch.strided)
        self.assertRaisesRegex(
            RuntimeError,
            r"at least one constituent tensor should have non-zero numel",
            lambda: torch.nested.to_padded_tensor(nt, 0.0)
        )

    @dtypes(torch.float, torch.float16, torch.double)
    def test_transpose(self, device, dtype):
        nt = random_nt(device, dtype, 4, (4, 4))
        # error case: transpose nested dimension
        self.assertRaisesRegex(
            RuntimeError,
            "Nested tensor dimension 0 cannot be transposed",
            lambda: nt.transpose(0, 1)
        )
        self.assertRaisesRegex(
            RuntimeError,
            "Nested tensor dimension 0 cannot be transposed",
            lambda: nt.transpose(1, -3)
        )
        # error case: dimension out of range
        self.assertRaises(IndexError, lambda: nt.transpose(1, 3))
        self.assertRaises(IndexError, lambda: nt.transpose(-4, -1))
        # normal case
        ntT = nt.transpose(-1, -2)
        ptT_from_ntT = noncontiguous_to_padded_tensor(ntT)
        pt = torch.nested.to_padded_tensor(nt, 0.0)
        ptT = pt.transpose(-1, -2)
        self.assertEqual(ptT, ptT_from_ntT)

    @dtypes(torch.float, torch.float16, torch.double)
    def test_squeeze_unsqueeze(self, device, dtype):
        a = torch.arange(6).reshape(2, 3)
        b = torch.arange(15).reshape(5, 3)
        nt = torch.nested.nested_tensor([a, b], device=device, dtype=dtype)
        # error case: squeeze no dimension
        self.assertRaisesRegex(
            RuntimeError,
            "For nested tensors, squeeze without the dim argument",
            lambda: nt.squeeze()
        )
        # error case: squeeze nested dimension
        self.assertRaisesRegex(
            RuntimeError,
            "For nested tensors, squeezing dimension 0",
            lambda: nt.squeeze(0)
        )
        # error case: dimension out of range
        self.assertRaises(IndexError, lambda: nt.squeeze(3))
        # error case: squeeze nested tensor of singleton tensors
        c = torch.ones(1)
        nt_singleton = torch.nested.nested_tensor([c, c], device=device, dtype=dtype)
        self.assertRaisesRegex(
            RuntimeError,
            "For nested tensors, squeezing a nested tensor of singleton",
            lambda: nt_singleton.squeeze(1)
        )

        # squeezing a dim which does not have size 1 should be a no-op
        nt2 = nt.squeeze(-1)
        self.assertEqual(nt, nt2)

        # test cases that should work
        nt_sizes = nt._nested_tensor_size()
        nt_strides = nt._nested_tensor_strides()
        for i in range(-2, 4):
            if (i == 0):
                # cannot unsqueeze batch dim
                continue
            nt_unsqueezed = nt.unsqueeze(i)
            # negative dim will correspond to unsqueeze() applied at dim = dim + nt.dim() + 1
            wrapped_i = i + nt.dim() + 1 if i < 0 else i
            # col_index into nt size tensor is requires subtraction of 1 to ignore batch dim
            size_idx = wrapped_i - 1
            self.assertEqual(nt_unsqueezed._nested_tensor_size()[:, size_idx], torch.ones(2, dtype=torch.long))
            unsqueezed_stride = nt_unsqueezed._nested_tensor_strides()[:, size_idx]
            if (i == nt.ndim or i == -1):
                self.assertEqual(unsqueezed_stride, torch.ones(2, dtype=torch.long))
            else:
                stride_col_after = nt_strides[:, size_idx]
                size_col_after = nt_sizes[:, size_idx]
                self.assertEqual(unsqueezed_stride, stride_col_after * size_col_after)
            nt_squeezed = nt_unsqueezed.squeeze(i)
            self.assertEqual(nt_squeezed, nt)
            self.assertEqual(nt_squeezed._nested_tensor_size(), nt_sizes)
            self.assertEqual(nt_squeezed._nested_tensor_strides(), nt_strides)

    @dtypes(torch.float, torch.float16, torch.double)
    def test_transpose_inference_mode_interaction(self, device, dtype):
        nt = random_nt(device, dtype, 4, (4, 4))
        # Construct in default mode and transpose while in inference mode
        with torch.inference_mode():
            ntT = nt.transpose(-1, -2)
            ptT_from_ntT = noncontiguous_to_padded_tensor(ntT)
            pt = torch.nested.to_padded_tensor(nt, 0.0)
            ptT = pt.transpose(-1, -2)
            self.assertEqual(ptT, ptT_from_ntT)

        # Construct and transpose while in inference mode
        with torch.inference_mode():
            nt = random_nt(device, dtype, 4, (4, 4))
            ntT = nt.transpose(-1, -2)
            ptT_from_ntT = noncontiguous_to_padded_tensor(ntT)
            pt = torch.nested.to_padded_tensor(nt, 0.0)
            ptT = pt.transpose(-1, -2)
            self.assertEqual(ptT, ptT_from_ntT)

    @dtypes(torch.float, torch.float16, torch.double)
    def test_view(self, device, dtype):
        nt = random_nt(device, dtype, 4, (4, 4))
        # error case: empty shape
        self.assertRaisesRegex(
            RuntimeError,
            r"shape '\[\]' is invalid for a nested tensor",
            lambda: nt.view(())
        )
        # error case: empty nested tensor
        nt_empty = torch.nested.nested_tensor([])
        self.assertRaisesRegex(
            RuntimeError,
            "empty nested tensor cannot be reshaped",
            lambda: nt_empty.view(-1)
        )
        # error case: -1 for batch size
        self.assertRaisesRegex(
            RuntimeError,
            r"view: For now nested view cannot change or infer the implicit batch dimension",
            lambda: nt.view(-1, 2, 3)
        )
        self.assertRaisesRegex(
            RuntimeError,
            r"shape '\[.*\]' is invalid for input of size [0-9]+",
            lambda: nt.view(4, 2, 3)
        )
        # normal case
        x0 = torch.randn((2, 20), device=device, dtype=dtype)
        x1 = torch.randn((3, 20), device=device, dtype=dtype)
        nt = torch.nested.nested_tensor([x0, x1])
        pt = torch.nested.to_padded_tensor(nt, 0.0)
        # error case, trying to reshape batch dim to a legit shape
        self.assertRaisesRegex(
            RuntimeError,
            r"For now nested view cannot change or infer the implicit batch dimension",
            lambda: nt.transpose(-1, -2).view(40, -1)
        )
        # inherit only the ragged dimension
        # (2, 20) -> (2, 5, 4)
        # (3, 20) -> (3, 5, 4)
        nt1 = nt.view(2, -1, 5, 4)
        # (2, 3, 20) -> (2, 3, 5, 4) -> (2, 4, 5, 4)
        pt1 = pt.view(2, -1, 5, 4)
        self.assertEqual(noncontiguous_to_padded_tensor(nt1), pt1)

        # more than one -1 (even for "old" dims), should fail
        # this attempts to do # (2, (2, 3), 5, 4) -> (2, (2, 3), 5, 2, 2)
        # but we ban "inherit old behavior" for >1 dimension
        self.assertRaisesRegex(
            RuntimeError,
            r"only one dimension can be inferred",
            lambda: nt1.view(2, -1, -1, 2, 2)
        )

    @dtypes(torch.float, torch.float16, torch.double)
    def test_view_inference_mode_interaction(self, device, dtype):
        # Construct in default mode and view while in inference mode
        nt = torch.nested.nested_tensor([torch.randn((2, 20)), torch.randn((3, 20))], device=device, dtype=dtype)
        with torch.inference_mode():
            ntT = nt.view(2, -1, 4, 5)
            ptT_from_ntT = noncontiguous_to_padded_tensor(ntT)
            pt = torch.nested.to_padded_tensor(nt, 0.0)
            ptT = pt.view(2, -1, 4, 5)
            self.assertEqual(ptT, ptT_from_ntT)
        # Construct and view while in inference mode
        with torch.inference_mode():
            nt = torch.nested.nested_tensor([torch.randn((2, 20)), torch.randn((3, 20))], device=device, dtype=dtype)
            ntT = nt.view(2, -1, 4, 5)
            ptT_from_ntT = noncontiguous_to_padded_tensor(ntT)
            pt = torch.nested.to_padded_tensor(nt, 0.0)
            ptT = pt.view(2, -1, 4, 5)
            self.assertEqual(ptT, ptT_from_ntT)

    @dtypes(torch.float, torch.float16, torch.double)
    def test_reshape(self, device, dtype):
        nt = random_nt(device, dtype, 4, (4, 4))
        # error case: empty shape
        self.assertRaisesRegex(
            RuntimeError,
            r"shape '\[\]' is invalid for a nested tensor",
            lambda: nt.reshape(())
        )
        # error case: empty nested tensor
        nt_empty = torch.nested.nested_tensor([])
        self.assertRaisesRegex(
            RuntimeError,
            "empty nested tensor cannot be reshaped",
            lambda: nt_empty.reshape(-1)
        )
        # error case: -1 for batch size
        self.assertRaisesRegex(
            RuntimeError,
            r"reshape: For now nested reshape cannot change or infer the implicit batch dimension",
            lambda: nt.reshape(-1, 2, 3)
        )
        self.assertRaisesRegex(
            RuntimeError,
            r"shape '\[.*\]' is invalid for input of size [0-9]+",
            lambda: nt.reshape(4, 2, 3)
        )
        # normal case
        x0 = torch.randn((2, 20), device=device, dtype=dtype)
        x1 = torch.randn((3, 20), device=device, dtype=dtype)
        nt = torch.nested.nested_tensor([x0, x1])  # (2, (2, 3), 20)
        pt = torch.nested.to_padded_tensor(nt, 0.0)
        # error case, trying to reshape batch dim to a legit shape
        self.assertRaisesRegex(
            RuntimeError,
            r"reshape: For now nested reshape cannot change or infer the implicit batch dimension",
            lambda: nt.transpose(-1, -2).reshape(40, -1)
        )
        # inherit only the ragged dimension
        # (2, 20) -> (2, 5, 4)
        # (3, 20) -> (3, 5, 4)
        nt1 = nt.reshape(2, -1, 5, 4)
        # (2, 3, 20) -> (2, 3, 5, 4) -> (2, 4, 5, 4)
        pt1 = pt.reshape(2, -1, 5, 4)
        self.assertEqual(noncontiguous_to_padded_tensor(nt1), pt1)

        # more than one -1 (even for "old" dims), should fail
        # this attempts to do # (2, (2, 3), 5, 4) -> (2, (2, 3), 5, 2, 2)
        # but we ban "inherit old behavior" for >1 dimension
        self.assertRaisesRegex(
            RuntimeError,
            r"only one dimension can be inferred",
            lambda: nt1.reshape(2, -1, -1, 2, 2)
        )

    @dtypes(torch.float, torch.float16, torch.double)
    def test_narrow(self, device, dtype):
        nt = random_nt_from_dims([5, None, None, None], device=device, dtype=dtype)

        # narrow on dim=0 from start to end
        bounds = [(0, 5), (0, 3), (1, 2), (1, 5), (2, 4)]
        for start, end in bounds:
            length = end - start
            narrowed = nt.narrow(dim=0, start=start, length=length)
            # ensure output is a view
            self.assertTrue(narrowed._base is nt)
            for nc, c in zip(narrowed.unbind(), nt.unbind()[start:end]):
                self.assertEqual(nc, c)

        # dim != 0 is not supported
        for dim in range(1, nt.dim()):
            with self.assertRaisesRegex(RuntimeError, "only dim=0 supported for nested tensors"):
                nt.narrow(dim=dim, start=0, length=1)

        # error case: non-contiguous NT
        _, nt_noncont = random_nt_noncontiguous_pair((2, 3, 4))
        with self.assertRaisesRegex(RuntimeError, "only contiguous nested tensors supported"):
            nt_noncont.narrow(dim=0, start=0, length=1)

    @parametrize("input_dim", [3, 4])
    def test_scaled_dot_product_attention(self, device, input_dim):

        def rand_tensor(*shape):
            return torch.randn(shape, device=device)

        E = 8
        if input_dim == 3:
            # Shape: (N, L, E); ragged L
            query = torch.nested.nested_tensor([rand_tensor(2, E), rand_tensor(3, E), rand_tensor(4, E)])

            # Shape: (N, S, E); ragged S
            key = torch.nested.nested_tensor([rand_tensor(3, E), rand_tensor(4, E), rand_tensor(5, E)])
            value = torch.nested.nested_tensor([rand_tensor(3, E), rand_tensor(4, E), rand_tensor(5, E)])
        elif input_dim == 4:
            # In the 4D case the L and S is ragged
            # Shape: (N, N', L, E); ragged N' and L
            query = torch.nested.nested_tensor([rand_tensor(2, 2, E), rand_tensor(3, 3, E), rand_tensor(4, 4, E)])
            # Shape: (N, N', S, E); ragged N' and S
            key = torch.nested.nested_tensor([rand_tensor(2, 3, E), rand_tensor(3, 4, E), rand_tensor(4, 5, E)])
            value = torch.nested.nested_tensor([rand_tensor(2, 3, E), rand_tensor(3, 4, E), rand_tensor(4, 5, E)])
        else:
            self.fail(f"Invalid input_dim {input_dim} encountered in SDP test")

        def rand_mask(size):
            return torch.randint(0, 2, size=size, dtype=torch.bool, device=device)

        # Shape: (N, L, S); ragged L and S matching above
        attn_mask = torch.nested.nested_tensor([rand_mask((2, 3)), rand_mask((3, 4)), rand_mask((4, 5))])

        dropout_p = 0.0  # no dropout for reproducibility

        # Success case: no attn_mask set and is_causal=False.
        actual = torch.nn.functional.scaled_dot_product_attention(
            query, key, value, attn_mask=None, is_causal=False, dropout_p=dropout_p)

        expected_outputs = []
        for q, k, v in zip(query.unbind(), key.unbind(), value.unbind()):
            output = torch.nn.functional.scaled_dot_product_attention(
                q.unsqueeze(0), k.unsqueeze(0), v.unsqueeze(0), attn_mask=None, dropout_p=dropout_p)
            expected_outputs.append(output.squeeze(0))
        expected_output_nested = torch.nested.nested_tensor(expected_outputs)
        self.assertEqual(actual, expected_output_nested)

        # Error case: explicit attn_mask set.
        with self.assertRaisesRegex(RuntimeError, "not supported when an explicit attn_mask is set"):
            torch.nn.functional.scaled_dot_product_attention(
                query, key, value, attn_mask=attn_mask, dropout_p=dropout_p)

        # Error case: is_causal=True.
        with self.assertRaisesRegex(RuntimeError, "not supported when is_causal=True"):
            torch.nn.functional.scaled_dot_product_attention(
                query, key, value, dropout_p=dropout_p, is_causal=True)

    @dtypes(torch.float, torch.float16, torch.double)
    def test_empty_like(self, device, dtype):
        ntensors = 4
        nt = random_nt(device, dtype, ntensors, (4, 4))

        # Create empty on same device as original nested tensor
        nt_empty = torch.empty_like(nt)
        assert nt.is_same_size(nt_empty)
        self.assertEqual(nt.dtype, nt_empty.dtype)
        self.assertEqual(nt.device, nt_empty.device)
        self.assertEqual(nt.layout, nt_empty.layout)

        if torch.cuda.is_available():
            if device == "cpu":
                nt_cuda = torch.empty_like(nt, device='cuda')
                self.assertEqual(torch.device("cuda").type, nt_cuda.device.type)
            else:
                nt_cpu = torch.empty_like(nt, device='cpu')
                self.assertEqual(torch.device("cpu").type, nt_cpu.device.type)

        # Check changing dtype of empty_like nested tensor output
        dtype_set = {torch.float, torch.float16, torch.double}
        for other_dtype in dtype_set - {dtype}:
            nt_empty_other_dtype = torch.empty_like(nt, dtype=other_dtype)
            self.assertEqual(nt.dtype, dtype)
            self.assertEqual(nt_empty_other_dtype.dtype, other_dtype)
            self.assertEqual(nt.device, nt_empty.device)
            self.assertEqual(nt.layout, nt_empty.layout)

        # Create tensor for autograd
        nt_empty_req_grad = torch.empty_like(nt, requires_grad=True)
        self.assertEqual(nt_empty_req_grad.requires_grad, True)

        # Test noncontiguous tensor does not fail to copy
        nt_cont, nt_noncont = random_nt_noncontiguous_pair((2, 3, 6, 7))
        nt_empty = torch.empty_like(nt_cont)
        assert nt_cont.is_same_size(nt_empty)
        nt_empty_non_contig = torch.empty_like(nt_noncont)
        assert nt_noncont.is_same_size(nt_empty_non_contig)

        # Test the contiguous memory format option
        nt_empty_contig = torch.empty_like(nt_cont, memory_format=torch.contiguous_format)
        assert nt_cont.is_same_size(nt_empty_contig)
        assert nt_empty_contig.is_contiguous()

        nt_empty_non_contig = torch.empty_like(nt_noncont, memory_format=torch.contiguous_format)
        assert nt_noncont.is_same_size(nt_empty_non_contig)
        assert nt_empty_non_contig.is_contiguous()

        # Test other memory formats fail
        self.assertRaises(RuntimeError, lambda: torch.empty_like(nt_cont, memory_format=torch.channels_last))
        self.assertRaises(RuntimeError, lambda: torch.empty_like(nt_noncont, memory_format=torch.channels_last))
        self.assertRaises(RuntimeError, lambda: torch.empty_like(nt_cont, memory_format=torch.channels_last_3d))
        self.assertRaises(RuntimeError, lambda: torch.empty_like(nt_noncont, memory_format=torch.channels_last_3d))

@markDynamoStrictTest
class TestNestedTensorAutograd(TestCase):
    # Note [Gradcheck args check_batched_grad=False] the common_utils testing version of gradcheck
    # includes the default parameters used for testing ops with gradcheck. However nested tensor
    # does not support the stack op therefore we turn it off for these tests
    def _create_leaf_nested_tensor_from_list(self, tensor_device, requires_grad=False):
        return torch.nested.nested_tensor([torch.randn(1, 2,),
                                           torch.randn(7, 8)], requires_grad=requires_grad, device=tensor_device)

    def _create_nested_tensor_from_list(self, tensor_device, requires_grad=False):
        return torch.nested.as_nested_tensor([torch.randn(1, 2, requires_grad=requires_grad),
                                              torch.randn(7, 8, requires_grad=requires_grad)], device=tensor_device)

    def _create_nested_tensor_from_mask(self, tensor_device, requires_grad=False):
        data = torch.randn(2, 3, 4, requires_grad=requires_grad, device=tensor_device)
        mask = torch.ones_like(data[:, :, 0]).bool()
        return torch._nested_tensor_from_mask(data, mask)

    def test_as_nested_tensor_propagates_gradients(self, device):
        a = torch.arange(3, dtype=torch.float, device=device)
        b = torch.arange(5, dtype=torch.float, device=device)
        nt = torch.nested.as_nested_tensor([a, b])
        # tensors with requires_grad=False are leaves
        self.assertTrue(nt.is_leaf)
        self.assertTrue(not nt.requires_grad)

        a = torch.arange(3, dtype=torch.float, requires_grad=True, device=device)
        b = torch.arange(5, dtype=torch.float, requires_grad=True, device=device)
        nt2 = torch.nested.as_nested_tensor([a, b])
        fake_grad = torch.nested.nested_tensor([torch.ones_like(a), torch.zeros_like(b)], device=device)
        nt2.backward(fake_grad)
        self.assertEqual(a.grad, fake_grad[0])
        self.assertEqual(b.grad, fake_grad[1])

    def test_nested_tensor_generates_leaf(self, device):
        a = torch.arange(3, dtype=torch.float, requires_grad=True, device=device)
        b = torch.arange(5, dtype=torch.float, requires_grad=True, device=device)

        nt = torch.nested.nested_tensor([a, b], requires_grad=False)
        self.assertTrue(nt.is_leaf)
        self.assertTrue(not nt.requires_grad)

        nt2 = torch.nested.nested_tensor([a, b], requires_grad=True)
        self.assertTrue(nt2.is_leaf)
        self.assertTrue(nt2.requires_grad)

        fake_grad = torch.nested.nested_tensor([torch.ones_like(a), torch.zeros_like(b)], device=device)
        nt2.backward(fake_grad)
        self.assertEqual(nt2.grad, fake_grad)
        self.assertEqual(a.grad, None)
        self.assertEqual(b.grad, None)

    def test_set_requires_grad_from_list(self, device):
        nt = self._create_nested_tensor_from_list(device)
        nt.requires_grad_()
        assert nt.requires_grad

    def test_set_requires_grad_from_mask(self, device):
        nt = self._create_nested_tensor_from_mask(device)
        nt.requires_grad_()
        assert nt.requires_grad

    def test_backward_for_add_op(self, device):
        nt_1 = self._create_nested_tensor_from_mask(device)
        nt_2 = self._create_nested_tensor_from_mask(device)

        nt_1.requires_grad_()
        c = nt_1 + nt_2

        assert nt_1.requires_grad
        assert c.requires_grad
        grad_output = self._create_nested_tensor_from_mask(device)
        c.backward(grad_output)

        #  Grad check doesn't work with nested yet.
        # d/dnt_1 (nt + nt_1) = 1*grad_output
        self.assertEqual(nt_1.grad, grad_output)

    def test_backward_for_sub_op(self, device):
        nt_1 = self._create_nested_tensor_from_mask(device)
        nt_2 = self._create_nested_tensor_from_mask(device)

        nt_1.requires_grad_()
        nt_2.requires_grad_()
        c = nt_1 - nt_2

        assert nt_1.requires_grad
        assert nt_2.requires_grad
        assert c.requires_grad
        grad_output = self._create_nested_tensor_from_mask(device)
        c.backward(grad_output)

        self.assertEqual(nt_1.grad, grad_output)
        self.assertEqual(nt_2.grad, -1 * grad_output)

    def test_backward_sub_strided(self, device):
        a = torch.nested.nested_tensor([torch.randn(9, 2, 4), torch.randn(12, 2, 4)], requires_grad=True, device=device)
        b = torch.nested.nested_tensor([torch.randn(9, 4, 2), torch.randn(12, 4, 2)], requires_grad=True, device=device)
        c = a - b.transpose(-1, -2)
        grad_output = c.clone()
        c.backward(grad_output)
        self.assertEqual(a.grad, grad_output)
        self.assertEqual(b.grad, -1 * grad_output.transpose(-1, -2))

    def test_backward_add_strided(self, device):
        a = torch.nested.nested_tensor([torch.randn(9, 2, 4), torch.randn(12, 2, 4)], requires_grad=True, device=device)
        b = torch.nested.nested_tensor([torch.randn(9, 4, 2), torch.randn(12, 4, 2)], requires_grad=True, device=device)
        c = a + b.transpose(-1, -2)
        grad_output = c.clone()
        c.backward(grad_output)
        self.assertEqual(a.grad, grad_output)
        self.assertEqual(b.grad, grad_output.transpose(-1, -2))

    # Test Factory Functions
    def test_nested_tensor_to_padded_tensor(self, device):
        for padding_val in [0, 1]:
            nt = self._create_leaf_nested_tensor_from_list(tensor_device=device, requires_grad=True)

            out = torch.nested.to_padded_tensor(nt, padding_val)
            grad_output = torch.ones(out.shape, device=device)
            out.backward(grad_output)

            self.assertEqual(nt.grad, torch.nested.nested_tensor([torch.ones(1, 2), torch.ones(7, 8)], device=device))

    def test_nested_tensor_from_mask_and_to_padded(self, device):
        N, L, D = 2, 4, 4
        mask = torch.ones(N, L, device=device)
        for i in range(1, N):
            end = torch.randint(1, L - 1, (1,), device=device)
            mask[i, end:] = 0

        mask[0, :] = 1
        mask = mask.bool()

        data = torch.randn(N, L, D, requires_grad=True, dtype=torch.float64, device=device)

        def grad_test_func(inpt):
            nt = torch._nested_tensor_from_mask(inpt, mask)
            # This implicitly tests to_padded_tensor grads
            return torch.nested.to_padded_tensor(nt, 0)
        assert gradcheck(grad_test_func, inputs=data, check_batched_grad=False)

    def test_nested_tensor_from_padded(self, device):
        nested_size = torch.tensor([[1, 2], [2, 2]])
        padded_tensor = torch.randn(2, 2, 2, dtype=torch.float64, device=device)
        padded_tensor[0, 1, :] = 0
        padded_tensor.requires_grad_()

        def grad_test_func(tensor, nested_size):
            nt = torch._nested_from_padded(tensor, nested_size, fuse_transform_0213=False)
            # This implicitly tests to_padded_tensor grads
            return torch.nested.to_padded_tensor(nt, 0)

        data = (padded_tensor, nested_size)
        assert gradcheck(grad_test_func, inputs=data, check_batched_grad=False)

    def test_nested_tensor_from_padded_fused(self, device):
        nested_size = torch.tensor([[1, 8], [2, 8]])
        padded_tensor = torch.randn(2, 2, 2, 4, dtype=torch.float64, device=device)
        padded_tensor[0, 1, :] = 0
        padded_tensor.requires_grad_()

        def grad_test_func(tensor, nested_size):
            nt = torch._nested_from_padded(tensor, nested_size, fuse_transform_0213=True)
            # This implicitly tests to_padded_tensor grads
            return torch.nested.to_padded_tensor(nt, 0)
        data = (padded_tensor, nested_size)
        assert gradcheck(grad_test_func, inputs=data, check_batched_grad=False)

    def test_nested_tensor_from_list(self, device):

        a = torch.randn(1, 2, requires_grad=True, dtype=torch.float64, device=device)
        b = torch.randn(2, 2, requires_grad=True, dtype=torch.float64, device=device)
        c = torch.randn(10, 2, requires_grad=True, dtype=torch.float64, device=device)

        def grad_test_func(a, b, c):
            c = torch.nested.as_nested_tensor([a, b, c])
            # This implictily tests to_padded_tensor grads
            return torch.nested.to_padded_tensor(c, 0)
        data = (a, b, c)
        assert gradcheck(grad_test_func, inputs=data, check_batched_grad=False)

    @decorateIf(
        xfailIfTorchDynamo,
        # only fails in python 3.11. TODO: Debug this!
        lambda params: params["layout"] == torch.jagged and sys.version_info >= (3, 11)
    )
    @parametrize("layout", [torch.strided, torch.jagged], name_fn=layout_name)
    def test_dropout_backward(self, layout):
        if layout == torch.jagged:
            nt = torch.nested.nested_tensor([torch.randn((2, 5)), torch.randn((3, 5))], requires_grad=True, layout=layout)
        else:
            nt = torch.nested.nested_tensor([torch.randn((2, 5)), torch.randn((3, 4))], requires_grad=True, layout=layout)
        p = 0.2
        y = torch.nn.functional.dropout(nt, p)
        y.backward(nt.clone().detach())
        self.assertEqual(nt.grad, y)

    def test_nested_tensor_bmm_gradcheck(self, device):
        a = torch.randn(2, 6, requires_grad=True, dtype=torch.float64, device=device)
        b = torch.randn(3, 6, requires_grad=True, dtype=torch.float64, device=device)
        c = torch.randn(6, 4, requires_grad=True, dtype=torch.float64, device=device)
        d = torch.randn(6, 5, requires_grad=True, dtype=torch.float64, device=device)

        def grad_test_func(a, b, c, d):
            nt0 = torch.nested.as_nested_tensor([a, b])
            nt1 = torch.nested.as_nested_tensor([c, d])
            result = nt0.bmm(nt1)
            return torch.nested.to_padded_tensor(result, 0.0)

        data = (a, b, c, d)
        assert torch.autograd.gradcheck(grad_test_func, inputs=data)

    def test_nested_tensor_bmm_backward(self, device):
        nt0 = torch.nested.nested_tensor([torch.randn((2, 6)), torch.randn((3, 6))], requires_grad=True, device=device)
        nt1 = torch.nested.nested_tensor([torch.randn((6, 4)), torch.randn((6, 5))], requires_grad=True, device=device)
        with torch.no_grad():
            pt0 = torch.nested.to_padded_tensor(nt0, 0.0).requires_grad_(True)
            pt1 = torch.nested.to_padded_tensor(nt1, 0.0).requires_grad_(True)

        ynt = nt0.bmm(nt1)
        ypt = pt0.bmm(pt1)
        ynt.backward(ynt.clone())
        ypt.backward(ypt.clone())

        self.assertEqual(torch.nested.to_padded_tensor(nt0.grad, 0.0), pt0.grad)
        self.assertEqual(torch.nested.to_padded_tensor(nt1.grad, 0.0), pt1.grad)

    def test_nested_tensor_matmul_gradcheck(self, device):
        a = torch.randn(2, 6, requires_grad=True, dtype=torch.float64, device=device)
        b = torch.randn(3, 6, requires_grad=True, dtype=torch.float64, device=device)
        c = torch.randn(6, 4, requires_grad=True, dtype=torch.float64, device=device)
        d = torch.randn(6, 5, requires_grad=True, dtype=torch.float64, device=device)

        def grad_test_func(a, b, c, d):
            nt0 = torch.nested.as_nested_tensor([a, b])
            nt1 = torch.nested.as_nested_tensor([c, d])
            result = torch.matmul(nt0, nt1)
            return torch.nested.to_padded_tensor(result, 0.0)

        data = (a, b, c, d)
        assert torch.autograd.gradcheck(grad_test_func, inputs=data)

    def test_nested_tensor_matmul_backward(self, device):
        nt0 = torch.nested.nested_tensor([torch.randn((7, 2, 6)), torch.randn((7, 3, 6))], requires_grad=True, device=device)
        nt1 = torch.nested.nested_tensor([torch.randn((7, 6, 4)), torch.randn((7, 6, 5))], requires_grad=True, device=device)
        with torch.no_grad():
            pt0 = torch.nested.to_padded_tensor(nt0, 0.0).requires_grad_(True)
            pt1 = torch.nested.to_padded_tensor(nt1, 0.0).requires_grad_(True)

        ynt = torch.matmul(nt0, nt1)
        ypt = torch.matmul(pt0, pt1)
        ynt.backward(ynt.clone())
        ypt.backward(ypt.clone())

        self.assertEqual(torch.nested.to_padded_tensor(nt0.grad, 0.0), pt0.grad)
        self.assertEqual(torch.nested.to_padded_tensor(nt1.grad, 0.0), pt1.grad)

    def test_nested_tensor_transpose_gradcheck(self, device):
        a = torch.randn(2, 5, requires_grad=True, device=device)
        b = torch.randn(3, 4, requires_grad=True, device=device)

        def grad_test_func(a, b):
            nt = torch.nested.as_nested_tensor([a, b])
            result = nt.transpose(-2, -1).transpose(-2, -1)
            return torch.nested.to_padded_tensor(result, 0.0)

        data = (a, b)
        assert torch.autograd.gradcheck(grad_test_func, inputs=data, eps=1e-3)

    def test_nested_tensor_transpose_backward(self, device):
        nt = torch.nested.nested_tensor([torch.randn((2, 5)), torch.randn((3, 4))], requires_grad=True, device=device)
        with torch.no_grad():
            pt = torch.nested.to_padded_tensor(nt, 0.0).requires_grad_(True)

        ynt = nt.transpose(-2, -1)
        ypt = pt.transpose(-2, -1)
        ynt.backward(ynt.clone())
        ypt.backward(ypt.clone())

        self.assertEqual(torch.nested.to_padded_tensor(nt.grad, 0.0), pt.grad)

    def test_nested_tensor_reshape_gradcheck(self, device):
        a = torch.randn(2, 6, requires_grad=True, device=device)
        b = torch.randn(3, 6, requires_grad=True, device=device)

        def grad_test_func(a, b):
            nt = torch.nested.as_nested_tensor([a, b])
            result = nt.reshape(2, -1, 2, 3)
            return torch.nested.to_padded_tensor(result, 0.0)

        data = (a, b)
        assert torch.autograd.gradcheck(grad_test_func, inputs=data, eps=1e-3)

    def test_nested_tensor_reshape_backward(self):
        nt = torch.nested.nested_tensor([torch.randn((2, 6)), torch.randn((3, 6))], requires_grad=True)
        with torch.no_grad():
            pt = torch.nested.to_padded_tensor(nt, 0.0).requires_grad_(True)

        ynt = nt.reshape(2, -1, 2, 3)
        ypt = pt.reshape(2, -1, 2, 3)
        ynt.backward(ynt.clone())
        ypt.backward(ypt.clone())

        self.assertEqual(torch.nested.to_padded_tensor(nt.grad, 0.0), pt.grad)

    def test_nested_tensor_squeeze_backward(self, device):
        nt = torch.nested.nested_tensor([torch.randn((2, 6, 1)), torch.randn((3, 6, 1))], requires_grad=True, device=device)
        with torch.no_grad():
            pt = torch.nested.to_padded_tensor(nt, 0.0).requires_grad_(True)

        ynt = nt.squeeze(-1)
        ypt = pt.squeeze(-1)
        ynt.backward(ynt.clone())
        ypt.backward(ypt.clone())

        self.assertEqual(torch.nested.to_padded_tensor(nt.grad, 0.0), pt.grad)

    def test_nested_tensor_squeeze_gradcheck(self, device):
        a = torch.randn((2, 6, 1), dtype=torch.float64, requires_grad=True, device=device)
        b = torch.randn((3, 6, 1), dtype=torch.float64, requires_grad=True, device=device)

        def grad_test_func(a, b):
            nt = torch.nested.as_nested_tensor([a, b])
            result = nt.squeeze(-1)
            return torch.nested.to_padded_tensor(result, 0.0)

        assert torch.autograd.gradcheck(grad_test_func, inputs=(a, b), eps=1e-3)

    def test_nested_tensor_unsqueeze_backward(self, device):
        nt = torch.nested.nested_tensor([torch.randn((2, 6)), torch.randn((3, 6))], requires_grad=True, device=device)
        with torch.no_grad():
            pt = torch.nested.to_padded_tensor(nt, 0.0).requires_grad_(True)

        ynt = nt.unsqueeze(2)
        ypt = pt.unsqueeze(2)
        ynt.backward(ynt.clone())
        ypt.backward(ypt.clone())

        self.assertEqual(torch.nested.to_padded_tensor(nt.grad, 0.0), pt.grad)

    def test_nested_tensor_unsqueeze_gradcheck(self, device):
        a = torch.randn((2, 6), dtype=torch.float64, requires_grad=True, device=device)
        b = torch.randn((3, 6), dtype=torch.float64, requires_grad=True, device=device)

        def grad_test_func(a, b):
            nt = torch.nested.as_nested_tensor([a, b])
            result = nt.unsqueeze(-1)
            return torch.nested.to_padded_tensor(result, 0.0)

        assert torch.autograd.gradcheck(grad_test_func, inputs=(a, b), eps=1e-3)

    def test_nested_tensor_linear(self, device):

        a = torch.randn(1, 2, requires_grad=True, dtype=torch.float64, device=device)
        b = torch.randn(2, 2, requires_grad=True, dtype=torch.float64, device=device)
        c = torch.randn(3, 2, requires_grad=True, dtype=torch.float64, device=device)

        weight = torch.randn(2, 2, requires_grad=True, dtype=torch.float64, device=device)
        bias = torch.randn(2, requires_grad=True, dtype=torch.float64, device=device)

        def grad_test_func(a, b, c, weight, bias=None):
            nt = torch.nested.as_nested_tensor([a, b, c])
            # This implicitly tests to_padded_tensor grads
            d = torch.functional.F.linear(nt, weight, bias)
            return torch.nested.to_padded_tensor(d, 0)
        data = (a, b, c, weight, bias)
        assert gradcheck(grad_test_func, inputs=data, check_batched_grad=False)

        # Test linear with no bias added
        data = (a, b, c, weight)
        assert gradcheck(grad_test_func, inputs=data, check_batched_grad=False)

    def test_nested_tensor_linear_plus_transpose(self, device):
        a = torch.randn(1, 2, requires_grad=True, dtype=torch.float64, device=device)
        b = torch.randn(2, 2, requires_grad=True, dtype=torch.float64, device=device)
        c = torch.randn(3, 2, requires_grad=True, dtype=torch.float64, device=device)

        weight = torch.randn(2, 2, requires_grad=True, dtype=torch.float64, device=device)
        bias = torch.randn(2, requires_grad=True, dtype=torch.float64, device=device)

        def grad_test_func(a, b, c, weight, bias=None):
            nt = torch.nested.as_nested_tensor([a, b, c])
            # This implicitly tests to_padded_tensor grads
            d = torch.functional.F.linear(nt, weight, bias)
            d = d.transpose(-1, -2).contiguous()
            return torch.nested.to_padded_tensor(d, 0)
        data = (a, b, c, weight, bias)
        assert gradcheck(grad_test_func, inputs=data, check_batched_grad=False)

        # Test linear with no bias added
        data = (a, b, c, weight)
        assert gradcheck(grad_test_func, inputs=data, check_batched_grad=False)

    def test_nested_tensor_softmax(self, device):
        a = torch.randn(1, 2, requires_grad=True, dtype=torch.float64, device=device)
        b = torch.randn(2, 2, requires_grad=True, dtype=torch.float64, device=device)
        c = torch.randn(3, 2, requires_grad=True, dtype=torch.float64, device=device)

        def grad_test_func(a, b, c, dim):
            nt = torch.nested.as_nested_tensor([a, b, c])
            # This implicitly tests to_padded_tensor grads
            d = torch.functional.F.softmax(nt, dim=dim)
            return torch.nested.to_padded_tensor(d, 0)

        # softmax over last dim
        data = (a, b, c, -1)
        assert gradcheck(grad_test_func, inputs=data, check_batched_grad=False)

    def test_nested_tensor_linear_backward(self, device):
        a = torch.randn(1, 2, requires_grad=False, device=device)
        b = torch.randn(2, 2, requires_grad=False, device=device)
        c = torch.randn(3, 2, requires_grad=False, device=device)

        weight = torch.randn(2, 2, requires_grad=True, device=device)
        bias = torch.randn(2, requires_grad=True, device=device)
        nt = torch.nested.as_nested_tensor([a, b, c], device=device)

        out = torch.functional.F.linear(nt, weight, bias)

        out.backward(out.clone())

        assert weight.grad is not None
        assert bias.grad is not None

        assert a.grad is None
        assert b.grad is None
        assert c.grad is None

    def test_values_grad_with_broadcast(self, device):
        a = torch.randn(1, 2, 4, requires_grad=True, dtype=torch.float64, device=device)
        b = torch.randn(2, 2, 4, requires_grad=True, dtype=torch.float64, device=device)
        c = torch.randn(3, 2, 4, requires_grad=True, dtype=torch.float64, device=device)

        def grad_test_func(a, b, c):
            nt = torch.nested.as_nested_tensor([a, b, c])
            buffer = nt.values()
            return buffer.sum()

        data = (a, b, c)
        assert gradcheck(grad_test_func, inputs=data, check_batched_grad=False)

    def test_to_buffer_series_ops_grad_with_broadcast(self, device):
        a = torch.randn(1, 1, 2, requires_grad=True, dtype=torch.float64, device=device)
        b = torch.randn(1, 1, 2, requires_grad=True, dtype=torch.float64, device=device)
        c = torch.randn(1, 1, 2, requires_grad=True, dtype=torch.float64, device=device)

        def grad_test_func(a, b, c):
            nt = torch.nested.as_nested_tensor([a, b, c])
            buffer = nt.values()
            buffer = buffer * 2
            return buffer.exp()

        data = (a, b, c)
        assert gradcheck(grad_test_func, inputs=data, check_batched_grad=False)

    def test_unbind_flow_through(self, device):
        a = torch.randn(1, 2, 4, requires_grad=True, dtype=torch.float64, device=device)
        b = torch.randn(2, 2, 4, requires_grad=True, dtype=torch.float64, device=device)
        c = torch.randn(3, 2, 4, requires_grad=True, dtype=torch.float64, device=device)

        def grad_test_func(a, b, c):
            nt = torch.nested.as_nested_tensor([a, b, c])
            ntT = nt.transpose(-1, -2)
            unbound = ntT.unbind()
            d = unbound[0]
            d = torch.pow(d, 2)
            return d

        data = (a, b, c)
        assert gradcheck(grad_test_func, inputs=data, check_batched_grad=False)

    def test_split_with_sizes_flow_through(self, device):
        a = torch.randn(2, 5, requires_grad=True, dtype=torch.float64, device=device)
        b = torch.randn(3, 5, requires_grad=True, dtype=torch.float64, device=device)
        c = torch.randn(4, 5, requires_grad=True, dtype=torch.float64, device=device)

        def grad_test_func(a, b, c):
            nt = torch.nested.as_nested_tensor([a, b, c])
            splits = nt.split_with_sizes([2, 3], dim=-1)
            unbound = splits[1].unbind()
            d = unbound[0]
            d = torch.pow(d, 2)
            return d

        data = (a, b, c)
        assert gradcheck(grad_test_func, inputs=data, check_batched_grad=False)

    def test_indexing_backward(self, device):
        x0 = torch.randn((2, 5))
        x1 = torch.randn((3, 4))
        nt = torch.nested.nested_tensor([x0, x1], device=device, requires_grad=True)
        self.assertEqual(nt[0], x0)
        self.assertEqual(nt[-1], x1)
        grad_x0 = torch.randn((2, 5), device=device)
        nt[0].backward(grad_x0)
        expected_grad = torch.nested.nested_tensor([grad_x0, torch.zeros((3, 4), device=device)])
        self.assertEqual(nt.grad, expected_grad)

    def test_masked_fill_backward(self, device):
        a = torch.randn(1, 2, 4, requires_grad=True, dtype=torch.float64, device=device)
        b = torch.randn(2, 2, 4, requires_grad=True, dtype=torch.float64, device=device)
        c = torch.randn(3, 2, 4, requires_grad=True, dtype=torch.float64, device=device)

        def grad_test_func(a, b, c):
            nt = torch.nested.as_nested_tensor([a, b, c])
            mask = nt.detach().clone().to(bool)
            out = nt.masked_fill(mask, 0)
            out = torch.nested.to_padded_tensor(out, 0)
            return out
        data = (a, b, c)
        assert gradcheck(grad_test_func, inputs=data, check_batched_grad=False)

    def test_gelu_backward(self, device):
        a = torch.randn(1, 2, 4, requires_grad=True, dtype=torch.float64, device=device)
        b = torch.randn(2, 2, 4, requires_grad=True, dtype=torch.float64, device=device)
        c = torch.randn(3, 2, 4, requires_grad=True, dtype=torch.float64, device=device)

        def grad_test_func(a, b, c):
            nt = torch.nested.as_nested_tensor([a, b, c])
            nt_gelu = torch.nn.functional.gelu(nt)
            return torch.nested.to_padded_tensor(nt_gelu, 0)

        data = (a, b, c)
        assert gradcheck(grad_test_func, inputs=data, check_batched_grad=False)

    def test_relu_backward(self, device):
        a = torch.randn(1, 2, 4, requires_grad=True, dtype=torch.float64, device=device)
        b = torch.randn(2, 2, 4, requires_grad=True, dtype=torch.float64, device=device)
        c = torch.randn(3, 2, 4, requires_grad=True, dtype=torch.float64, device=device)

        def grad_test_func(a, b, c):
            nt = torch.nested.as_nested_tensor([a, b, c])
            nt_relu = torch.nn.functional.relu(nt)
            return torch.nested.to_padded_tensor(nt_relu, 0)

        data = (a, b, c)
        assert gradcheck(grad_test_func, inputs=data, check_batched_grad=False)

    def test_selu_backward(self, device):
        a = torch.randn(1, 2, 4, requires_grad=True, dtype=torch.float64, device=device)
        b = torch.randn(2, 2, 4, requires_grad=True, dtype=torch.float64, device=device)
        c = torch.randn(3, 2, 4, requires_grad=True, dtype=torch.float64, device=device)

        def grad_test_func(a, b, c):
            nt = torch.nested.as_nested_tensor([a, b, c])
            nt_relu = torch.nn.functional.silu(nt)
            return torch.nested.to_padded_tensor(nt_relu, 0)

        data = (a, b, c)
        assert gradcheck(grad_test_func, inputs=data, check_batched_grad=False)

    def test_abs_backward(self, device):
        a = torch.randn(1, 2, 4, requires_grad=True, dtype=torch.float64, device=device)
        b = torch.randn(2, 2, 4, requires_grad=True, dtype=torch.float64, device=device)
        c = torch.randn(3, 2, 4, requires_grad=True, dtype=torch.float64, device=device)

        def grad_test_func(a, b, c):
            nt = torch.nested.as_nested_tensor([a, b, c])
            nt_abs = torch.abs(nt)
            return torch.nested.to_padded_tensor(nt_abs, 0)

        data = (a, b, c)
        assert gradcheck(grad_test_func, inputs=data, check_batched_grad=False)

    # Previously would error when input NT doesn't require grad
    # NotImplementedError: Cannot access storage of UndefinedTensorImpl
    def test_layer_norm_backward_edge_case(self, device):
        size = 4
        a = torch.randn(1, 2, size, requires_grad=False, dtype=torch.float64, device=device)
        nt = torch.nested.nested_tensor([a])
        nt_layer_norm = torch.nn.LayerNorm(nt.size(-1), device=device, dtype=torch.float64)
        out = nt_layer_norm(nt)
        out.backward(out.clone())

    def test_accumulate_grad_different_strides(self, device):
        a = torch.rand(1, 4, 2, requires_grad=True, dtype=torch.float64, device=device)
        b = torch.rand(1, 8, 2, requires_grad=True, dtype=torch.float64, device=device)

        def grad_test_func(a, b):
            nt_1 = torch.nested.as_nested_tensor([a, b])
            nt_2 = nt_1.clone()
            out = torch.nn.functional.scaled_dot_product_attention(nt_1, nt_2, nt_2)
            return torch.nested.to_padded_tensor(out, 0)

        data = (a, b)
        assert gradcheck(grad_test_func, inputs=data, check_batched_grad=False)

    # https://github.com/pytorch/pytorch/issues/95562
    @skipIfSlowGradcheckEnv
    @parametrize("size", [1024, 1023, 513, 512, 256, 128, 32, 4, 2])
    def test_layer_norm_backward(self, device, size):
        a = torch.randn(1, 2, size, requires_grad=True, dtype=torch.float64, device=device)
        b = torch.randn(2, 2, size, requires_grad=True, dtype=torch.float64, device=device)
        c = torch.randn(3, 2, size, requires_grad=True, dtype=torch.float64, device=device)

        def grad_test_func(a, b, c):
            nt = torch.nested.as_nested_tensor([a, b, c])
            layer_norm = torch.nn.LayerNorm(nt.size(-1), device=device, dtype=torch.float64)
            nt_layer_norm = layer_norm(nt)
            return torch.nested.to_padded_tensor(nt_layer_norm, 0)

        data = (a, b, c)
        assert gradcheck(grad_test_func, inputs=data, check_batched_grad=False)

    # https://github.com/pytorch/pytorch/issues/95562
    @skipIfSlowGradcheckEnv
    # Could either mark slow or reduce size
    @parametrize("size", [128, 32, 4, 2])
    def test_layer_norm_backward_5d(self, device, size):
        a = torch.randn(4, size, size, 4, requires_grad=True, dtype=torch.float64, device=device)
        b = torch.randn(7, size, size, 4, requires_grad=True, dtype=torch.float64, device=device)
        c = torch.randn(10, size, size, 4, requires_grad=True, dtype=torch.float64, device=device)

        def grad_test_func(a, b, c):
            nt = torch.nested.as_nested_tensor([a, b, c])
            layer_norm = torch.nn.LayerNorm((size, size, nt.size(-1)), device=device, dtype=torch.float64)
            nt_layer_norm = layer_norm(nt)
            return torch.nested.to_padded_tensor(nt_layer_norm, 0)

        data = (a, b, c)
        assert gradcheck(grad_test_func, inputs=data, check_batched_grad=False)

# Found in torch/testing/_comparison.py
default_atol = {torch.float16: 1e-3, torch.bfloat16: 1e-3, torch.float32: 1e-5}
default_rtol = {torch.float16: 1e-3, torch.bfloat16: 1.6e-2, torch.float32: 1.3e-6}

def get_rtol(true_value: torch.Tensor, computed_value: torch.Tensor) -> float:
    deviation = true_value - computed_value
    deviation = torch.abs(deviation / true_value)
    # Fill in the nans with the default rtol
    torch.nan_to_num_(deviation, nan=default_rtol[computed_value.dtype])
    return deviation.max().item()


def get_atol(true_value: torch.Tensor, computed_value: torch.Tensor) -> float:
    deviation = true_value - computed_value
    atol = torch.abs(deviation).max().item()
    return atol


def get_tolerances(
    true_value: torch.Tensor,
    computed_value: torch.Tensor,
    fudge_factor: Optional[float] = None,
) -> Tuple[float, float]:
    """Returns the absolute and relative tolerances for comparing two tensors."""
    fudge_factor = fudge_factor if fudge_factor is not None else 1.0
    atol = get_atol(true_value, computed_value)
    rtol = get_rtol(true_value, computed_value)

    atol = fudge_factor * max(atol, default_atol[computed_value.dtype])
    rtol = fudge_factor * max(rtol, default_rtol[computed_value.dtype])
    # torch.isclose() has weird behavior around see:
    # https://github.com/pytorch/pytorch/issues/102400
    if rtol > 1e30:
        rtol = default_rtol[computed_value.dtype]
    return atol, rtol

# We can probably parametrizing existing tests instead of having a separate
# test class as we begin to support more ops. Also maybe rewrite with OpInfos.
@markDynamoStrictTest
class TestNestedTensorSubclass(TestCase):
    # TODO: consolidate with the below
    def _get_list_for_jagged_tensor(self, nested_size, device, requires_grad=True):
        Ds = nested_size[1:]
        out = []
        for s in nested_size[0]:
            out.append(
                torch.randn(s, *Ds, requires_grad=requires_grad, device=device, dtype=torch.float64)
            )
        return out

    def _get_example_tensor_lists(self, include_list_of_lists=True, include_requires_grad=True):

        def _make_tensor(*shape, include_requires_grad=include_requires_grad, requires_grad=True):
            return torch.randn(
                *shape,
                requires_grad=(requires_grad if include_requires_grad else False)
            )

        # Purposefully introduce mixed requires_grad settings for the components
        # when include_requires_grad=True.
        example_lists = [
            # (B, *, D) with B=4
            [
                _make_tensor(2, 5),
                _make_tensor(3, 5, requires_grad=False),
                _make_tensor(4, 5, requires_grad=False),
                _make_tensor(6, 5)
            ],
            # (B, *, D_0, D_1) with B=5
            [
                _make_tensor(2, 5, 6),
                _make_tensor(3, 5, 6),
                _make_tensor(4, 5, 6, requires_grad=False),
                _make_tensor(5, 5, 6),
                _make_tensor(6, 5, 6),
            ],
        ]

        if include_list_of_lists:
            example_lists.append(
                # (B, *, D) with B=3 in list form
                [
                    _make_tensor(2, 5, requires_grad=False).tolist(),
                    _make_tensor(3, 5).tolist(),
                    _make_tensor(4, 5).tolist(),
                ])

        return example_lists

    def test_tensor_attributes(self, device):
        a = torch.randn(2, 3, requires_grad=True, dtype=torch.float64, device=device)
        b = torch.randn(3, 3, requires_grad=True, dtype=torch.float64, device=device)
        c = torch.randn(4, 3, requires_grad=True, dtype=torch.float64, device=device)
        nt = torch.nested.as_nested_tensor([a, b, c], layout=torch.jagged)
        _offsets = nt.offsets()

        for op in (
            torch.ops.aten.is_non_overlapping_and_dense.default,
            torch.ops.aten.sym_size.default,
            torch.ops.aten.dim.default,
            torch.ops.aten.numel.default,
            torch.ops.aten.sym_numel.default,
            torch.ops.aten.sym_stride.default,
            torch.ops.aten.sym_storage_offset.default,
        ):
            op(nt)

        with self.assertRaisesRegex(RuntimeError,
                                    "directly calling torch.ops.aten.size"):
            torch.ops.aten.size.default(nt)

        nested_int = torch.nested._internal.nested_tensor.get_tensor_symint(_offsets, coeff=1)
        self.assertEqual(nt.size(), (3, nested_int, 3))
        self.assertEqual(nt.shape, (3, nested_int, 3))
        self.assertEqual(nt.dim(), 3)
        self.assertEqual(nt.numel(), 27)

    def test_linear(self, device):
        a = torch.randn(2, 3, requires_grad=True, dtype=torch.float64, device=device)
        b = torch.randn(3, 3, requires_grad=True, dtype=torch.float64, device=device)
        c = torch.randn(4, 3, requires_grad=True, dtype=torch.float64, device=device)
        weight = torch.randn(4, 3, requires_grad=True, dtype=torch.float64, device=device)

        def grad_test_func(a, b, c, weight):
            nt = torch.nested.as_nested_tensor([a, b, c], layout=torch.jagged)
            out = torch.nn.functional.linear(nt, weight)
            return out.values()

        gradcheck(grad_test_func, inputs=(a, b, c, weight), check_batched_grad=False)

    def test_unary_pointwise(self, device):
        a = torch.randn(2, 3, requires_grad=True, dtype=torch.float64, device=device)
        b = torch.randn(3, 3, requires_grad=True, dtype=torch.float64, device=device)
        c = torch.randn(4, 3, requires_grad=True, dtype=torch.float64, device=device)

        def grad_test_func(a, b, c):
            nt = torch.nested.as_nested_tensor([a, b, c], layout=torch.jagged)
            out = torch.nn.functional.silu(nt.sin().cos())
            return out.values()

        gradcheck(grad_test_func, inputs=(a, b, c), check_batched_grad=False)

    def test_unary_pointwise_transposed_inputs(self, device):
        a, b, c = (
            torch.randn(i + 2, 5, requires_grad=True, dtype=torch.float64, device=device) for i in range(3)
        )

        nt = torch.nested.nested_tensor([a.detach(), b.detach(), c.detach()], layout=torch.jagged)
        nt_t = nt.transpose(1, 2)
        self.assertFalse(nt_t.is_contiguous())
        out = torch.nn.functional.silu(nt_t.sin().cos())
        self.assertEqual(out.is_contiguous(), torch.nn.functional.silu(b.transpose(-1, -2).sin().cos()).is_contiguous())

        self.assertEqual(nt_t.shape, out.shape)

        a, b, c = (
            torch.randn(i + 2, 5, requires_grad=True, dtype=torch.float64, device=device) for i in range(3)
        )

        def grad_test_func(a, b, c):
            nt = torch.nested.as_nested_tensor([a, b, c], layout=torch.jagged)
            nt_t = nt.transpose(1, 2)
            out = torch.nn.functional.silu(nt_t.sin().cos())
            return out.values()

        gradcheck(grad_test_func, inputs=(a, b, c), check_batched_grad=False)


    def test_binary_pointwise(self, device):
        a = torch.randn(2, 3, requires_grad=True, dtype=torch.float64, device=device)
        b = torch.randn(3, 3, requires_grad=True, dtype=torch.float64, device=device)
        c = torch.randn(4, 3, requires_grad=True, dtype=torch.float64, device=device)

        # Incorrect usage: shape check will fail if the offsets tensor are not
        #                  the same exact tensor object
        nt1 = torch.nested.as_nested_tensor([a, b, c], layout=torch.jagged)
        nt2 = torch.nested.as_nested_tensor([a, b, c], layout=torch.jagged)

        self.assertRaisesRegex(
            RuntimeError,
            "cannot call binary pointwise function .* with inputs of shapes",
            lambda: nt1 * nt2)

        # Correct usage: chain the calls using the same offsets tensor object
        def grad_test_func(a, b, c):
            nt1 = torch.nested.as_nested_tensor([a, b, c], layout=torch.jagged)
            # TODO: Switch to public API that takes in (values, offsets) once it exists
            nt2, offsets = jagged_from_list([a, b, c], nt1.offsets())
            out = nt1 * nt2
            return out.values()

        gradcheck(grad_test_func, inputs=(a, b, c), check_batched_grad=False)

    def test_binary_pointwise_transposed(self, device):
        a, b, c = (
            torch.randn(i + 2, 5, dtype=torch.float64, device=device) for i in range(3)
        )

        nt1, offsets = jagged_from_list([a, b, c], None)
        nt2, offsets = jagged_from_list([a, b, c], offsets)

        nt1_t = nt1.transpose(1, 2)
        nt2_t = nt2.transpose(1, 2)

        # out = nt1_t * nt2_t
        # self.assertFalse(nt1_t.is_contiguous())
        # self.assertEqual(out.is_contiguous(), (b.transpose(-1, -2) * b.transpose(-1, -2)).is_contiguous())
        # self.assertEqual(out.shape, nt1_t.shape)

        self.assertRaisesRegex(
            RuntimeError,
            "cannot call binary pointwise function mul.Tensor with inputs of shapes",
            lambda: nt1 * nt2_t,
        )

        a, b, c = (
            torch.randn(i + 2, 5, requires_grad=True, dtype=torch.float64, device=device) for i in range(3)
        )

        # Correct usage: chain the calls using the same offsets tensor object
        def grad_test_func(a, b, c):
            nt1, offsets = jagged_from_list([a, b, c], None)
            nt2, offsets = jagged_from_list([a, b, c], offsets)
            nt1_t = nt1.transpose(1, 2)
            nt2_t = nt2.transpose(1, 2)
            out = nt1_t * nt2_t
            return out.values()

        gradcheck(grad_test_func, inputs=(a, b, c), check_batched_grad=False)

    def test_split(self, device):
        a = torch.randn(2, 3, requires_grad=True, dtype=torch.float64, device=device)
        b = torch.randn(3, 3, requires_grad=True, dtype=torch.float64, device=device)
        c = torch.randn(4, 3, requires_grad=True, dtype=torch.float64, device=device)

        nt = torch.nested.as_nested_tensor([a, b, c], layout=torch.jagged)
        out = torch.split(nt, 2, -1)
        self.assertEqual(len(out), 2)
        self.assertEqual(
            out[0],
            torch.nested.as_nested_tensor([a[:, 0:2], b[:, 0:2], c[:, 0:2]], layout=torch.jagged)
        )
        self.assertEqual(
            out[1],
            torch.nested.as_nested_tensor([a[:, 2:], b[:, 2:], c[:, 2:]], layout=torch.jagged)
        )

        with self.assertRaisesRegex(
            RuntimeError,
            r"split\(\): not supported for NestedTensor on dim=1",
        ):
            torch.split(nt, 2, 1)

    def test_split_with_sizes(self, device):
        a = torch.randn(2, 3, requires_grad=True, dtype=torch.float64, device=device)
        b = torch.randn(3, 3, requires_grad=True, dtype=torch.float64, device=device)
        c = torch.randn(4, 3, requires_grad=True, dtype=torch.float64, device=device)

        nt = torch.nested.as_nested_tensor([a, b, c], layout=torch.jagged)
        out = torch.split(nt, [1, 2], -1)
        self.assertEqual(len(out), 2)
        self.assertEqual(
            out[0],
            torch.nested.as_nested_tensor([a[:, 0:1], b[:, 0:1], c[:, 0:1]], layout=torch.jagged)
        )
        self.assertEqual(
            out[1],
            torch.nested.as_nested_tensor([a[:, 1:], b[:, 1:], c[:, 1:]], layout=torch.jagged)
        )
        with self.assertRaisesRegex(
            RuntimeError,
            r"split_with_sizes\(\): not supported for NestedTensor on dim=1",
        ):
            torch.split(nt, [1, 2], 1)

    def test_views_inherit_ragged_dim(self, device):
        # view
        nt = random_nt_from_dims(
            [4, None, 8, 10], device=device, dtype=torch.float32, layout=torch.jagged)
        # inherit ragged dim via -1
        view = nt.view(4, -1, 80)
        self.assertEqual(nt.shape[1], view.shape[1])
        # inherit batch and ragged dims via -1
        view2 = nt.view(-1, -1, 80)
        self.assertEqual(nt.shape[:2], view2.shape[:2])

        # expand
        nt = random_nt_from_dims(
            [3, None, 1], device=device, dtype=torch.float32, layout=torch.jagged)
        # inherit batch and ragged dims via -1
        view = nt.expand(-1, -1, 5)
        self.assertEqual(nt.shape[:2], view.shape[:2])

    def test_view_ragged_idx_not_one(self, device):
        nt = random_nt_from_dims([2, None, 20], device=device, dtype=torch.float32, layout=torch.jagged)

        view_transposed = nt.transpose(1, 2).view(2, 20, nt.size(1))
        self.assertEqual((2, 20, nt.size(1)), (view_transposed.size()))
        self.assertEqual(view_transposed._base, nt._base)

    def test_unsafe_view(self, device):
        nt = random_nt_from_dims([4, None, 8, 10], device=device, dtype=torch.float32, layout=torch.jagged)
        # basic view
        view1 = torch.ops.aten._unsafe_view(nt, (4, -1, 80))
        self.assertEqual((4, nt.size(1), 80), tuple(view1.size()))
        # _unsafe_view differs from view in that the view information is not tracked
        self.assertTrue(view1._base is None)

        # test an unsafe_view when ragged_idx != 1, currently only supports identity view
        nt_t = nt.transpose(1, 2)
        view2 = torch.ops.aten._unsafe_view(nt_t, (4, 8, nt.size(1), 10))
        self.assertEqual((4, 8, nt.size(1), 10), tuple(view2.size()))
        self.assertTrue(view2._base is None)

    @xfailIfTorchDynamo
    @parametrize("requires_grad", [False, True])
    def test_reshape_decomp(self, device, requires_grad):
        # contiguous NT should result in view.
        nt = random_nt_from_dims(
            [3, None, 10],
            device=device,
            dtype=torch.float32,
            layout=torch.jagged,
        ).detach().requires_grad_(requires_grad)
        view = nt.reshape(-1, -1, 5, 2)
        self.assertEqual(view.shape[:2], nt.shape[:2])
        self.assertTrue(view._is_view() and view._base is nt)
        # make sure gradients flow back
        if requires_grad:
            view.backward(torch.ones_like(view))
            self.assertEqual(nt.grad, torch.ones_like(nt))

        # non-contiguous NT should result in contiguous copy
        nt = random_nt_from_dims(
            [3, None, 5, 2],
            device=device,
            dtype=torch.float32,
            layout=torch.jagged,
            requires_grad=requires_grad
        )
        nt_noncontig = nt.transpose(-1, -2)
        self.assertFalse(nt_noncontig.is_contiguous())
        copy = nt_noncontig.reshape(-1, -1, 10)
        self.assertTrue(copy.is_contiguous())
        self.assertEqual(copy.shape[:2], nt.shape[:2])
        # make sure gradients flow back
        if requires_grad:
            copy.backward(torch.ones_like(copy))
            self.assertEqual(nt.grad, torch.ones_like(nt))

    def test_flatten_decomp(self, device):
        nt = random_nt_from_dims(
            [3, None, 5, 2], device=device, dtype=torch.float32, layout=torch.jagged)
        flattened = nt.flatten(-2, -1)
        self.assertEqual(flattened.shape, nt.view(3, -1, 10).shape)

        nt = random_nt_from_dims(
            [3, None, 5, 2, 6], device=device, dtype=torch.float32, layout=torch.jagged)
        flattened = nt.flatten(-3, -2)
        self.assertEqual(flattened.shape, nt.view(3, -1, 10, 6).shape)

    def test_chunk(self, device):
        # normal case
        D = 30
        B = 8
        nt = random_nt_from_dims([B, None, D], device=device, dtype=torch.float32, layout=torch.jagged)
        NUM_CHUNKS = 3
        chunks = nt.chunk(NUM_CHUNKS, dim=-1)
        self.assertEqual(len(chunks), NUM_CHUNKS)
        for i in range(NUM_CHUNKS):
            self.assertEqual(chunks[i].shape[-1], D // NUM_CHUNKS)

        # chunk on batch dim
        chunks = nt.chunk(NUM_CHUNKS, dim=0)
        self.assertEqual(len(chunks), NUM_CHUNKS)
        chunk_size = math.ceil(B / NUM_CHUNKS)
        for i in range(NUM_CHUNKS):
            if i < NUM_CHUNKS - 1:
                self.assertEqual(chunks[i].shape[0], chunk_size)
            else:
                self.assertEqual(chunks[i].shape[0], B - chunk_size * (NUM_CHUNKS - 1))
            offsets_expected = nt._offsets[i * chunk_size + 1 : (i + 1) * chunk_size + 1] - nt._offsets[i * chunk_size]
            self.assertEqual(chunks[i]._offsets[1:], offsets_expected)
        self.assertEqual(nt._values, torch.cat([x._values for x in chunks], dim=0))

        # chunk on ragged dim not supported
        with self.assertRaisesRegex(RuntimeError, "chunk.* not supported for NestedTensor on dim=1"):
            nt.chunk(2, dim=1)

    def test_squeeze(self, device):
        B = 4
        D = 6
        # squeeze middle dim
        nt = random_nt_from_dims(
            [B, None, 1, D], device=device, dtype=torch.float32, layout=torch.jagged)
        j0 = nt.shape[1]

        for dim_arg in [-2, 2]:
            out = nt.squeeze(dim_arg)
            self.assertEqual(out.shape, (B, j0, D))
            self.assertEqual(out.unsqueeze(-2), nt)

        # squeeze last dim
        nt = random_nt_from_dims(
            [B, None, 1], device=device, dtype=torch.float32, layout=torch.jagged)
        j1 = nt.shape[1]

        for dim_arg in [-1, 2]:
            out = nt.squeeze(dim_arg)
            self.assertEqual(out.shape, (B, j1))
            self.assertEqual(out.unsqueeze(-1), nt)

        # squeeze on batch dim not supported
        with self.assertRaisesRegex(
                RuntimeError, "squeeze.* not supported for NestedTensor on dim=0"):
            nt.squeeze(0)

        # squeeze on ragged dim not supported
        with self.assertRaisesRegex(
                RuntimeError, "squeeze.* not supported for NestedTensor on dim=1"):
            nt.squeeze(1)

    def test_binary_pointwise_broadcasting(self, device):
        # (B, j0, 3, 4)
        ts = self._get_list_for_jagged_tensor(((2, 3, 4), 3, 4), device, requires_grad=True)
        # (B, j0, ?, ?) + (?) -> (B, j0, ?, ?)
        # (B, j0, ?, ?) + (?, ?) -> (B, j0, ?, ?)
        # (B, j0, ?, ?) + (1, ?, ?) -> (B, j0, ?, ?)
        # Unsupported: (B, j0, ?, ?) + (1, 1, 1, ?, ?) -> (1, B, j0, ?, ?)
        t_sizes = (
            (4,),
            (1, 4),
            (3, 1),
            (1, 3, 1),
            (1, 1, 1, 4),
            # (1, 1, 1, 1, 4), (unsupported today)
        )

        def grad_test_func(t, *ts):
            nt = torch.nested.as_nested_tensor(list(ts), layout=torch.jagged)
            out = nt + t
            return out.values()

        for t_size in t_sizes:
            t = torch.rand(t_size, requires_grad=True, device=device, dtype=torch.float64)
            gradcheck(grad_test_func, inputs=(t, *ts), check_batched_grad=False)

    def test_threshold_backward(self, device):
        ts1 = self._get_list_for_jagged_tensor(((2, 3, 4), 16), device=device, requires_grad=False)
        ts2 = self._get_list_for_jagged_tensor(((2, 3, 4), 16), device=device, requires_grad=False)

        nt1, offsets = jagged_from_list(ts1, None)
        nt2, offsets = jagged_from_list(ts2, offsets)
        buf1 = nt1.values().detach().clone()
        buf2 = nt2.values().detach().clone()

        res_nt = torch.ops.aten.threshold_backward(nt1, nt2, 0.0)
        res_dense = torch.ops.aten.threshold_backward(buf1, buf2, 0.0)

        self.assertEqual(res_dense, res_nt.values())


    @parametrize("keepdim", [False, True])
    def test_sum_int_DimList(self, device, keepdim):
        # (B, j0, 3, 4)
        ts = self._get_list_for_jagged_tensor(((2, 3, 4), 3, 4), device=device, requires_grad=True)

        # Check shape correctness
        reduce_dims = (
            # dims, expected shape, expected keepdim shape
            # j0 is represented as None
            ((0, 1), (3, 4), (1, 1, 3, 4)),
            ((1, 2), None, None),
            ((2, 3), (3, None), (3, None, 1, 1)),
            ((0, 1, 3), (3,), (1, 1, 3, 1)),
            ((0, 1, 2), (4,), (1, 1, 1, 4)),
            ((0, 1, 2, 3), tuple(), (1, 1, 1, 1)),
        )
        for rd, ref_shape_no_keepdim, ref_shape_keepdim in reduce_dims:
            if (0 in rd) ^ (1 in rd):
                with self.assertRaisesRegex(
                        RuntimeError,
                        "applying over the ragged dimension, but not the batch dimension"):
                    nt = torch.nested.as_nested_tensor(ts, layout=torch.jagged)
                    out = torch.sum(nt, dim=rd, keepdim=keepdim)
                continue

            nt = torch.nested.as_nested_tensor(ts, layout=torch.jagged)
            out = torch.sum(nt, dim=rd, keepdim=keepdim)
            ref_shape = ref_shape_keepdim if keepdim else ref_shape_no_keepdim
            self.assertEqual(len(out.shape), len(ref_shape))
            for o, r in zip(out.shape, ref_shape):
                if r is not None:
                    self.assertEqual(o, r)
                else:
                    self.assertTrue(isinstance(o, torch.SymInt))

        # Check values correctness
        # raggedness not reduced
        nt = torch.nested.as_nested_tensor(ts, layout=torch.jagged)
        out = torch.sum(nt, dim=(2, 3), keepdim=keepdim)
        out_ref = torch.sum(nt.values(), dim=(1, 2))
        self.assertIsInstance(out, NestedTensor)
        # flatten to avoid having to replicate unsqueeze logic depending on keepdim
        self.assertTrue(torch.allclose(out.values().view(-1), out_ref.view(-1)))

        # raggedness reduced away
        nt = torch.nested.as_nested_tensor(ts, layout=torch.jagged)
        out = torch.sum(nt, dim=(0, 1), keepdim=keepdim)
        out_ref = torch.sum(nt.values(), dim=(0,))
        self.assertNotIsInstance(out, NestedTensor)
        self.assertTrue(torch.allclose(out, out_ref))



    @dtypes(torch.float, torch.double, torch.half)
    @parametrize("requires_grad", [False, True])
    @parametrize("weights_only", [False, True])
    def test_serialization(self, device, dtype, requires_grad, weights_only):

        def compare_metadata(nt1, nt2):
            self.assertEqual(nt1._nested_tensor_size(), nt2._nested_tensor_size())
            self.assertEqual(nt1._nested_tensor_strides(), nt2._nested_tensor_strides())
            self.assertEqual(nt1._nested_tensor_storage_offsets(),
                             nt2._nested_tensor_storage_offsets())

        nt_contiguous, nt_noncontiguous = random_nt_noncontiguous_pair((2, 3, 6, 7))
        for a in [nt_contiguous, nt_noncontiguous]:
            buffer = io.BytesIO()
            serialized = torch.save(a, buffer)
            buffer.seek(0)
            b = torch.load(buffer, weights_only=weights_only)
            # should be both conceptually equal and metadata equivalent
            self.assertEqual(a, b)
            compare_metadata(a, b)
            # should be conceptually equal but not necessarily metadata equivalent
            self.assertEqual(b, nt_contiguous)
            self.assertEqual(b, nt_noncontiguous)

    @unittest.skipIf(PYTORCH_CUDA_MEMCHECK, "is_pinned uses failure to detect pointer property")
    @onlyCUDA
    def test_pin_memory(self, device):
        nt_contiguous, nt_noncontiguous = random_nt_noncontiguous_pair((2, 3, 6, 7))
        for nt in [nt_contiguous, nt_noncontiguous]:
            self.assertFalse(nt.is_pinned())
            pinned = nt.pin_memory(device)
            self.assertTrue(pinned.is_pinned())
            self.assertEqual(nt, pinned)
            self.assertNotEqual(nt.data_ptr(), pinned.data_ptr())
            # test that pin_memory on already pinned tensor has no effect
            self.assertIs(pinned, pinned.pin_memory())
            self.assertEqual(pinned.data_ptr(), pinned.pin_memory().data_ptr())

    @torch.compiler.disable
    def _validate_nt(self, nt, device, dtype, layout, requires_grad, dim, batch_size, base=None):
        # Validate a bunch of properties after NT construction.
        device = torch.device(device)
        self.assertEqual(nt.dim(), dim)
        self.assertEqual(nt.device, device)
        self.assertEqual(nt.dtype, dtype)
        self.assertEqual(nt.layout, layout)
        self.assertEqual(nt.requires_grad, requires_grad)

        if layout == torch.jagged:
            self.assertEqual(nt._values.device, device)
            self.assertEqual(nt._offsets.device, device)
            self.assertEqual(nt.shape[0], batch_size)
            self.assertTrue(isinstance(nt.shape[1], torch.SymInt))

        if base is not None:
            self.assertTrue(nt._is_view() and nt._base is base)

    @dtypes(torch.float, torch.double, torch.half)
    @parametrize("requires_grad", [False, True])
    @parametrize("components_require_grad", [False, True])
    def test_jagged_layout_construction_nested_tensor(
            self, device, dtype, requires_grad, components_require_grad):
        for tensor_list in self._get_example_tensor_lists(
                include_list_of_lists=True, include_requires_grad=components_require_grad):
            nt = torch.nested.nested_tensor(
                tensor_list,
                device=device,
                dtype=dtype,
                layout=torch.jagged,
                requires_grad=requires_grad)

            expected_dim = torch.as_tensor(tensor_list[0]).dim() + 1
            expected_batch_size = len(tensor_list)
            self._validate_nt(
                nt, device, dtype, torch.jagged, requires_grad, expected_dim, expected_batch_size)

            # Make sure grads -don't- flow back into original tensors for nested_tensor()
            if requires_grad:
                (nt * 2).backward(torch.ones_like(nt))
            for t in tensor_list:
                t = t if isinstance(t, torch.Tensor) else torch.as_tensor(t)
                self.assertTrue(t.grad is None)

    @dtypes(torch.float, torch.double, torch.half)
    @parametrize("components_require_grad", [False, True])
    def test_jagged_layout_construction_as_nested_tensor(
            self, device, dtype, components_require_grad):
        # NB: as_nested_tensor(tensor_list) doesn't support lists of lists for tensor_list
        for tensor_list in self._get_example_tensor_lists(
                include_list_of_lists=False, include_requires_grad=components_require_grad):
            nt = torch.nested.as_nested_tensor(
                tensor_list,
                device=device,
                dtype=dtype,
                layout=torch.jagged)

            # nt.requires_grad=True should be set if at least one component requires grad
            expected_dim = tensor_list[0].dim() + 1
            expected_batch_size = len(tensor_list)
            self._validate_nt(
                nt,
                device,
                dtype,
                torch.jagged,
                components_require_grad,
                expected_dim,
                expected_batch_size)

            # Make sure grads flow back into original tensors for as_nested_tensor()
            if components_require_grad:
                (nt * 2).backward(torch.ones_like(nt))
                for t in tensor_list:
                    if t.requires_grad:
                        self.assertEqual(t.grad, torch.ones_like(t) * 2)
                    else:
                        self.assertTrue(t.grad is None)

    @xfailIfTorchDynamo
    @unittest.skipIf(PYTORCH_CUDA_MEMCHECK, "is_pinned uses failure to detect pointer property")
    @onlyCUDA
    def test_jagged_layout_construction_with_pinned_memory(self, device):
        for tensor_list in self._get_example_tensor_lists():
            nt = torch.nested.nested_tensor(
                tensor_list,
                layout=torch.jagged,
                device="cpu",
                pin_memory=True)

            expected_dim = torch.as_tensor(tensor_list[0]).dim() + 1
            expected_batch_size = len(tensor_list)
            self._validate_nt(
                nt,
                device="cpu",
                dtype=torch.float32,
                layout=torch.jagged,
                requires_grad=False,
                dim=expected_dim,
                batch_size=expected_batch_size)
            self.assertTrue(nt.is_pinned())

    @dtypes(torch.float, torch.double, torch.half)
    @parametrize("requires_grad", [False, True])
    @parametrize("values_is_view", [False, True])
    def test_jagged_view_from_values_offsets(self, device, dtype, requires_grad, values_is_view):
        if values_is_view:
            # make values a view of base
            base = torch.randn(
                2, 3, 4, 5, 6, device=device, dtype=dtype, requires_grad=requires_grad)
            values = base.flatten(0, -2)
        else:
            values = torch.randn(10, 5, device=device, dtype=dtype, requires_grad=requires_grad)
        offsets = torch.tensor([0, 2, 4, 6, 10], device=device, dtype=torch.int64)

        nt = nested_view_from_values_offsets(values, offsets)

        expected_dim = values.dim() + 1
        expected_batch_size = offsets.shape[0] - 1
        expected_base = base if values_is_view else values
        self._validate_nt(
            nt, device, dtype, torch.jagged, requires_grad, expected_dim, expected_batch_size,
            # ensure NT is a proper view
            base=expected_base
        )

        if requires_grad:
            # Make sure grads flow back
            (nt * 2).backward(torch.ones_like(nt))

            @torch.compiler.disable
            def _check_grad(t):
                self.assertTrue(t.grad is not None)
                self.assertEqual(t.grad, torch.ones_like(t) * 2)

            _check_grad(base if values_is_view else values)

    @dtypes(torch.float)
    def test_nested_tensor_from_jagged(self, device, dtype):
        # construct from (values, offsets)
        values = torch.randn(10, 5, device=device, dtype=dtype)
        offsets = torch.tensor([0, 2, 4, 6, 10], device=device, dtype=torch.int64)
        nt = torch.nested.nested_tensor_from_jagged(values, offsets=offsets)
        self.assertTrue(isinstance(nt, NestedTensor))
        self.assertTrue(nt._is_view() and nt._base is values)
        self.assertEqual(nt.dim(), 3)
        self.assertEqual(nt.size(0), offsets.size(0) - 1)
        self.assertEqual(nt.size(-1), values.size(-1))
        self.assertIsNone(nt._lengths)
        self.assertTrue(nt.is_contiguous())

        # construct from (values, offsets, lengths)
        lengths = torch.tensor([2, 1, 1, 2], device=device)
        nt = torch.nested.nested_tensor_from_jagged(values, offsets=offsets, lengths=lengths)
        self.assertTrue(isinstance(nt, NestedTensor))
        self.assertTrue(nt._is_view() and nt._base is values)
        self.assertEqual(nt.dim(), 3)
        self.assertEqual(nt.size(0), offsets.size(0) - 1)
        self.assertEqual(nt.size(-1), values.size(-1))
        self.assertEqual(nt._lengths, lengths)
        # when both offsets / lengths are specified, expect non-contiguous
        self.assertFalse(nt.is_contiguous())

        # construct from (values, lengths)
        values = torch.randn(14, 5, device=device, dtype=dtype)
        lengths = torch.tensor([2, 3, 4, 5], device=device)
        nt = torch.nested.nested_tensor_from_jagged(values, lengths=lengths)
        self.assertTrue(isinstance(nt, NestedTensor))
        self.assertTrue(nt._is_view() and nt._base is values)
        self.assertEqual(nt.dim(), 3)
        self.assertEqual(nt.size(0), lengths.size(0))
        self.assertEqual(nt.size(-1), values.size(-1))
        # for now, if only lengths is specified, convert to offsets to integrate best with the
        # existing kernels
        expected_offsets = torch.tensor([0, 2, 5, 9, 14], device=device)
        expected_nt = torch.nested.nested_tensor_from_jagged(values, offsets=expected_offsets)
        for n1, n2 in zip(nt.unbind(), expected_nt.unbind()):
            self.assertEqual(n1, n2)

        # error case: no offsets or lengths
        with self.assertRaisesRegex(RuntimeError, "At least one of offsets or lengths is required"):
            torch.nested.nested_tensor_from_jagged(values, offsets=None, lengths=None)

    @dtypes(torch.float, torch.double, torch.half)
    @parametrize("dim", range(5))
    @parametrize("layout", [torch.strided, torch.jagged],
                 name_fn=lambda l: f"layout_{str(l).split('.')[1]}")
    @parametrize("requires_grad", [False, True])
    @parametrize("contiguous", [False, True])
    def test_as_nested_tensor_from_tensor(
            self, device, dtype, dim, layout, requires_grad, contiguous):
        if dim == 0:
            t = torch.tensor(3., requires_grad=requires_grad)
        else:
            t = torch.randn(*(3 for _ in range(dim)), requires_grad=requires_grad)
        assert t.dim() == dim

        if dim < 2:
            # 0-1 dim tensors can't be converted to NTs
            with self.assertRaisesRegex(RuntimeError, "Expected tensor argument to have dim"):
                nt = torch.nested.as_nested_tensor(t, device=device, dtype=dtype, layout=layout)
            return

        orig_t = t
        if not contiguous:
            t = t.transpose(0, 1)

        nt = torch.nested.as_nested_tensor(t, device=device, dtype=dtype, layout=layout)
        expected_dim = t.dim()
        expected_batch_size = t.size(0)
        self._validate_nt(
            nt, device, dtype, layout, requires_grad, expected_dim, expected_batch_size)

        if torch.device(device) == t.device and dtype == t.dtype and contiguous:
            # should be the non-copying (view) case
            self.assertTrue(nt._is_view() and nt._base is t)

        # should be equivalent to construction from unbound tensor list
        nt_from_unbind = torch.nested.as_nested_tensor(
            list(t.unbind(0)), device=device, dtype=dtype, layout=layout)
        self.assertEqual(nt, nt_from_unbind)

        # ensure call on a NT with the same properties returns the NT directly
        nt2 = torch.nested.as_nested_tensor(nt, device=device, dtype=dtype, layout=layout)
        self.assertTrue(nt is nt2)

        # we don't support conversion between layouts this way atm
        other_layout = torch.strided if layout == torch.jagged else torch.jagged
        with self.assertRaisesRegex(
                RuntimeError, "Converting between nested tensor layouts is not supported"):
            torch.nested.as_nested_tensor(nt, device=device, dtype=dtype, layout=other_layout)

        if requires_grad:
            # make sure gradients flow back into inputs
            (nt * 2).backward(torch.ones_like(nt))
            self.assertEqual(orig_t.grad, torch.ones_like(orig_t) * 2)

    @dtypes(torch.double, torch.half)
    @onlyCUDA
    def test_device_dtype_transfer_updates_offsets(self, device, dtype):
        for tensor_list in self._get_example_tensor_lists():
            orig_device = torch.device("cpu")
            orig_dtype = torch.float32
            nt = torch.nested.nested_tensor(
                tensor_list,
                layout=torch.jagged,
                device=orig_device,
                dtype=orig_dtype)

            self.assertEqual(torch.int64, nt.offsets().dtype)
            nt = nt.to(device=device).to(dtype=dtype)

            # offsets should still be int64 on the new device
            self.assertEqual(nt.values().device, nt.offsets().device)
            self.assertEqual(torch.int64, nt.offsets().dtype)

    def test_unbind(self, device):
        for tensor_list in self._get_example_tensor_lists():
            nt = torch.nested.nested_tensor(
                tensor_list,
                layout=torch.jagged,
                device=device)
            out = nt.unbind()
            self.assertEqual(len(out), len(tensor_list))
            for i, t in enumerate(out):
                self.assertEqual(t, tensor_list[i])

    @xfailIfTorchDynamo
    def test_layer_norm_2(self, device):
        test_tensor_list = self._get_list_for_jagged_tensor(
            ((2, 3, 4), 3), device=device, requires_grad=True
        )
        bias = torch.randn(3, requires_grad=False, dtype=torch.float64, device=device)

        def grad_test_func(a, b, c, bias):
            nt = torch.nested.as_nested_tensor([a, b, c], layout=torch.jagged)
            out = torch.nn.functional.layer_norm(nt, (nt.shape[-1],), bias=bias)
            return out.values()

        gradcheck(
            grad_test_func, inputs=(*test_tensor_list, bias), check_batched_grad=False
        )

        with self.assertRaisesRegex(
            RuntimeError,
            r"layer_norm\(\): normalizing over ragged dim not supported for nested tensors",
        ):
            nt = torch.nested.as_nested_tensor(test_tensor_list, layout=torch.jagged)
            _ = torch.nn.functional.layer_norm(nt, (nt.shape[-2], nt.shape[-1]))

    def test_narrow(self, device):
        starts = torch.tensor([0, 1, 2, 3, 4], device=device, dtype=torch.int64)
        lengths = torch.tensor([3, 2, 2, 1, 5], device=device, dtype=torch.int64)
        buffer = (
            torch.arange(0, 10, device=device, dtype=torch.int64)
            .unsqueeze(0).expand(5, -1).clone().detach()
        )
        nt = torch.nested.narrow(
            buffer,
            1,
            starts,
            lengths,
            layout=torch.jagged
        )

        self.assertTrue(nt._is_view() and nt._base is buffer)

        # TODO: Use this approach when unbind is functional
        # unbinded_nt = nt.unbind()
        # for i in range(starts.shape[0]):
        #     self.assertEqual(torch.arange(starts[i], starts[i] + lengths[i], device=device, dtype=torch.int64), unbinded_nt[i])
        for i in range(starts.shape[0]):
            self.assertEqual(
                torch.arange(starts[i], starts[i] + lengths[i], device=device, dtype=torch.int64),
                nt.values()[nt.offsets()[i]:(nt.offsets()[i] + nt.lengths()[i])]
            )

    def test_is_contiguous(self, device):
        a = torch.randn(2, 3, requires_grad=True, dtype=torch.float64, device=device)
        b = torch.randn(3, 3, requires_grad=True, dtype=torch.float64, device=device)
        c = torch.randn(4, 3, requires_grad=True, dtype=torch.float64, device=device)
        nt_contiguous = torch.nested.as_nested_tensor([a, b, c], layout=torch.jagged)

        starts_nc = torch.tensor([0, 1, 2, 3, 4], device=device, dtype=torch.int64)
        lengths_nc = torch.tensor([3, 2, 2, 1, 5], device=device, dtype=torch.int64)
        narrow_base = torch.arange(0, 10, device=device, dtype=torch.int64).unsqueeze(0).expand(5, -1).clone()
        nt_noncontiguous = torch.nested.narrow(
            narrow_base,
            1,
            starts_nc,
            lengths_nc,
            layout=torch.jagged
        )

        starts_c = torch.tensor([1, 0, 0, 0, 0], device=device, dtype=torch.int64)
        lengths_c = torch.tensor([9, 10, 10, 10, 8], device=device, dtype=torch.int64)
        nt_contiguous_narrow = torch.nested.narrow(
            narrow_base,
            1,
            starts_c,
            lengths_c,
            layout=torch.jagged
        )

        # Test contiguous case
        assert nt_contiguous.is_contiguous()

        # Test narrow case
        assert not nt_noncontiguous.is_contiguous()
        assert nt_contiguous_narrow.is_contiguous()

        # Test querying by memory_format
        self.assertTrue(nt_contiguous.is_contiguous(memory_format=torch.contiguous_format))
        self.assertTrue(not nt_noncontiguous.is_contiguous(memory_format=torch.contiguous_format))
        self.assertTrue(nt_contiguous_narrow.is_contiguous(memory_format=torch.contiguous_format))

    def test_layout_under_torch_dispatch_mode(self):
        from torch.testing._internal.logging_tensor import capture_logs_with_logging_tensor_mode

        nt = random_nt_from_dims([2, None, 3], torch.device('cpu'), torch.float32, layout=torch.jagged)

        with capture_logs_with_logging_tensor_mode():
            self.assertEqual(nt.layout, torch.jagged)

    @skipIfTorchDynamo("Not a suitable test for TorchDynamo")
    @parametrize("func", [torch.empty_like, torch.randn_like],
                 name_fn=lambda f: f.__name__)
    def test_like_shape(self, func):
        nt = random_nt_from_dims([2, None, 3], torch.device('cpu'), torch.float32, layout=torch.jagged)
        nt_like = func(nt)

        for nt_ub in nt_like.unbind():
            t_like = func(nt_ub)
            self.assertEqual(nt_ub.shape, t_like.shape)

    @skipIfTorchDynamo("Not a suitable test for TorchDynamo")
    @parametrize("func", [torch.ones_like, torch.zeros_like],
                 name_fn=lambda f: f.__name__)
    def test_like_value(self, func):
        nt = random_nt_from_dims([2, None, 3], torch.device('cpu'), torch.float32, layout=torch.jagged)
        nt_like = func(nt)

        for nt_ub in nt_like.unbind():
            t_like = func(nt_ub)
            self.assertEqual(nt_ub, t_like)

    def test_noncontiguous_pointwise(self, device):
        a = torch.randn(2, 3, 4, requires_grad=True, dtype=torch.float64, device=device)
        b = torch.randn(3, 3, 4, requires_grad=True, dtype=torch.float64, device=device)
        c = torch.randn(4, 3, 4, requires_grad=True, dtype=torch.float64, device=device)
        nt = torch.nested.nested_tensor([a, b, c], layout=torch.jagged)
        # transpose ragged dim
        transposed = nt.transpose(1, 2)
        self.assertFalse(transposed.is_contiguous())
        clone = transposed.clone()

        def check_nt_equality(x, y):
            self.assertEqual(x.values(), y.values())
            self.assertEqual(x.offsets(), y.offsets())
            self.assertEqual(x._ragged_idx, y._ragged_idx)
            self.assertEqual(x.shape, y.shape)

        self.assertFalse(clone.is_contiguous())
        check_nt_equality(clone, transposed)

        clone_contig = transposed.clone(memory_format=torch.contiguous_format)
        self.assertTrue(clone_contig.is_contiguous())
        check_nt_equality(clone_contig, transposed)

        detached = transposed.detach()
        self.assertFalse(clone.is_contiguous())
        check_nt_equality(detached, transposed)

    def test_to_copy(self, device):
        nt = torch.nested.nested_tensor(
            [torch.randn(i + 2, 3, 4, requires_grad=True, dtype=torch.float64, device=device)
             for i in range(3)], layout=torch.jagged
        )

        nt_copy_dtype = torch.ops.aten._to_copy(nt, dtype=torch.float16)
        self.assertEqual(torch.float16, nt_copy_dtype.dtype)

        nt_t = nt.transpose(1, 2)
        nt_t_copy_dtype = torch.ops.aten._to_copy(nt_t, dtype=torch.float16)
        self.assertEqual(torch.float16, nt_t_copy_dtype.dtype)

    @skipIfTorchDynamo("Dynamo doesn't know how to trace prof.events()")
    def test_profiler_sequence_nr(self):
        with torch.profiler.profile() as prof:
            values = torch.randn(4, 6, requires_grad=True)
            offsets = torch.tensor([0, 2, 4])
            values = values * 2
            l = torch.nn.Linear(6, 8)
            nt = torch.nested.nested_tensor_from_jagged(values, offsets)

            nt = l(nt)
            val = nt.values()

            loss = val.sum()
            loss.backward()

        fwd_seq_nrs = []
        for evt in prof.events():
            if "linear" in evt.name.lower() and "backward" not in evt.name.lower() and evt.sequence_nr != -1:
                fwd_seq_nrs.append(evt.sequence_nr)

        bwd_seq_nrs = []
        for evt in prof.events():
            if (
                "linear" in evt.name.lower() and
                "backward" in evt.name.lower() and
                "evaluate_function" not in evt.name.lower() and
                evt.sequence_nr != -1
            ):
                bwd_seq_nrs.append(evt.sequence_nr)

        # There should only be one such event with a sequence number:
        # the PythonTLSSnapshot event - but, note that it's not terrible if
        # we end up with multiple events with the same sequence number - so we
        # could relax this check if it becomes inconvenient to maintain this
        # property.
        self.assertEqual(len(fwd_seq_nrs), 1)
        self.assertEqual(len(bwd_seq_nrs), 1)
        self.assertEqual(fwd_seq_nrs[0], bwd_seq_nrs[0])

    def test_is_same_size(self, device):
        def get_3_tensors():
            return [torch.randn(i + 2, 3, 4, requires_grad=True, dtype=torch.float64, device=device) for i in range(3)]

        nt1, offsets1 = jagged_from_list(get_3_tensors(), None)
        nt2, offsets1 = jagged_from_list(get_3_tensors(), offsets1)

        nt3, offsets2 = jagged_from_list(get_3_tensors(), None)
        nt4, offsets2 = jagged_from_list(get_3_tensors(), offsets2)

        def check_size(nt1, nt2, nt3, nt4):
            self.assertTrue(torch.ops.aten.is_same_size(nt1, nt2))
            self.assertTrue(torch.ops.aten.is_same_size(nt3, nt4))
            self.assertFalse(torch.ops.aten.is_same_size(nt1, nt3))

        check_size(nt1, nt2, nt3, nt4)

        nt1_t, nt2_t, nt3_t, nt4_t = (x.transpose(1, 2) for x in (nt1, nt2, nt3, nt4))
        check_size(nt1_t, nt2_t, nt3_t, nt4_t)

<<<<<<< HEAD
=======
    @skipIfTorchDynamo("compiles internally")
    @unittest.skipIf(IS_WINDOWS, reason="Windows not yet supported for torch.compile")
    @skipCUDAIf(not SM70OrLater, "GPU capability is < SM70")
    def test_specialize_dynamic_shape(self, device):
        values = torch.randn((18, 16), device=device)
        offsets = torch.tensor([0, 2, 3, 6, 15, 18], device=device)
        like_values = torch.randn_like(values)

        # this marks values as dynamic
        nt = torch.nested.nested_tensor_from_jagged(values, offsets)

        def fn(values, same_size):
            # here, the dynamic shape is specialized by same_size's shape
            # https://github.com/pytorch/pytorch/issues/127097
            # make sure this doesn't error out in torch.compile
            return values + same_size

        self.assertEqual(
            fn(values, like_values),
            torch.compile(fn)(values, like_values),
        )

    @skipIfTorchDynamo("compiles internally")
    @unittest.skipIf(IS_WINDOWS, reason="Windows not yet supported for torch.compile")
    @skipCUDAIf(not SM70OrLater, "GPU capability is < SM70")
    def test_specialize_dynamic_shape_recompile(self, device):
        def generate_inp(total_len):
            values = torch.randn((total_len, 16), device=device)
            offsets = torch.tensor([0, 2, 3, 6, 15, total_len], device=device)
            like_values = torch.randn_like(values)
            return values, offsets, like_values

        def check_results(ref_fn, res_fn, args):
            values, offsets, like_values = args
            # this may add dynamic shape markings
            # goal of this test is to make sure that whatever markings are there,
            # we eventually stop recompiling as shape changes.
            nt = torch.nested.nested_tensor_from_jagged(values, offsets)

            self.assertEqual(
                ref_fn(values, like_values),
                res_fn(values, like_values),
            )


        def fn(values, same_size):
            return values + same_size

        compile_counter = torch._dynamo.testing.CompileCounter()

        compiled_fn = torch._dynamo.optimize(compile_counter, nopython=True)(fn)
        check_results(fn, compiled_fn, generate_inp(18))
        self.assertEqual(compile_counter.frame_count, 1)

        check_results(fn, compiled_fn, generate_inp(19))
        # we'll probably recompile here with dynamic shapes - it's okay if not though.
        frame_count_2 = compile_counter.frame_count
        self.assertIn(frame_count_2, [1, 2])

        # make sure that by now we've already compiled with dynamic shapes, so additional
        # shapes should not trigger additional recompiles.
        check_results(fn, compiled_fn, generate_inp(20))
        self.assertEqual(compile_counter.frame_count, frame_count_2)

    # Doesn't work until we have real views
    @xfailIfTorchDynamo
>>>>>>> f343f987
    # Note 1: Math fallback doesn't work with bfloat16 on CUDA
    # Note 2: ROCm doesn't support flash attention or mem_efficient attention for NT
    @unittest.skipIf(
        TEST_WITH_ROCM,
        "ROCm doesn't support flash attention or mem_efficient attention for NT",
    )
    @dtypes(*([torch.float16, torch.bfloat16, torch.float32] if SM80OrLater
            else [torch.float16, torch.float32]))
    def test_sdpa(self, device, dtype):
        batch_size = 1
        emb_dims = 128
        n_heads = 8
        head_dims = emb_dims // n_heads

        sen1 = torch.randn(11, emb_dims, dtype=dtype, device=device)
        sen2 = torch.randn(13, emb_dims, dtype=dtype, device=device)

        query = torch.nn.Linear(emb_dims, emb_dims, bias=False, device=device, dtype=dtype)
        key = torch.nn.Linear(emb_dims, emb_dims, bias=False, device=device, dtype=dtype)
        value = torch.nn.Linear(emb_dims, emb_dims, bias=False, device=device, dtype=dtype)

        # Simplest case: 1 sentence, no batching
        x_d1 = sen1.unsqueeze(0)
        x_nt = torch.nested.as_nested_tensor([sen1], layout=torch.jagged)

        # See note below for why we detach here.
        q_d1 = query(x_d1).view(batch_size, -1, n_heads, head_dims).detach().requires_grad_(True)
        q_d1_t = q_d1.transpose(1, 2)
        k_d1 = key(x_d1).view(batch_size, -1, n_heads, head_dims).detach().requires_grad_(True)
        k_d1_t = k_d1.transpose(1, 2)
        v_d1 = value(x_d1).view(batch_size, -1, n_heads, head_dims).detach().requires_grad_(True)
        v_d1_t = v_d1.transpose(1, 2)

        q_nt = query(x_nt).view(*x_nt.size()[0:2], n_heads, head_dims).detach().requires_grad_(True)
        q_nt_t = q_nt.transpose(1, 2)
        k_nt = key(x_nt).view(*x_nt.size()[0:2], n_heads, head_dims).detach().requires_grad_(True)
        k_nt_t = k_nt.transpose(1, 2)
        v_nt = value(x_nt).view(*x_nt.size()[0:2], n_heads, head_dims).detach().requires_grad_(True)
        v_nt_t = v_nt.transpose(1, 2)

        # High Precision Math Reference
        q_d1_f32 = q_d1.to(torch.float32)
        k_d1_f32 = k_d1.to(torch.float32)
        v_d1_f32 = v_d1.to(torch.float32)
        q_d1_f32_t = q_d1_f32.transpose(1, 2)
        k_d1_f32_t = k_d1_f32.transpose(1, 2)
        v_d1_f32_t = v_d1_f32.transpose(1, 2)
        out_ref = torch.ops.aten._scaled_dot_product_attention_math(q_d1_f32_t, k_d1_f32_t, v_d1_f32_t)[0]
        grads_ref = torch.autograd.grad(out_ref.sum(), (q_d1_f32, k_d1_f32, v_d1_f32))

        # Low Precision Math Reference
        out_lp_ref = torch.ops.aten._scaled_dot_product_attention_math(q_d1_t, k_d1_t, v_d1_t)[0]
        grads_lp_ref = torch.autograd.grad(out_lp_ref.sum(), (q_d1, k_d1, v_d1))

        # Compute tolerances
        output_ref_atol, output_ref_rtol = get_tolerances(out_ref, out_lp_ref)
        grad_q_ref_atol, grad_q_ref_rtol = get_tolerances(grads_ref[0], grads_lp_ref[0])
        grad_k_ref_atol, grad_k_ref_rtol = get_tolerances(grads_ref[1], grads_lp_ref[1])
        grad_v_ref_atol, grad_v_ref_rtol = get_tolerances(grads_ref[2], grads_lp_ref[2])
        grad_atols = [grad_q_ref_atol, grad_k_ref_atol, grad_v_ref_atol]
        grad_rtols = [grad_q_ref_rtol, grad_k_ref_rtol, grad_v_ref_rtol]

        attn_d1 = torch.nn.functional.scaled_dot_product_attention(q_d1_t, k_d1_t, v_d1_t).transpose(1, 2)
        attn_nt = torch.nn.functional.scaled_dot_product_attention(q_nt_t, k_nt_t, v_nt_t).transpose(1, 2)

        self.assertEqual(attn_d1, attn_nt.values().unsqueeze(0),
                         atol=output_ref_atol, rtol=output_ref_rtol)

        # Simple case: 2 sentences, no extra params
        x_d2 = sen2.unsqueeze(0)
        x_nt = torch.nested.as_nested_tensor([sen1, sen2], layout=torch.jagged)

        # NB: we make sure the leaf tensor we compute gradients for is the view-ed tensor before
        # it is transposed. This is because today we cannot backward through view or unbind a
        # transposed tensor.
        q_d2 = query(x_d2).view(batch_size, -1, n_heads, head_dims).detach().requires_grad_(True)
        q_d2_t = q_d2.transpose(1, 2)
        k_d2 = key(x_d2).view(batch_size, -1, n_heads, head_dims).detach().requires_grad_(True)
        k_d2_t = k_d2.transpose(1, 2)
        v_d2 = value(x_d2).view(batch_size, -1, n_heads, head_dims).detach().requires_grad_(True)
        v_d2_t = v_d2.transpose(1, 2)

        q_nt = query(x_nt).view(*x_nt.size()[0:2], n_heads, head_dims).detach().requires_grad_(True)
        q_nt_t = q_nt.transpose(1, 2)
        k_nt = key(x_nt).view(*x_nt.size()[0:2], n_heads, head_dims).detach().requires_grad_(True)
        k_nt_t = k_nt.transpose(1, 2)
        v_nt = value(x_nt).view(*x_nt.size()[0:2], n_heads, head_dims).detach().requires_grad_(True)
        v_nt_t = v_nt.transpose(1, 2)

        attn_d2 = torch.nn.functional.scaled_dot_product_attention(q_d2_t, k_d2_t, v_d2_t).transpose(1, 2)
        d1_grads = torch.autograd.grad(attn_d1.sum(), (q_d1, k_d1, v_d1))
        d2_grads = torch.autograd.grad(attn_d2.sum(), (q_d2, k_d2, v_d2))

        def check_forward_backward():
            attn_nt = torch.nn.functional.scaled_dot_product_attention(q_nt_t, k_nt_t, v_nt_t).transpose(1, 2)

            attn_nts = attn_nt.unbind()
            self.assertEqual(attn_d1, attn_nts[0].unsqueeze(0), atol=output_ref_atol, rtol=output_ref_rtol)
            self.assertEqual(attn_d2, attn_nts[1].unsqueeze(0), atol=output_ref_atol, rtol=output_ref_rtol)

            nt_grads = torch.autograd.grad(attn_nt.values().sum(), (q_nt, k_nt, v_nt))
            for nt_grad, d1_grad, d2_grad, grad_atol, grad_rtol in zip(nt_grads, d1_grads, d2_grads, grad_atols, grad_rtols):
                unbound_nt_grads = nt_grad.unbind()
                self.assertEqual(d1_grad, unbound_nt_grads[0].unsqueeze(0), atol=grad_atol, rtol=grad_rtol)
                self.assertEqual(d2_grad, unbound_nt_grads[1].unsqueeze(0), atol=grad_atol, rtol=grad_rtol)

        # Default
        check_forward_backward()

        # Test dispatcher works by calling only mem-effn and math (as they are safe for all devices)
        with torch.backends.cuda.sdp_kernel(enable_flash=False, enable_mem_efficient=True, enable_math=True):
            check_forward_backward()

        # Test math fallback
        with torch.backends.cuda.sdp_kernel(enable_flash=False, enable_mem_efficient=False, enable_math=True):
            # Math fallback doesn't work with bfloat16 on CUDA because
            # "group_gemm_dispatch" not implemented for 'BFloat16'
            if not (str(device).startswith("cuda") and dtype == torch.bfloat16):
                check_forward_backward()

    @skipIfTorchDynamo("SDPA test compiles internally")
    @unittest.skipIf(IS_WINDOWS, reason="Windows not yet supported for torch.compile")
    @skipCUDAIf(not SM70OrLater, "GPU capability is < SM70")
    # Guarding with sqrt() doesn't work on ROCm?
    @skipCUDAIfRocm
    @onlyCUDA
    @dtypes(*([torch.float16, torch.bfloat16, torch.float32] if SM80OrLater
            else [torch.float16, torch.float32]))
    def test_sdpa_compile(self, device, dtype):
        batch_size = 1
        emb_dims = 1024
        n_heads = 8
        head_dims = emb_dims // n_heads

        sen1 = torch.randn(11, emb_dims, dtype=dtype, device=device)
        sen2 = torch.randn(13, emb_dims, dtype=dtype, device=device)

        query = torch.nn.Linear(emb_dims, emb_dims, bias=False, device=device, dtype=dtype)
        key = torch.nn.Linear(emb_dims, emb_dims, bias=False, device=device, dtype=dtype)
        value = torch.nn.Linear(emb_dims, emb_dims, bias=False, device=device, dtype=dtype)

        # Simplest case: 1 sentence, no batching
        x_d1 = sen1.unsqueeze(0)
        x_d2 = sen2.unsqueeze(0)
        x_nt = torch.nested.as_nested_tensor([sen1, sen2], layout=torch.jagged)

        q_d1 = query(x_d1).view(batch_size, -1, n_heads, head_dims).transpose(1, 2)
        k_d1 = key(x_d1).view(batch_size, -1, n_heads, head_dims).transpose(1, 2)
        v_d1 = value(x_d1).view(batch_size, -1, n_heads, head_dims).transpose(1, 2)
        q_d2 = query(x_d2).view(batch_size, -1, n_heads, head_dims).transpose(1, 2)
        k_d2 = key(x_d2).view(batch_size, -1, n_heads, head_dims).transpose(1, 2)
        v_d2 = value(x_d2).view(batch_size, -1, n_heads, head_dims).transpose(1, 2)

        q_nt = query(x_nt).view(*x_nt.size()[0:2], n_heads, head_dims).detach().transpose(1, 2)
        k_nt = key(x_nt).view(*x_nt.size()[0:2], n_heads, head_dims).detach().transpose(1, 2)
        v_nt = value(x_nt).view(*x_nt.size()[0:2], n_heads, head_dims).detach().transpose(1, 2)

        # High Precision Math Reference
        q_d1_f32 = q_d1.to(torch.float32)
        k_d1_f32 = k_d1.to(torch.float32)
        v_d1_f32 = v_d1.to(torch.float32)
        out_ref = torch.ops.aten._scaled_dot_product_attention_math(q_d1_f32, k_d1_f32, v_d1_f32)[0]
        # Low Precision Math Reference
        out_lp_ref = torch.ops.aten._scaled_dot_product_attention_math(q_d1, k_d1, v_d1)[0]
        output_ref_atol, output_ref_rtol = get_tolerances(out_ref, out_lp_ref)

        attn_d1 = torch.nn.functional.scaled_dot_product_attention(q_d1, k_d1, v_d1).transpose(1, 2)
        attn_d2 = torch.nn.functional.scaled_dot_product_attention(q_d2, k_d2, v_d2).transpose(1, 2)

        compiled_sdpa = torch.compile(torch.nn.functional.scaled_dot_product_attention)
        attn_nt = compiled_sdpa(q_nt, k_nt, v_nt).transpose(1, 2)

        attn_nts = attn_nt.unbind()
        self.assertEqual(attn_d1, attn_nts[0].unsqueeze(0), atol=output_ref_atol, rtol=output_ref_rtol)
        self.assertEqual(attn_d2, attn_nts[1].unsqueeze(0), atol=output_ref_atol, rtol=output_ref_rtol)

    @dtypes(torch.float32, torch.double, torch.half)
    def test_sdpa_with_constant_sequence_length(self, device, dtype):
        # shape (B, P*, S, D)
        # B: batch size
        # P*: ragged number of prompts
        # S: (constant) sequence length
        # D: embedding size
        query = random_nt_from_dims(
            [4, None, 8, 10], device=device, dtype=dtype, layout=torch.jagged)
        key = random_nt_from_similar(query)
        value = random_nt_from_similar(query)
        output = F.scaled_dot_product_attention(query, key, value)
        self.assertTrue(isinstance(output, NestedTensor))

        # should be equivalent to just running the buffers through
        output_dense = F.scaled_dot_product_attention(query._values, key._values, value._values)
        self.assertEqual(output._values, output_dense)

    @onlyCUDA
    @unittest.skipIf(
        not PLATFORM_SUPPORTS_FUSED_ATTENTION,
        "Platform doesn't support flash or mem-efficient attention"
    )
    @dtypes(*([torch.float16, torch.bfloat16, torch.float32] if SM80OrLater
            else [torch.float16, torch.float32]))
    def test_sdpa_with_packed_in_proj(self, device, dtype):
        # shape (B, *, D)
        input_packed = random_nt_from_dims(
            [5, None, 10], device=device, dtype=dtype, layout=torch.jagged)

        # Do input projection.
        num_heads = 2
        # should be multiple of 4 for efficient kernels (e.g. flash / mem-efficient)
        head_dim = 8
        qkv_linear = torch.nn.Linear(10, num_heads * head_dim * 3).to(device=device, dtype=dtype)

        def in_proj(input_packed, qkv_linear=qkv_linear):
            qkv_post_proj = qkv_linear(input_packed)
            # these are non-contiguous to trigger _is_safe_to_get_storage_as_tensor()
            q, k, v = qkv_post_proj.chunk(3, dim=-1)
            q = q.unflatten(-1, [num_heads, head_dim]).transpose(-2, -3)
            k = k.unflatten(-1, [num_heads, head_dim]).transpose(-2, -3)
            v = v.unflatten(-1, [num_heads, head_dim]).transpose(-2, -3)
            return q, k, v

        q, k, v = in_proj(input_packed)
        output = F.scaled_dot_product_attention(q, k, v, attn_mask=None)

        # compare to individually running unbound components through
        for in_component, out_component in zip(
            input_packed.unbind(),
            output.transpose(-2, -3).unbind()
        ):
            q, k, v = in_proj(in_component)
            out = F.scaled_dot_product_attention(q, k, v).transpose(-2, -3)

            # Low Precision Math Reference
            out_lp_ref = torch.ops.aten._scaled_dot_product_attention_math(
                q, k, v)[0].transpose(-2, -3)
            output_ref_atol, output_ref_rtol = get_tolerances(out, out_lp_ref, fudge_factor=2)

            self.assertEqual(out, out_component, atol=output_ref_atol, rtol=output_ref_rtol)

    @skipIfTorchDynamo("SDPA test compiles internally")
    @unittest.skipIf(IS_WINDOWS, reason="Windows not yet supported for torch.compile")
    @skipCUDAIf(not SM70OrLater, "GPU capability is < SM70")
    # mha_varlen_fwd not supported on ROCm
    @skipCUDAIfRocm
    @onlyCUDA
    @dtypes(*([torch.float16, torch.bfloat16, torch.float32] if SM80OrLater
            else [torch.float16, torch.float32]))
    def test_sdpa_backwards(self, device, dtype):
        values = torch.randn(9, 3, 256, requires_grad=True, device=device, dtype=dtype)
        offsets = torch.tensor([0, 1, 3, 5, 9], device=device, dtype=torch.int64)

        @torch.compile
        def f(values, offsets):
            nt = convert_jagged_to_nested_tensor(values, offsets, max_length=4)
            nt = nt.transpose(-2, -3)
            # purposefully graph break to trigger view replay for subclass view input
            torch.tensor(1).item()
            output = F.scaled_dot_product_attention(nt, nt, nt).transpose(-2, -3)
            return convert_nt_to_jagged(output)

        output = f(values, offsets)
        output.sum().backward()
        self.assertEqual(values.grad, torch.ones_like(values))

    # Internally-defined NT use cases are lifted to here for maximum test realism.
    # TODO: Remove these when ViewNestedFromBuffer, etc. are deprecated.
    @skipCUDAIfRocm  # not needed
    @skipIfTorchDynamo("compiles internally")
    @unittest.skipIf(IS_WINDOWS, reason="Windows not yet supported for torch.compile")
    @skipCUDAIf(not SM70OrLater, "GPU capability is < SM70")
    def test_dummy_mha_with_nt(self, device):
        bs = 3
        d1 = 2
        d2 = 4
        d3 = 6
        n_heads = 2
        d_head = d3 // n_heads
        max_length_1 = 10
        max_length_2 = 20
        torch.manual_seed(0)

        class mha(torch.nn.Module):
            def __init__(self):
                super().__init__()
                torch.manual_seed(0)
                self.linear = torch.nn.Linear(d2, d3, device=device)

            def forward(self, query, value, offsets):

                value = self.linear(value)
                key = convert_jagged_to_nested_tensor(value, offsets, max_length_1)
                value = convert_jagged_to_nested_tensor(value, offsets, max_length_2)
                query = convert_dense_to_nested_tensor(query)
                q = query.view(bs, -1, n_heads, d_head).transpose(1, 2)
                k = key.view(bs, -1, n_heads, d_head).transpose(1, 2)
                v = value.view(bs, -1, n_heads, d_head).transpose(1, 2)
                attn_output = torch.nn.functional.scaled_dot_product_attention(
                    q,
                    k,
                    v,
                    attn_mask=None,
                    dropout_p=0.0,
                    is_causal=False,
                )
                attn_output = attn_output.transpose(1, 2)
                attn_output = convert_nt_to_jagged(attn_output)
                return attn_output, key._max_seqlen, value._max_seqlen

        query = torch.rand(bs, d1, d3, device=device)
        value = torch.rand(6, d2, requires_grad=True, device=device)
        offsets = torch.tensor([0, 2, 3, 6], device=device)

        m = mha()
        symbolic_traced: torch.fx.GraphModule = torch.fx.symbolic_trace(m)
        m = torch.compile(symbolic_traced)
        attn_output, cached_key_max_seqlen, cached_value_max_seqlen = m(
            query, value, offsets
        )
        loss = attn_output.sum()
        # Check that NT can be fx traced and torch.compile, and backward works
        loss.backward()

        # Check that value.requires_grad is not lost after tracing and compiling
        value_grad = value.grad  # save for comparison later
        self.assertIsNotNone(value_grad)
        # check that max_seqlen is cached properly
        self.assertEqual(cached_key_max_seqlen, max_length_1)
        self.assertEqual(cached_value_max_seqlen, max_length_2)

        # check if the output is numerically equivalent with the eager mode
        m_eager = mha()
        value.grad = None
        attn_output_eager, _, _ = m_eager(query, value, offsets)
        attn_output_eager.sum().backward()
        self.assertTrue(torch.allclose(attn_output_eager, attn_output))
        self.assertTrue(torch.allclose(value_grad, value.grad))

    @dtypes(torch.float64, torch.float32, torch.half)
    def test_jagged_padded_dense_conversion_kernels(self, device, dtype):
        values = torch.randn(10, 5, device=device, dtype=dtype)
        offsets = torch.tensor([0, 1, 3, 8, 10], device=device, dtype=torch.int64)
        max_length = offsets.diff().max().item()
        padding_value = 1.3

        # convert jagged -> padded dense
        padded = torch.ops.aten._jagged_to_padded_dense_forward(
            values, [offsets], [max_length], padding_value
        )

        batch_size = offsets.shape[0] - 1
        expected_padded_shape = (batch_size, max_length, values.shape[-1])
        self.assertEqual(padded.shape, expected_padded_shape)

        # convert padded dense -> jagged
        total_L = values.shape[0]
        output_jagged = torch.ops.aten._padded_dense_to_jagged_forward(
            padded, [offsets], total_L
        )

        # should be equivalent to the original values
        self.assertEqual(values, output_jagged)

        # success case: truncate to max length as needed
        trunc_max_length = max_length - 1
        trunc_padded = torch.ops.aten._jagged_to_padded_dense_forward(
            values, [offsets], [trunc_max_length], padding_value
        )
        self.assertEqual(padded[:, :trunc_max_length, :], trunc_padded)

        # specific to CPU impls
        if device == "cpu":
            # error case: multiple offsets on cpu since CPU kernels don't support more now
            with self.assertRaisesRegex(RuntimeError, "only a single jagged dim is supported"):
                torch.ops.aten._jagged_to_padded_dense_forward(
                    values, [offsets, offsets], [max_length, max_length], padding_value)

            with self.assertRaisesRegex(RuntimeError, "only a single jagged dim is supported"):
                torch.ops.aten._padded_dense_to_jagged_forward(
                    padded, [offsets, offsets], total_L)

            # error case: > 1D offsets
            offsets2d = offsets.unsqueeze(-1)
            with self.assertRaisesRegex(RuntimeError, "expected 1D offsets"):
                torch.ops.aten._jagged_to_padded_dense_forward(
                    values, [offsets2d], [max_length], padding_value)

            with self.assertRaisesRegex(RuntimeError, "expected 1D offsets"):
                torch.ops.aten._padded_dense_to_jagged_forward(
                    values, [offsets2d], total_L)

            # error case: final offset != total_L
            offsets_wrong = offsets.clone().detach()
            offsets_wrong[-1] = total_L + 1
            with self.assertRaisesRegex(RuntimeError, "final offset should match total_L value"):
                torch.ops.aten._padded_dense_to_jagged_forward(
                    values, [offsets_wrong], total_L)

    @dtypes(torch.float32)
    @skipIfTorchDynamo("Test compiles internally")
    @unittest.skipIf(sys.version_info >= (3, 12), "torch.compile is not supported on python 3.12+")
    @unittest.skipIf(IS_WINDOWS, reason="Windows not yet supported for torch.compile")
    @skipCUDAIf(not SM70OrLater, "GPU capability is < SM70")
    def test_compile_preserves_metadata_cache(self, device, dtype):
        # shape (B, *, D)
        nt = random_nt_from_dims(
            [4, None, 3, 16], device=device, dtype=dtype, layout=torch.jagged, requires_grad=True)

        # expect min / max seqlen to be stored here
        cache = dict(nt._metadata_cache)

        @torch.compile
        def f(nt):
            q = nt.transpose(-3, -2)
            output = F.scaled_dot_product_attention(q, q, q).transpose(-3, -2)
            return output

        output = f(nt)
        output.backward(torch.ones_like(output))
        self.assertEqual(output._metadata_cache, cache)

    @dtypes(torch.float32)
    @skipIfTorchDynamo("Test compiles internally")
    @unittest.skipIf(sys.version_info >= (3, 12), "torch.compile is not supported on python 3.12+")
    @unittest.skipIf(IS_WINDOWS, reason="Windows not yet supported for torch.compile")
    @skipCUDAIf(not SM70OrLater, "GPU capability is < SM70")
    def test_compile_with_dynamic_max_seq_len(self, device, dtype):
        # shape (B, *, D)
        # max seq len: 18
        nt = torch.nested.nested_tensor([
            torch.randn(2, 5),
            torch.randn(3, 5),
            torch.randn(18, 5),
        ], layout=torch.jagged)

        # max seq len: 19
        nt2 = torch.nested.nested_tensor([
            torch.randn(2, 5),
            torch.randn(3, 5),
            torch.randn(19, 5),
        ], layout=torch.jagged)

        def f(nt):
            # TODO: Replace with public API when we can use @properties
            return torch.ones_like(nt) * nt._get_max_seqlen()

        for dynamic in [False, True, None]:
            self.assertFalse(_recompiles_for_inputs(f, (nt,), (nt2,), dynamic=dynamic))

    @dtypes(torch.float32)
    @skipIfTorchDynamo("Test compiles internally")
    @unittest.skipIf(sys.version_info >= (3, 12), "torch.compile is not supported on python 3.12+")
    @unittest.skipIf(IS_WINDOWS, reason="Windows not yet supported for torch.compile")
    @skipCUDAIf(not SM70OrLater, "GPU capability is < SM70")
    def test_compile_with_dynamic_min_seq_len(self, device, dtype):
        # shape (B, *, D)
        # min seq len: 7
        nt = torch.nested.nested_tensor([
            torch.randn(7, 5),
            torch.randn(8, 5),
            torch.randn(9, 5),
        ], layout=torch.jagged)

        # min seq len: 8
        nt2 = torch.nested.nested_tensor([
            torch.randn(8, 5),
            torch.randn(9, 5),
            torch.randn(10, 5),
        ], layout=torch.jagged)

        def f(nt):
            # TODO: Replace with public API when we can use @properties
            return torch.ones_like(nt) * nt._get_min_seqlen()

        for dynamic in [False, True, None]:
            self.assertFalse(_recompiles_for_inputs(f, (nt,), (nt2,), dynamic=dynamic))

    @dtypes(torch.float32)
    @skipIfTorchDynamo("Test compiles internally")
    @unittest.skipIf(sys.version_info >= (3, 12), "torch.compile is not supported on python 3.12+")
    @unittest.skipIf(IS_WINDOWS, reason="Windows not yet supported for torch.compile")
    @skipCUDAIf(not SM70OrLater, "GPU capability is < SM70")
    def test_compile_with_propagated_dynamic_max_seq_len(self, device, dtype):
        # shape (B, *, D)
        # max seq len: 18
        nt = torch.nested.nested_tensor([
            torch.randn(2, 5),
            torch.randn(3, 5),
            torch.randn(18, 5),
        ], layout=torch.jagged)

        # max seq len: 19
        nt2 = torch.nested.nested_tensor([
            torch.randn(2, 5),
            torch.randn(3, 5),
            torch.randn(19, 5),
        ], layout=torch.jagged)

        def f(nt):
            nt2 = nt.sin() + 1
            # TODO: Replace with public API when we can use @properties
            return torch.ones_like(nt2) * nt2._get_max_seqlen()

        ref = f(nt)
        output = torch.compile(f, fullgraph=True, dynamic=False)(nt)
        self.assertEqual(ref, output)

        for dynamic in [False, True, None]:
            self.assertFalse(_recompiles_for_inputs(f, (nt,), (nt2,), dynamic=dynamic))


instantiate_parametrized_tests(TestNestedTensor)
instantiate_device_type_tests(TestNestedTensorDeviceType, globals())
instantiate_device_type_tests(TestNestedTensorAutograd, globals())
instantiate_device_type_tests(TestNestedTensorSubclass, globals())

if __name__ == '__main__':
    run_tests()<|MERGE_RESOLUTION|>--- conflicted
+++ resolved
@@ -4024,8 +4024,6 @@
         nt1_t, nt2_t, nt3_t, nt4_t = (x.transpose(1, 2) for x in (nt1, nt2, nt3, nt4))
         check_size(nt1_t, nt2_t, nt3_t, nt4_t)
 
-<<<<<<< HEAD
-=======
     @skipIfTorchDynamo("compiles internally")
     @unittest.skipIf(IS_WINDOWS, reason="Windows not yet supported for torch.compile")
     @skipCUDAIf(not SM70OrLater, "GPU capability is < SM70")
@@ -4092,7 +4090,6 @@
 
     # Doesn't work until we have real views
     @xfailIfTorchDynamo
->>>>>>> f343f987
     # Note 1: Math fallback doesn't work with bfloat16 on CUDA
     # Note 2: ROCm doesn't support flash attention or mem_efficient attention for NT
     @unittest.skipIf(
