--- conflicted
+++ resolved
@@ -711,26 +711,19 @@
             pass
 
         self.assertExpectedInline(
-<<<<<<< HEAD
-            infer_schema(h),
-=======
             infer_schema(h, mutates_args=()),
->>>>>>> d3ab8cec
             (
                 """(Tensor x, SymInt? a=None, float b=3.14, bool c=True, SymInt d=3, str e="foo", """
                 """ScalarType f=float32, ScalarType g=float32, ScalarType h=int32, Device i="cpu:0", Device j="cpu") -> ()"""
             ),
         )
 
-<<<<<<< HEAD
-=======
         def foo_impl(x: torch.Tensor) -> torch.Tensor:
             return x.sin()
 
         schema = torch.library.infer_schema(foo_impl, op_name="myop", mutates_args={})
         self.assertExpectedInline(schema, "myop(Tensor x) -> Tensor")
 
->>>>>>> d3ab8cec
     def test_infer_schema_unsupported(self):
         with self.assertRaisesRegex(ValueError, "varargs"):
 
@@ -2644,8 +2637,6 @@
             ) -> None:
                 return
 
-<<<<<<< HEAD
-=======
     @skipIfTorchDynamo("Expected to fail due to no FakeTensor support; not a bug")
     def test_library_register_torch_dispatch_rule_subclass(self):
         from torch.testing._internal.two_tensor import TwoTensor
@@ -2700,7 +2691,6 @@
 
         self.assertEqual(called, 1)
 
->>>>>>> d3ab8cec
     @skipIfTorchDynamo("Expected to fail due to no FakeTensor support; not a bug")
     @parametrize("idx", [0, 1, 2, 3, 4, 5])
     def test_library_register_fake_source(self, idx):
@@ -3323,8 +3313,6 @@
         self.assertEqual(result.device, torch.device("cpu"))
         self.assertEqual(result, torch.ones(3))
 
-<<<<<<< HEAD
-=======
     def test_library_schema_infer(self):
         def foo_impl(x: torch.Tensor) -> torch.Tensor:
             return x.sin()
@@ -3335,7 +3323,6 @@
         schema = torch.library.infer_schema(foo_impl, mutates_args={})
         self.assertExpectedInline(schema, "(Tensor x) -> Tensor")
 
->>>>>>> d3ab8cec
     @skipIfTorchDynamo("Expected to fail due to no FakeTensor support; not a bug")
     def test_set_kernel_enabled(self):
         x = torch.ones(1)
