# Owner(s): ["oncall: distributed"]

import torch
import torch.distributed as dist
<<<<<<< HEAD
from torch.distributed._tensor import DeviceMesh, DTensor, Replicate, init_device_mesh
=======
from torch.distributed._tensor import DeviceMesh, DTensor, init_device_mesh, Replicate
>>>>>>> f34905f6
from torch.distributed.tensor.parallel import (
    ColwiseParallel,
    parallelize_module,
    RowwiseParallel,
)
from torch.distributed.tensor.parallel.ddp import _pre_dp_module_transform

from torch.nn.parallel import DistributedDataParallel as DDP
from torch.testing._internal.common_distributed import skip_if_lt_x_gpu

from torch.testing._internal.common_utils import run_tests

from torch.testing._internal.distributed._tensor.common_dtensor import (
    DTensorTestBase,
    MLPModule,
    with_comms,
)

# Tensor-Parallel degree
TP_DEGREE = 2
LR = 3e-5


def init_model(device_type, model_parallel_size=TP_DEGREE):
    torch.manual_seed(0)
    model = MLPModule(device_type)
    torch.manual_seed(0)
    twod_model = MLPModule(device_type)
    model = DDP(model)

    # 2-D mesh is [dp, tp]
    world_size = dist.get_world_size()
    twod_mesh = DeviceMesh(
        device_type=device_type,
        mesh=torch.arange(0, world_size).view(-1, model_parallel_size),
    )
<<<<<<< HEAD
    mesh_2d = init_device_mesh(device_type, (world_size // model_parallel_size, model_parallel_size), mesh_dim_names=("dp", "tp"))
=======
    mesh_2d = init_device_mesh(
        device_type,
        (world_size // model_parallel_size, model_parallel_size),
        mesh_dim_names=("dp", "tp"),
    )
>>>>>>> f34905f6

    dp_pg = mesh_2d.get_group(mesh_dim=0)

    parallelize_plan = {
        "net1": ColwiseParallel(),
        "net2": RowwiseParallel(),
    }
    twod_model = parallelize_module(twod_model, mesh_2d["tp"], parallelize_plan)
    _pre_dp_module_transform(twod_model)
    # TODO: Add tests when using gradient_as_bucket_view and static_graph for DDP.
    twod_model = DDP(twod_model, process_group=dp_pg)
    return model, twod_model, dp_pg


class Test2dParallelIntegration(DTensorTestBase):
    def _check_module(self, m1, m2, check_grad=False):
        named_parameters = dict(m1.named_parameters())
        for name, param_m2 in m2.named_parameters():
            if name not in named_parameters:
                print(name, named_parameters.keys())
            self.assertTrue(name in named_parameters)
            param_m1 = named_parameters[name]
            if check_grad:
                param_m2 = param_m2.grad
                param_m1 = param_m1.grad
            if isinstance(param_m2, DTensor):
                replicate = [Replicate()]
                param_m2 = param_m2.redistribute(
                    device_mesh=param_m2.device_mesh, placements=replicate
                ).to_local()
            self.assertEqual(param_m2, param_m1)

    @with_comms
    @skip_if_lt_x_gpu(4)
    def test_2d_ddp_integration_functionality(self) -> None:
        model, twod_model, dp_pg = init_model(self.device_type)
        optim = torch.optim.Adam(model.parameters(), lr=LR)
        twod_optim = torch.optim.Adam(twod_model.parameters(), lr=LR)

        # Create Input
        input_seed = dist.get_rank(dp_pg)
        torch.manual_seed(input_seed + 1)
        input = torch.rand(4, 10, device=self.device_type)

        output = model(input)
        twod_output = twod_model(input)
        self.assertEqual(output, twod_output)

        output.sum().backward()
        twod_output.sum().backward()
        self._check_module(model, twod_model, check_grad=True)

        optim.step()
        twod_optim.step()
        self._check_module(model, twod_model)

        torch.manual_seed(input_seed + 1004)
        input = torch.rand(16, 10, device=self.device_type)

        output = model(input)
        twod_output = twod_model(input)
        self.assertEqual(output, twod_output)

        # TODO: Add save/load of 2D verification.


if __name__ == "__main__":
    run_tests()<|MERGE_RESOLUTION|>--- conflicted
+++ resolved
@@ -2,11 +2,7 @@
 
 import torch
 import torch.distributed as dist
-<<<<<<< HEAD
-from torch.distributed._tensor import DeviceMesh, DTensor, Replicate, init_device_mesh
-=======
 from torch.distributed._tensor import DeviceMesh, DTensor, init_device_mesh, Replicate
->>>>>>> f34905f6
 from torch.distributed.tensor.parallel import (
     ColwiseParallel,
     parallelize_module,
@@ -43,15 +39,11 @@
         device_type=device_type,
         mesh=torch.arange(0, world_size).view(-1, model_parallel_size),
     )
-<<<<<<< HEAD
-    mesh_2d = init_device_mesh(device_type, (world_size // model_parallel_size, model_parallel_size), mesh_dim_names=("dp", "tp"))
-=======
     mesh_2d = init_device_mesh(
         device_type,
         (world_size // model_parallel_size, model_parallel_size),
         mesh_dim_names=("dp", "tp"),
     )
->>>>>>> f34905f6
 
     dp_pg = mesh_2d.get_group(mesh_dim=0)
 
