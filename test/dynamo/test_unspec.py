--- conflicted
+++ resolved
@@ -645,8 +645,6 @@
         self.assertEqual(o1_2_ref, o1_2)
 
     @torch._dynamo.config.patch(error_on_recompile=True)
-<<<<<<< HEAD
-=======
     def test_mark_unbacked_hint_consistency(self):
         from torch.fx.experimental.symbolic_shapes import guard_size_oblivious
 
@@ -663,7 +661,6 @@
         self.assertEqual(f(x), x + 3)
 
     @torch._dynamo.config.patch(error_on_recompile=True)
->>>>>>> d3ab8cec
     def test_mark_unbacked_channels_last(self):
         class TestModel(torch.nn.Module):
             def __init__(
