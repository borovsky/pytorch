# Owner(s): ["module: dynamo"]
import copy
import functools
import io
import json
import logging
import os
import shutil
import subprocess
import tempfile
import unittest.mock

import torch
import torch._dynamo.test_case
import torch._dynamo.testing
import torch._logging.structured
import torch.distributed as dist
from torch._inductor.test_case import TestCase
from torch._logging._internal import TorchLogsFormatter
from torch.nn.parallel import DistributedDataParallel as DDP
from torch.testing._internal.common_utils import find_free_port
from torch.testing._internal.inductor_utils import HAS_CUDA


requires_cuda = unittest.skipUnless(HAS_CUDA, "requires cuda")
requires_distributed = functools.partial(
    unittest.skipIf, not dist.is_available(), "requires distributed"
)


def example_fn(a):
    output = a.mul(torch.ones(1000, 1000))
    output = output.add(torch.ones(1000, 1000))
    return output


def dynamo_error_fn(a):
    output = a.mul(torch.ones(1000, 1000))
    output = output.add(torch.ones(10, 10))
    return output


def inductor_error_fn(a):
    output = torch.round(a)
    return output


def inductor_schedule_fn(a):
    output = a.add(torch.ones(1000, 1000, device="cuda"))
    return output


ARGS = (torch.ones(1000, 1000, requires_grad=True),)


class StructuredTraceTestingFilter(logging.Filter):
    def filter(self, record):
        return "str" not in record.metadata


class StructuredTraceTestingFormatter(logging.Formatter):
    def format(self, record):
        metadata = copy.deepcopy(record.metadata)

        # Stub out values that are not stable across runs
        # TODO: Check that these match schema
        if "has_payload" in metadata:
            metadata["has_payload"] = "HASH"
        if "dynamo_start" in metadata:
            metadata["dynamo_start"]["stack"] = "STACK"
        if "inductor_output_code" in metadata:
            metadata["inductor_output_code"]["filename"] = "FILENAME"
        if "stack" in metadata:
            metadata["stack"] = "STACK"
        if "compilation_metrics" in metadata:
            metadata["compilation_metrics"] = "METRICS"
        if "describe_storage" in metadata:
            metadata["describe_storage"]["describer_id"] = "ID"
        if "describe_tensor" in metadata:
            metadata["describe_tensor"]["describer_id"] = "ID"
            if "view_func" in metadata["describe_tensor"]:
                metadata["describe_tensor"]["view_func"] = "VIEW_FUNC"
        if "describe_source" in metadata:
            metadata["describe_source"]["describer_id"] = "ID"

        return json.dumps(metadata)


trace_log = logging.getLogger("torch.__trace")


class StructuredTraceTest(TestCase):
    def setUp(self):
        super().setUp()
        torch._dynamo.reset()
        torch._logging.structured.INTERN_TABLE.clear()
        self.buffer = io.StringIO()
        self.old_level = trace_log.level
        trace_log.setLevel(logging.DEBUG)

        self.handler = logging.StreamHandler(self.buffer)
        self.handler.setFormatter(StructuredTraceTestingFormatter())
        self.handler.addFilter(StructuredTraceTestingFilter())
        trace_log.addHandler(self.handler)

        self.raw_file = tempfile.NamedTemporaryFile(
            mode="w", delete=True
        )  # set this to False to keep temporary files
        self.raw_handler = logging.StreamHandler(self.raw_file)
        self.raw_handler.setFormatter(TorchLogsFormatter(trace=True))
        trace_log.addHandler(self.raw_handler)

    def tearDown(self):
        trace_log.removeHandler(self.handler)
        trace_log.removeHandler(self.raw_handler)
        self.raw_file.close()
        trace_log.setLevel(self.old_level)

    def assertParses(self):
        out = tempfile.mkdtemp()
        try:
            subprocess.check_call(
                [
                    "tlparse",
                    "-o",
                    out,
                    "--overwrite",
                    "--no-browser",
                    "--strict",
                    self.raw_file.name,
                ]
            )
        finally:
            shutil.rmtree(out, ignore_errors=True)

    @requires_cuda
    def test_schedule(self):
        fn_opt = torch._dynamo.optimize("inductor")(inductor_schedule_fn)
        fn_opt(torch.ones(1000, 1000, device="cuda"))
        self.assertExpectedInline(
            self.buffer.getvalue(),
            """\
{"dynamo_start": {"stack": "STACK"}, "frame_id": 0, "frame_compile_id": 0, "attempt": 0}
{"describe_storage": {"id": 0, "describer_id": "ID", "size": 4000000}, "frame_id": 0, "frame_compile_id": 0, "attempt": 0}
{"describe_tensor": {"id": 0, "ndim": 2, "dtype": "torch.float32", "device": "device(type='cuda', index=0)", "size": [1000, 1000], "is_leaf": true, "stride": [1000, 1], "storage": 0, "view_func": "VIEW_FUNC", "describer_id": "ID"}, "frame_id": 0, "frame_compile_id": 0, "attempt": 0}
{"describe_source": {"describer_id": "ID", "id": 0, "source": "L['a']"}, "frame_id": 0, "frame_compile_id": 0, "attempt": 0}
{"dynamo_output_graph": {"sizes": {"l_a_": [1000, 1000], "ones": [1000, 1000], "output": [1000, 1000]}}, "frame_id": 0, "frame_compile_id": 0, "attempt": 0, "has_payload": "HASH"}
{"aot_forward_graph": {}, "frame_id": 0, "frame_compile_id": 0, "attempt": 0, "has_payload": "HASH"}
<<<<<<< HEAD
{"artifact": {"name": "fx_graph_cache_hash", "encoding": "json"}, "frame_id": 0, "frame_compile_id": 0, "attempt": 0, "has_payload": "HASH"}
{"artifact": {"name": "fx_graph_runnable", "encoding": "string"}, "frame_id": 0, "frame_compile_id": 0, "attempt": 0, "has_payload": "HASH"}
=======
>>>>>>> 1d043292
{"inductor_post_grad_graph": {}, "frame_id": 0, "frame_compile_id": 0, "attempt": 0, "has_payload": "HASH"}
{"inductor_output_code": {"filename": "FILENAME"}, "frame_id": 0, "frame_compile_id": 0, "attempt": 0, "has_payload": "HASH"}
{"artifact": {"name": "fx_graph_cache_hash", "encoding": "json"}, "frame_id": 0, "frame_compile_id": 0, "attempt": 0, "has_payload": "HASH"}
{"dynamo_cpp_guards_str": {}, "frame_id": 0, "frame_compile_id": 0, "attempt": 0, "has_payload": "HASH"}
{"compilation_metrics": "METRICS", "frame_id": 0, "frame_compile_id": 0, "attempt": 0}
""",  # noqa: B950
        )

        self.assertParses()

    @requires_cuda
    def test_cudagraphs(self):
        fn_opt = torch.compile(mode="reduce-overhead")(inductor_schedule_fn)
        fn_opt(torch.ones(1000, 1000, device="cuda"))
        self.assertExpectedInline(
            self.buffer.getvalue(),
            """\
{"dynamo_start": {"stack": "STACK"}, "frame_id": 0, "frame_compile_id": 0, "attempt": 0}
{"describe_storage": {"id": 0, "describer_id": "ID", "size": 4000000}, "frame_id": 0, "frame_compile_id": 0, "attempt": 0}
{"describe_tensor": {"id": 0, "ndim": 2, "dtype": "torch.float32", "device": "device(type='cuda', index=0)", "size": [1000, 1000], "is_leaf": true, "stride": [1000, 1], "storage": 0, "view_func": "VIEW_FUNC", "describer_id": "ID"}, "frame_id": 0, "frame_compile_id": 0, "attempt": 0}
{"describe_source": {"describer_id": "ID", "id": 0, "source": "L['a']"}, "frame_id": 0, "frame_compile_id": 0, "attempt": 0}
{"dynamo_output_graph": {"sizes": {"l_a_": [1000, 1000], "ones": [1000, 1000], "output": [1000, 1000]}}, "frame_id": 0, "frame_compile_id": 0, "attempt": 0, "has_payload": "HASH"}
{"aot_forward_graph": {}, "frame_id": 0, "frame_compile_id": 0, "attempt": 0, "has_payload": "HASH"}
<<<<<<< HEAD
{"artifact": {"name": "fx_graph_cache_hash", "encoding": "json"}, "frame_id": 0, "frame_compile_id": 0, "attempt": 0, "has_payload": "HASH"}
{"artifact": {"name": "fx_graph_runnable", "encoding": "string"}, "frame_id": 0, "frame_compile_id": 0, "attempt": 0, "has_payload": "HASH"}
=======
>>>>>>> 1d043292
{"inductor_post_grad_graph": {}, "frame_id": 0, "frame_compile_id": 0, "attempt": 0, "has_payload": "HASH"}
{"inductor_output_code": {"filename": "FILENAME"}, "frame_id": 0, "frame_compile_id": 0, "attempt": 0, "has_payload": "HASH"}
{"artifact": {"name": "fx_graph_cache_hash", "encoding": "json"}, "frame_id": 0, "frame_compile_id": 0, "attempt": 0, "has_payload": "HASH"}
{"dynamo_cpp_guards_str": {}, "frame_id": 0, "frame_compile_id": 0, "attempt": 0, "has_payload": "HASH"}
{"compilation_metrics": "METRICS", "frame_id": 0, "frame_compile_id": 0, "attempt": 0}
""",  # noqa: B950
        )

        self.assertParses()

    def test_recompiles(self):
        def fn(x, y):
            return torch.add(x, y)

        fn_opt = torch._dynamo.optimize("inductor")(fn)
        fn_opt(torch.ones(1000, 1000), torch.ones(1000, 1000))
        fn_opt(torch.ones(1000, 1000), 1)

        self.assertExpectedInline(
            self.buffer.getvalue(),
            """\
{"dynamo_start": {"stack": "STACK"}, "frame_id": 0, "frame_compile_id": 0, "attempt": 0}
{"describe_storage": {"id": 0, "describer_id": "ID", "size": 4000000}, "frame_id": 0, "frame_compile_id": 0, "attempt": 0}
{"describe_tensor": {"id": 0, "ndim": 2, "dtype": "torch.float32", "device": "device(type='cpu')", "size": [1000, 1000], "is_leaf": true, "stride": [1000, 1], "storage": 0, "view_func": "VIEW_FUNC", "describer_id": "ID"}, "frame_id": 0, "frame_compile_id": 0, "attempt": 0}
{"describe_source": {"describer_id": "ID", "id": 0, "source": "L['y']"}, "frame_id": 0, "frame_compile_id": 0, "attempt": 0}
{"describe_storage": {"id": 1, "describer_id": "ID", "size": 4000000}, "frame_id": 0, "frame_compile_id": 0, "attempt": 0}
{"describe_tensor": {"id": 1, "ndim": 2, "dtype": "torch.float32", "device": "device(type='cpu')", "size": [1000, 1000], "is_leaf": true, "stride": [1000, 1], "storage": 1, "view_func": "VIEW_FUNC", "describer_id": "ID"}, "frame_id": 0, "frame_compile_id": 0, "attempt": 0}
{"describe_source": {"describer_id": "ID", "id": 1, "source": "L['x']"}, "frame_id": 0, "frame_compile_id": 0, "attempt": 0}
{"dynamo_output_graph": {"sizes": {"l_y_": [1000, 1000], "l_x_": [1000, 1000], "add": [1000, 1000]}}, "frame_id": 0, "frame_compile_id": 0, "attempt": 0, "has_payload": "HASH"}
{"aot_forward_graph": {}, "frame_id": 0, "frame_compile_id": 0, "attempt": 0, "has_payload": "HASH"}
<<<<<<< HEAD
{"artifact": {"name": "fx_graph_cache_hash", "encoding": "json"}, "frame_id": 0, "frame_compile_id": 0, "attempt": 0, "has_payload": "HASH"}
{"artifact": {"name": "fx_graph_runnable", "encoding": "string"}, "frame_id": 0, "frame_compile_id": 0, "attempt": 0, "has_payload": "HASH"}
=======
>>>>>>> 1d043292
{"inductor_post_grad_graph": {}, "frame_id": 0, "frame_compile_id": 0, "attempt": 0, "has_payload": "HASH"}
{"inductor_output_code": {"filename": "FILENAME"}, "frame_id": 0, "frame_compile_id": 0, "attempt": 0, "has_payload": "HASH"}
{"artifact": {"name": "fx_graph_cache_hash", "encoding": "json"}, "frame_id": 0, "frame_compile_id": 0, "attempt": 0, "has_payload": "HASH"}
{"dynamo_cpp_guards_str": {}, "frame_id": 0, "frame_compile_id": 0, "attempt": 0, "has_payload": "HASH"}
{"compilation_metrics": "METRICS", "frame_id": 0, "frame_compile_id": 0, "attempt": 0}
{"artifact": {"name": "recompile_reasons", "encoding": "json"}, "frame_id": 0, "frame_compile_id": 1, "attempt": 0, "has_payload": "HASH"}
{"dynamo_start": {"stack": "STACK"}, "frame_id": 0, "frame_compile_id": 1, "attempt": 0}
{"describe_storage": {"id": 0, "describer_id": "ID", "size": 4000000}, "frame_id": 0, "frame_compile_id": 1, "attempt": 0}
{"describe_tensor": {"id": 0, "ndim": 2, "dtype": "torch.float32", "device": "device(type='cpu')", "size": [1000, 1000], "is_leaf": true, "stride": [1000, 1], "storage": 0, "view_func": "VIEW_FUNC", "describer_id": "ID"}, "frame_id": 0, "frame_compile_id": 1, "attempt": 0}
{"describe_source": {"describer_id": "ID", "id": 0, "source": "L['x']"}, "frame_id": 0, "frame_compile_id": 1, "attempt": 0}
{"dynamo_output_graph": {"sizes": {"l_x_": [1000, 1000], "add": [1000, 1000]}}, "frame_id": 0, "frame_compile_id": 1, "attempt": 0, "has_payload": "HASH"}
{"aot_forward_graph": {}, "frame_id": 0, "frame_compile_id": 1, "attempt": 0, "has_payload": "HASH"}
<<<<<<< HEAD
{"artifact": {"name": "fx_graph_cache_hash", "encoding": "json"}, "frame_id": 0, "frame_compile_id": 1, "attempt": 0, "has_payload": "HASH"}
{"artifact": {"name": "fx_graph_runnable", "encoding": "string"}, "frame_id": 0, "frame_compile_id": 1, "attempt": 0, "has_payload": "HASH"}
=======
>>>>>>> 1d043292
{"inductor_post_grad_graph": {}, "frame_id": 0, "frame_compile_id": 1, "attempt": 0, "has_payload": "HASH"}
{"inductor_output_code": {"filename": "FILENAME"}, "frame_id": 0, "frame_compile_id": 1, "attempt": 0, "has_payload": "HASH"}
{"artifact": {"name": "fx_graph_cache_hash", "encoding": "json"}, "frame_id": 0, "frame_compile_id": 1, "attempt": 0, "has_payload": "HASH"}
{"dynamo_cpp_guards_str": {}, "frame_id": 0, "frame_compile_id": 1, "attempt": 0, "has_payload": "HASH"}
{"compilation_metrics": "METRICS", "frame_id": 0, "frame_compile_id": 1, "attempt": 0}
""",  # noqa: B950
        )

        self.assertParses()

    def test_example_fn(self):
        fn_opt = torch._dynamo.optimize("inductor")(example_fn)
        fn_opt(torch.ones(1000, 1000))
        self.assertExpectedInline(
            self.buffer.getvalue(),
            """\
{"dynamo_start": {"stack": "STACK"}, "frame_id": 0, "frame_compile_id": 0, "attempt": 0}
{"describe_storage": {"id": 0, "describer_id": "ID", "size": 4000000}, "frame_id": 0, "frame_compile_id": 0, "attempt": 0}
{"describe_tensor": {"id": 0, "ndim": 2, "dtype": "torch.float32", "device": "device(type='cpu')", "size": [1000, 1000], "is_leaf": true, "stride": [1000, 1], "storage": 0, "view_func": "VIEW_FUNC", "describer_id": "ID"}, "frame_id": 0, "frame_compile_id": 0, "attempt": 0}
{"describe_source": {"describer_id": "ID", "id": 0, "source": "L['a']"}, "frame_id": 0, "frame_compile_id": 0, "attempt": 0}
{"dynamo_output_graph": {"sizes": {"l_a_": [1000, 1000], "ones": [1000, 1000], "output": [1000, 1000], "ones_1": [1000, 1000], "output_1": [1000, 1000]}}, "frame_id": 0, "frame_compile_id": 0, "attempt": 0, "has_payload": "HASH"}
{"aot_forward_graph": {}, "frame_id": 0, "frame_compile_id": 0, "attempt": 0, "has_payload": "HASH"}
<<<<<<< HEAD
{"artifact": {"name": "fx_graph_cache_hash", "encoding": "json"}, "frame_id": 0, "frame_compile_id": 0, "attempt": 0, "has_payload": "HASH"}
{"artifact": {"name": "fx_graph_runnable", "encoding": "string"}, "frame_id": 0, "frame_compile_id": 0, "attempt": 0, "has_payload": "HASH"}
=======
>>>>>>> 1d043292
{"inductor_post_grad_graph": {}, "frame_id": 0, "frame_compile_id": 0, "attempt": 0, "has_payload": "HASH"}
{"inductor_output_code": {"filename": "FILENAME"}, "frame_id": 0, "frame_compile_id": 0, "attempt": 0, "has_payload": "HASH"}
{"artifact": {"name": "fx_graph_cache_hash", "encoding": "json"}, "frame_id": 0, "frame_compile_id": 0, "attempt": 0, "has_payload": "HASH"}
{"dynamo_cpp_guards_str": {}, "frame_id": 0, "frame_compile_id": 0, "attempt": 0, "has_payload": "HASH"}
{"compilation_metrics": "METRICS", "frame_id": 0, "frame_compile_id": 0, "attempt": 0}
""",  # noqa: B950
        )

        self.assertParses()

    def test_dynamo_error(self):
        try:
            fn_opt = torch._dynamo.optimize("inductor")(dynamo_error_fn)
            fn_opt(*ARGS)
        except Exception:
            pass
        self.assertExpectedInline(
            self.buffer.getvalue(),
            """\
{"dynamo_start": {"stack": "STACK"}, "frame_id": 0, "frame_compile_id": 0, "attempt": 0}
{"describe_storage": {"id": 0, "describer_id": "ID", "size": 4000000}, "frame_id": 0, "frame_compile_id": 0, "attempt": 0}
{"describe_tensor": {"id": 0, "ndim": 2, "dtype": "torch.float32", "device": "device(type='cpu')", "size": [1000, 1000], "is_leaf": true, "requires_grad": true, "stride": [1000, 1], "storage": 0, "view_func": "VIEW_FUNC", "describer_id": "ID"}, "frame_id": 0, "frame_compile_id": 0, "attempt": 0}
{"describe_source": {"describer_id": "ID", "id": 0, "source": "L['a']"}, "frame_id": 0, "frame_compile_id": 0, "attempt": 0}
{"compilation_metrics": "METRICS", "frame_id": 0, "frame_compile_id": 0, "attempt": 0}
""",  # noqa: B950
        )

        self.assertParses()

    def test_inductor_error(self):
        import torch._inductor.lowering

        def throw(x):
            raise AssertionError

        # inject an error in the lowerings
        dict_entries = {}
        for x in list(torch._inductor.lowering.lowerings.keys()):
            if "round" in x.__name__:
                dict_entries[x] = throw

        with unittest.mock.patch.dict(torch._inductor.lowering.lowerings, dict_entries):
            try:
                fn_opt = torch._dynamo.optimize("inductor")(inductor_error_fn)
                fn_opt(*ARGS)
            except Exception:
                pass

        self.assertExpectedInline(
            self.buffer.getvalue(),
            """\
{"dynamo_start": {"stack": "STACK"}, "frame_id": 0, "frame_compile_id": 0, "attempt": 0}
{"describe_storage": {"id": 0, "describer_id": "ID", "size": 4000000}, "frame_id": 0, "frame_compile_id": 0, "attempt": 0}
{"describe_tensor": {"id": 0, "ndim": 2, "dtype": "torch.float32", "device": "device(type='cpu')", "size": [1000, 1000], "is_leaf": true, "requires_grad": true, "stride": [1000, 1], "storage": 0, "view_func": "VIEW_FUNC", "describer_id": "ID"}, "frame_id": 0, "frame_compile_id": 0, "attempt": 0}
{"describe_source": {"describer_id": "ID", "id": 0, "source": "L['a']"}, "frame_id": 0, "frame_compile_id": 0, "attempt": 0}
{"dynamo_output_graph": {"sizes": {"l_a_": [1000, 1000], "output": [1000, 1000]}}, "frame_id": 0, "frame_compile_id": 0, "attempt": 0, "has_payload": "HASH"}
{"aot_joint_graph": {}, "frame_id": 0, "frame_compile_id": 0, "attempt": 0, "has_payload": "HASH"}
{"aot_forward_graph": {}, "frame_id": 0, "frame_compile_id": 0, "attempt": 0, "has_payload": "HASH"}
{"aot_backward_graph": {}, "frame_id": 0, "frame_compile_id": 0, "attempt": 0, "has_payload": "HASH"}
<<<<<<< HEAD
{"artifact": {"name": "fx_graph_cache_hash", "encoding": "json"}, "frame_id": 0, "frame_compile_id": 0, "attempt": 0, "has_payload": "HASH"}
{"artifact": {"name": "fx_graph_runnable", "encoding": "string"}, "frame_id": 0, "frame_compile_id": 0, "attempt": 0, "has_payload": "HASH"}
=======
>>>>>>> 1d043292
{"inductor_post_grad_graph": {}, "frame_id": 0, "frame_compile_id": 0, "attempt": 0, "has_payload": "HASH"}
{"compilation_metrics": "METRICS", "frame_id": 0, "frame_compile_id": 0, "attempt": 0}
""",  # noqa: B950
        )

        self.assertParses()

    # TODO(anijain2305) - The test is too sensitive and keeps failing on rebase. First land the config, and then fix.
    @torch._dynamo.config.patch("inline_inbuilt_nn_modules", False)
    @requires_distributed()
    @requires_cuda
    def test_ddp_graphs(self):
        class ToyModel(torch.nn.Module):
            def __init__(self):
                super().__init__()
                self.layers = torch.nn.Sequential(
                    torch.nn.Linear(1024, 1024),
                    torch.nn.Linear(1024, 1024),
                )

            def forward(self, x):
                return self.layers(x)

        # TODO: this isn't safely bracketed, will leak
        os.environ["MASTER_ADDR"] = "localhost"
        os.environ["MASTER_PORT"] = str(find_free_port())
        dist.init_process_group("gloo", rank=0, world_size=1)

        ddp_model = torch._dynamo.optimize("inductor")(
            DDP(ToyModel().to("cuda:0"), device_ids=[0], bucket_cap_mb=4)
        )

        ddp_model(torch.randn(1024, 1024, device="cuda:0"))

        dist.destroy_process_group()

        if not torch._dynamo.config.inline_inbuilt_nn_modules:
            self.assertExpectedInline(
                self.buffer.getvalue(),
                """\
{"dynamo_start": {"stack": "STACK"}, "rank": 0, "frame_id": 0, "frame_compile_id": 0, "attempt": 0}
{"dynamo_cpp_guards_str": {}, "rank": 0, "frame_id": 0, "frame_compile_id": 0, "attempt": 1, "has_payload": "HASH"}
{"compilation_metrics": "METRICS", "rank": 0, "frame_id": 0, "frame_compile_id": 0, "attempt": 1}
{"dynamo_start": {"stack": "STACK"}, "rank": 0, "frame_id": 1, "frame_compile_id": 0, "attempt": 0}
{"describe_storage": {"id": 0, "describer_id": "ID", "size": 4194304}, "rank": 0, "frame_id": 1, "frame_compile_id": 0, "attempt": 0}
{"describe_tensor": {"id": 0, "ndim": 2, "dtype": "torch.float32", "device": "device(type='cuda', index=0)", "size": [1024, 1024], "is_leaf": true, "stride": [1024, 1], "storage": 0, "view_func": "VIEW_FUNC", "describer_id": "ID"}, "rank": 0, "frame_id": 1, "frame_compile_id": 0, "attempt": 0}
{"describe_source": {"describer_id": "ID", "id": 0, "source": "L['x']"}, "rank": 0, "frame_id": 1, "frame_compile_id": 0, "attempt": 0}
{"dynamo_output_graph": {"sizes": {"l_x_": [1024, 1024], "l__self___layers_0": [1024, 1024], "l__self___layers_1": [1024, 1024]}}, "rank": 0, "frame_id": 1, "frame_compile_id": 0, "attempt": 0, "has_payload": "HASH"}
{"optimize_ddp_split_graph": {}, "rank": 0, "frame_id": 1, "frame_compile_id": 0, "attempt": 0, "has_payload": "HASH"}
{"optimize_ddp_split_child": {"name": "submod_0"}, "rank": 0, "frame_id": 1, "frame_compile_id": 0, "attempt": 0, "has_payload": "HASH"}
{"optimize_ddp_split_child": {"name": "submod_1"}, "rank": 0, "frame_id": 1, "frame_compile_id": 0, "attempt": 0, "has_payload": "HASH"}
{"describe_storage": {"id": 0, "describer_id": "ID", "size": 4194304}, "rank": 0, "frame_id": 1, "frame_compile_id": 0, "attempt": 0}
{"describe_tensor": {"id": 0, "ndim": 2, "dtype": "torch.float32", "device": "device(type='cuda', index=0)", "size": [1024, 1024], "is_leaf": true, "stride": [1024, 1], "storage": 0, "view_func": "VIEW_FUNC", "describer_id": "ID"}, "rank": 0, "frame_id": 1, "frame_compile_id": 0, "attempt": 0}
{"describe_source": {"describer_id": "ID", "id": 0, "source": "L['x']"}, "rank": 0, "frame_id": 1, "frame_compile_id": 0, "attempt": 0}
{"aot_joint_graph": {}, "rank": 0, "frame_id": 1, "frame_compile_id": 0, "attempt": 0, "has_payload": "HASH"}
{"aot_forward_graph": {}, "rank": 0, "frame_id": 1, "frame_compile_id": 0, "attempt": 0, "has_payload": "HASH"}
{"aot_backward_graph": {}, "rank": 0, "frame_id": 1, "frame_compile_id": 0, "attempt": 0, "has_payload": "HASH"}
<<<<<<< HEAD
{"artifact": {"name": "fx_graph_cache_hash", "encoding": "json"}, "rank": 0, "frame_id": 1, "frame_compile_id": 0, "attempt": 0, "has_payload": "HASH"}
{"artifact": {"name": "fx_graph_runnable", "encoding": "string"}, "rank": 0, "frame_id": 1, "frame_compile_id": 0, "attempt": 0, "has_payload": "HASH"}
=======
>>>>>>> 1d043292
{"inductor_post_grad_graph": {}, "rank": 0, "frame_id": 1, "frame_compile_id": 0, "attempt": 0, "has_payload": "HASH"}
{"inductor_output_code": {"filename": "FILENAME"}, "rank": 0, "frame_id": 1, "frame_compile_id": 0, "attempt": 0, "has_payload": "HASH"}
{"artifact": {"name": "fx_graph_cache_hash", "encoding": "json"}, "rank": 0, "frame_id": 1, "frame_compile_id": 0, "attempt": 0, "has_payload": "HASH"}
{"aot_joint_graph": {}, "rank": 0, "frame_id": 1, "frame_compile_id": 0, "attempt": 0, "has_payload": "HASH"}
{"aot_forward_graph": {}, "rank": 0, "frame_id": 1, "frame_compile_id": 0, "attempt": 0, "has_payload": "HASH"}
{"aot_backward_graph": {}, "rank": 0, "frame_id": 1, "frame_compile_id": 0, "attempt": 0, "has_payload": "HASH"}
<<<<<<< HEAD
{"artifact": {"name": "fx_graph_cache_hash", "encoding": "json"}, "rank": 0, "frame_id": 1, "frame_compile_id": 0, "attempt": 0, "has_payload": "HASH"}
{"artifact": {"name": "fx_graph_runnable", "encoding": "string"}, "rank": 0, "frame_id": 1, "frame_compile_id": 0, "attempt": 0, "has_payload": "HASH"}
=======
>>>>>>> 1d043292
{"inductor_post_grad_graph": {}, "rank": 0, "frame_id": 1, "frame_compile_id": 0, "attempt": 0, "has_payload": "HASH"}
{"inductor_output_code": {"filename": "FILENAME"}, "rank": 0, "frame_id": 1, "frame_compile_id": 0, "attempt": 0, "has_payload": "HASH"}
{"artifact": {"name": "fx_graph_cache_hash", "encoding": "json"}, "rank": 0, "frame_id": 1, "frame_compile_id": 0, "attempt": 0, "has_payload": "HASH"}
{"dynamo_cpp_guards_str": {}, "rank": 0, "frame_id": 1, "frame_compile_id": 0, "attempt": 0, "has_payload": "HASH"}
{"compilation_metrics": "METRICS", "rank": 0, "frame_id": 1, "frame_compile_id": 0, "attempt": 0}
""",  # noqa: B950
            )
        else:
            self.assertExpectedInline(
                self.buffer.getvalue(),
                """\
{"dynamo_start": {"stack": "STACK"}, "rank": 0, "frame_id": 0, "frame_compile_id": 0, "attempt": 0}
{"dynamo_cpp_guards_str": {}, "rank": 0, "frame_id": 0, "frame_compile_id": 0, "attempt": 1, "has_payload": "HASH"}
{"compilation_metrics": "METRICS", "rank": 0, "frame_id": 0, "frame_compile_id": 0, "attempt": 1}
{"dynamo_start": {"stack": "STACK"}, "rank": 0, "frame_id": 1, "frame_compile_id": 0, "attempt": 0}
{"describe_storage": {"id": 0, "describer_id": "ID", "size": 4194304}, "rank": 0, "frame_id": 1, "frame_compile_id": 0, "attempt": 0}
{"describe_tensor": {"id": 0, "ndim": 2, "dtype": "torch.float32", "device": "device(type='cuda', index=0)", "size": [1024, 1024], "is_leaf": true, "requires_grad": true, "is_parameter": true, "stride": [1024, 1], "storage": 0, "view_func": "VIEW_FUNC", "describer_id": "ID"}, "rank": 0, "frame_id": 1, "frame_compile_id": 0, "attempt": 0}
{"describe_source": {"describer_id": "ID", "id": 0, "source": "L['self']._modules['layers']._modules['0']._parameters['weight']"}, "rank": 0, "frame_id": 1, "frame_compile_id": 0, "attempt": 0}
{"describe_storage": {"id": 1, "describer_id": "ID", "size": 4096}, "rank": 0, "frame_id": 1, "frame_compile_id": 0, "attempt": 0}
{"describe_tensor": {"id": 1, "ndim": 1, "dtype": "torch.float32", "device": "device(type='cuda', index=0)", "size": [1024], "is_leaf": true, "requires_grad": true, "is_parameter": true, "stride": [1], "storage": 1, "view_func": "VIEW_FUNC", "describer_id": "ID"}, "rank": 0, "frame_id": 1, "frame_compile_id": 0, "attempt": 0}
{"describe_source": {"describer_id": "ID", "id": 1, "source": "L['self']._modules['layers']._modules['0']._parameters['bias']"}, "rank": 0, "frame_id": 1, "frame_compile_id": 0, "attempt": 0}
{"describe_storage": {"id": 2, "describer_id": "ID", "size": 4194304}, "rank": 0, "frame_id": 1, "frame_compile_id": 0, "attempt": 0}
{"describe_tensor": {"id": 2, "ndim": 2, "dtype": "torch.float32", "device": "device(type='cuda', index=0)", "size": [1024, 1024], "is_leaf": true, "stride": [1024, 1], "storage": 2, "view_func": "VIEW_FUNC", "describer_id": "ID"}, "rank": 0, "frame_id": 1, "frame_compile_id": 0, "attempt": 0}
{"describe_source": {"describer_id": "ID", "id": 2, "source": "L['x']"}, "rank": 0, "frame_id": 1, "frame_compile_id": 0, "attempt": 0}
{"describe_storage": {"id": 3, "describer_id": "ID", "size": 4194304}, "rank": 0, "frame_id": 1, "frame_compile_id": 0, "attempt": 0}
{"describe_tensor": {"id": 8, "ndim": 2, "dtype": "torch.float32", "device": "device(type='cuda', index=0)", "size": [1024, 1024], "is_leaf": true, "requires_grad": true, "is_parameter": true, "stride": [1024, 1], "storage": 3, "view_func": "VIEW_FUNC", "describer_id": "ID"}, "rank": 0, "frame_id": 1, "frame_compile_id": 0, "attempt": 0}
{"describe_source": {"describer_id": "ID", "id": 8, "source": "L['self']._modules['layers']._modules['1']._parameters['weight']"}, "rank": 0, "frame_id": 1, "frame_compile_id": 0, "attempt": 0}
{"describe_storage": {"id": 4, "describer_id": "ID", "size": 4096}, "rank": 0, "frame_id": 1, "frame_compile_id": 0, "attempt": 0}
{"describe_tensor": {"id": 9, "ndim": 1, "dtype": "torch.float32", "device": "device(type='cuda', index=0)", "size": [1024], "is_leaf": true, "requires_grad": true, "is_parameter": true, "stride": [1], "storage": 4, "view_func": "VIEW_FUNC", "describer_id": "ID"}, "rank": 0, "frame_id": 1, "frame_compile_id": 0, "attempt": 0}
{"describe_source": {"describer_id": "ID", "id": 9, "source": "L['self']._modules['layers']._modules['1']._parameters['bias']"}, "rank": 0, "frame_id": 1, "frame_compile_id": 0, "attempt": 0}
{"dynamo_output_graph": {"sizes": {"l_self_modules_layers_modules_0_parameters_weight_": [1024, 1024], "l_self_modules_layers_modules_0_parameters_bias_": [1024], "l_x_": [1024, 1024], "l_self_modules_layers_modules_1_parameters_weight_": [1024, 1024], "l_self_modules_layers_modules_1_parameters_bias_": [1024], "input_1": [1024, 1024], "input_2": [1024, 1024]}}, "rank": 0, "frame_id": 1, "frame_compile_id": 0, "attempt": 0, "has_payload": "HASH"}
{"optimize_ddp_split_graph": {}, "rank": 0, "frame_id": 1, "frame_compile_id": 0, "attempt": 0, "has_payload": "HASH"}
{"optimize_ddp_split_child": {"name": "submod_0"}, "rank": 0, "frame_id": 1, "frame_compile_id": 0, "attempt": 0, "has_payload": "HASH"}
{"optimize_ddp_split_child": {"name": "submod_1"}, "rank": 0, "frame_id": 1, "frame_compile_id": 0, "attempt": 0, "has_payload": "HASH"}
{"describe_storage": {"id": 0, "describer_id": "ID", "size": 4194304}, "rank": 0, "frame_id": 1, "frame_compile_id": 0, "attempt": 0}
{"describe_tensor": {"id": 0, "ndim": 2, "dtype": "torch.float32", "device": "device(type='cuda', index=0)", "size": [1024, 1024], "is_leaf": true, "stride": [1024, 1], "storage": 0, "view_func": "VIEW_FUNC", "describer_id": "ID"}, "rank": 0, "frame_id": 1, "frame_compile_id": 0, "attempt": 0}
{"describe_source": {"describer_id": "ID", "id": 0, "source": "L['x']"}, "rank": 0, "frame_id": 1, "frame_compile_id": 0, "attempt": 0}
{"describe_storage": {"id": 1, "describer_id": "ID", "size": 4194304}, "rank": 0, "frame_id": 1, "frame_compile_id": 0, "attempt": 0}
{"describe_tensor": {"id": 1, "ndim": 2, "dtype": "torch.float32", "device": "device(type='cuda', index=0)", "size": [1024, 1024], "is_leaf": true, "requires_grad": true, "is_parameter": true, "stride": [1024, 1], "storage": 1, "view_func": "VIEW_FUNC", "describer_id": "ID"}, "rank": 0, "frame_id": 1, "frame_compile_id": 0, "attempt": 0}
{"describe_source": {"describer_id": "ID", "id": 1, "source": "L['self']._modules['layers']._modules['0']._parameters['weight']"}, "rank": 0, "frame_id": 1, "frame_compile_id": 0, "attempt": 0}
{"describe_storage": {"id": 2, "describer_id": "ID", "size": 4096}, "rank": 0, "frame_id": 1, "frame_compile_id": 0, "attempt": 0}
{"describe_tensor": {"id": 2, "ndim": 1, "dtype": "torch.float32", "device": "device(type='cuda', index=0)", "size": [1024], "is_leaf": true, "requires_grad": true, "is_parameter": true, "stride": [1], "storage": 2, "view_func": "VIEW_FUNC", "describer_id": "ID"}, "rank": 0, "frame_id": 1, "frame_compile_id": 0, "attempt": 0}
{"describe_source": {"describer_id": "ID", "id": 2, "source": "L['self']._modules['layers']._modules['0']._parameters['bias']"}, "rank": 0, "frame_id": 1, "frame_compile_id": 0, "attempt": 0}
{"aot_joint_graph": {}, "rank": 0, "frame_id": 1, "frame_compile_id": 0, "attempt": 0, "has_payload": "HASH"}
{"aot_forward_graph": {}, "rank": 0, "frame_id": 1, "frame_compile_id": 0, "attempt": 0, "has_payload": "HASH"}
{"aot_backward_graph": {}, "rank": 0, "frame_id": 1, "frame_compile_id": 0, "attempt": 0, "has_payload": "HASH"}
{"inductor_post_grad_graph": {}, "rank": 0, "frame_id": 1, "frame_compile_id": 0, "attempt": 0, "has_payload": "HASH"}
{"inductor_output_code": {"filename": "FILENAME"}, "rank": 0, "frame_id": 1, "frame_compile_id": 0, "attempt": 0, "has_payload": "HASH"}
{"artifact": {"name": "fx_graph_cache_hash", "encoding": "json"}, "rank": 0, "frame_id": 1, "frame_compile_id": 0, "attempt": 0, "has_payload": "HASH"}
{"describe_storage": {"id": 16, "describer_id": "ID", "size": 4194304}, "rank": 0, "frame_id": 1, "frame_compile_id": 0, "attempt": 0}
{"describe_tensor": {"id": 31, "ndim": 2, "dtype": "torch.float32", "device": "device(type='cuda', index=0)", "size": [1024, 1024], "is_leaf": true, "requires_grad": true, "is_parameter": true, "stride": [1024, 1], "storage": 16, "view_func": "VIEW_FUNC", "describer_id": "ID"}, "rank": 0, "frame_id": 1, "frame_compile_id": 0, "attempt": 0}
{"describe_source": {"describer_id": "ID", "id": 31, "source": "L['self']._modules['layers']._modules['1']._parameters['weight']"}, "rank": 0, "frame_id": 1, "frame_compile_id": 0, "attempt": 0}
{"describe_storage": {"id": 17, "describer_id": "ID", "size": 4096}, "rank": 0, "frame_id": 1, "frame_compile_id": 0, "attempt": 0}
{"describe_tensor": {"id": 32, "ndim": 1, "dtype": "torch.float32", "device": "device(type='cuda', index=0)", "size": [1024], "is_leaf": true, "requires_grad": true, "is_parameter": true, "stride": [1], "storage": 17, "view_func": "VIEW_FUNC", "describer_id": "ID"}, "rank": 0, "frame_id": 1, "frame_compile_id": 0, "attempt": 0}
{"describe_source": {"describer_id": "ID", "id": 32, "source": "L['self']._modules['layers']._modules['1']._parameters['bias']"}, "rank": 0, "frame_id": 1, "frame_compile_id": 0, "attempt": 0}
{"aot_joint_graph": {}, "rank": 0, "frame_id": 1, "frame_compile_id": 0, "attempt": 0, "has_payload": "HASH"}
{"aot_forward_graph": {}, "rank": 0, "frame_id": 1, "frame_compile_id": 0, "attempt": 0, "has_payload": "HASH"}
{"aot_backward_graph": {}, "rank": 0, "frame_id": 1, "frame_compile_id": 0, "attempt": 0, "has_payload": "HASH"}
{"inductor_post_grad_graph": {}, "rank": 0, "frame_id": 1, "frame_compile_id": 0, "attempt": 0, "has_payload": "HASH"}
{"inductor_output_code": {"filename": "FILENAME"}, "rank": 0, "frame_id": 1, "frame_compile_id": 0, "attempt": 0, "has_payload": "HASH"}
{"artifact": {"name": "fx_graph_cache_hash", "encoding": "json"}, "rank": 0, "frame_id": 1, "frame_compile_id": 0, "attempt": 0, "has_payload": "HASH"}
{"dynamo_cpp_guards_str": {}, "rank": 0, "frame_id": 1, "frame_compile_id": 0, "attempt": 0, "has_payload": "HASH"}
{"compilation_metrics": "METRICS", "rank": 0, "frame_id": 1, "frame_compile_id": 0, "attempt": 0}
""",  # noqa: B950
            )

        self.assertParses()

    def test_graph_breaks(self):
        @torch._dynamo.optimize("inductor")
        def fn(x):
            torch._dynamo.graph_break()
            return x + 1

        fn(torch.ones(1))

        self.assertExpectedInline(
            self.buffer.getvalue(),
            """\
{"dynamo_start": {"stack": "STACK"}, "frame_id": 0, "frame_compile_id": 0, "attempt": 0}
{"dynamo_cpp_guards_str": {}, "frame_id": 0, "frame_compile_id": 0, "attempt": 1, "has_payload": "HASH"}
{"compilation_metrics": "METRICS", "frame_id": 0, "frame_compile_id": 0, "attempt": 1}
{"dynamo_start": {"stack": "STACK"}, "frame_id": 1, "frame_compile_id": 0, "attempt": 0}
{"describe_storage": {"id": 0, "describer_id": "ID", "size": 4}, "frame_id": 1, "frame_compile_id": 0, "attempt": 0}
{"describe_tensor": {"id": 0, "ndim": 1, "dtype": "torch.float32", "device": "device(type='cpu')", "size": [1], "is_leaf": true, "stride": [1], "storage": 0, "view_func": "VIEW_FUNC", "describer_id": "ID"}, "frame_id": 1, "frame_compile_id": 0, "attempt": 0}
{"describe_source": {"describer_id": "ID", "id": 0, "source": "L['x']"}, "frame_id": 1, "frame_compile_id": 0, "attempt": 0}
{"dynamo_output_graph": {"sizes": {"l_x_": [1], "add": [1]}}, "frame_id": 1, "frame_compile_id": 0, "attempt": 0, "has_payload": "HASH"}
{"aot_forward_graph": {}, "frame_id": 1, "frame_compile_id": 0, "attempt": 0, "has_payload": "HASH"}
<<<<<<< HEAD
{"artifact": {"name": "fx_graph_cache_hash", "encoding": "json"}, "frame_id": 1, "frame_compile_id": 0, "attempt": 0, "has_payload": "HASH"}
{"artifact": {"name": "fx_graph_runnable", "encoding": "string"}, "frame_id": 1, "frame_compile_id": 0, "attempt": 0, "has_payload": "HASH"}
=======
>>>>>>> 1d043292
{"inductor_post_grad_graph": {}, "frame_id": 1, "frame_compile_id": 0, "attempt": 0, "has_payload": "HASH"}
{"inductor_output_code": {"filename": "FILENAME"}, "frame_id": 1, "frame_compile_id": 0, "attempt": 0, "has_payload": "HASH"}
{"artifact": {"name": "fx_graph_cache_hash", "encoding": "json"}, "frame_id": 1, "frame_compile_id": 0, "attempt": 0, "has_payload": "HASH"}
{"dynamo_cpp_guards_str": {}, "frame_id": 1, "frame_compile_id": 0, "attempt": 0, "has_payload": "HASH"}
{"compilation_metrics": "METRICS", "frame_id": 1, "frame_compile_id": 0, "attempt": 0}
""",  # noqa: B950
        )

        self.assertParses()

    # TODO: bring in the trace_source tests once we start emitting bytecode

    def test_graph_sizes_dynamic(self):
        def fn(a, b):
            return a @ b

        fn_opt = torch._dynamo.optimize("eager", dynamic=False)(fn)
        fn_opt(torch.randn(10, 20), torch.randn(20, 30))

        fn_opt2 = torch._dynamo.optimize("eager", dynamic=True)(fn)
        fn_opt2(torch.randn(5, 10), torch.randn(10, 15))

        self.assertExpectedInline(
            self.buffer.getvalue(),
            """\
{"dynamo_start": {"stack": "STACK"}, "frame_id": 0, "frame_compile_id": 0, "attempt": 0}
{"describe_storage": {"id": 0, "describer_id": "ID", "size": 800}, "frame_id": 0, "frame_compile_id": 0, "attempt": 0}
{"describe_tensor": {"id": 0, "ndim": 2, "dtype": "torch.float32", "device": "device(type='cpu')", "size": [10, 20], "is_leaf": true, "stride": [20, 1], "storage": 0, "view_func": "VIEW_FUNC", "describer_id": "ID"}, "frame_id": 0, "frame_compile_id": 0, "attempt": 0}
{"describe_source": {"describer_id": "ID", "id": 0, "source": "L['a']"}, "frame_id": 0, "frame_compile_id": 0, "attempt": 0}
{"describe_storage": {"id": 1, "describer_id": "ID", "size": 2400}, "frame_id": 0, "frame_compile_id": 0, "attempt": 0}
{"describe_tensor": {"id": 1, "ndim": 2, "dtype": "torch.float32", "device": "device(type='cpu')", "size": [20, 30], "is_leaf": true, "stride": [30, 1], "storage": 1, "view_func": "VIEW_FUNC", "describer_id": "ID"}, "frame_id": 0, "frame_compile_id": 0, "attempt": 0}
{"describe_source": {"describer_id": "ID", "id": 1, "source": "L['b']"}, "frame_id": 0, "frame_compile_id": 0, "attempt": 0}
{"dynamo_output_graph": {"sizes": {"l_a_": [10, 20], "l_b_": [20, 30], "matmul": [10, 30]}}, "frame_id": 0, "frame_compile_id": 0, "attempt": 0, "has_payload": "HASH"}
{"dynamo_cpp_guards_str": {}, "frame_id": 0, "frame_compile_id": 0, "attempt": 0, "has_payload": "HASH"}
{"compilation_metrics": "METRICS", "frame_id": 0, "frame_compile_id": 0, "attempt": 0}
{"artifact": {"name": "recompile_reasons", "encoding": "json"}, "frame_id": 0, "frame_compile_id": 1, "attempt": 0, "has_payload": "HASH"}
{"dynamo_start": {"stack": "STACK"}, "frame_id": 0, "frame_compile_id": 1, "attempt": 0}
{"describe_storage": {"id": 0, "describer_id": "ID", "size": 200}, "frame_id": 0, "frame_compile_id": 1, "attempt": 0}
{"describe_tensor": {"id": 0, "ndim": 2, "dtype": "torch.float32", "device": "device(type='cpu')", "size": [5, 10], "is_leaf": true, "stride": [10, 1], "storage": 0, "view_func": "VIEW_FUNC", "describer_id": "ID"}, "frame_id": 0, "frame_compile_id": 1, "attempt": 0}
{"describe_source": {"describer_id": "ID", "id": 0, "source": "L['a']"}, "frame_id": 0, "frame_compile_id": 1, "attempt": 0}
{"describe_storage": {"id": 1, "describer_id": "ID", "size": 600}, "frame_id": 0, "frame_compile_id": 1, "attempt": 0}
{"describe_tensor": {"id": 1, "ndim": 2, "dtype": "torch.float32", "device": "device(type='cpu')", "size": [10, 15], "is_leaf": true, "stride": [15, 1], "storage": 1, "view_func": "VIEW_FUNC", "describer_id": "ID"}, "frame_id": 0, "frame_compile_id": 1, "attempt": 0}
{"describe_source": {"describer_id": "ID", "id": 1, "source": "L['b']"}, "frame_id": 0, "frame_compile_id": 1, "attempt": 0}
{"dynamo_output_graph": {"sizes": {"l_a_": ["s0", "s1"], "l_b_": ["s1", "s3"], "matmul": ["s0", "s3"]}}, "frame_id": 0, "frame_compile_id": 1, "attempt": 0, "has_payload": "HASH"}
{"dynamo_cpp_guards_str": {}, "frame_id": 0, "frame_compile_id": 1, "attempt": 0, "has_payload": "HASH"}
{"compilation_metrics": "METRICS", "frame_id": 0, "frame_compile_id": 1, "attempt": 0}
""",  # noqa: B950
        )

        self.assertParses()

    def test_guards_recompiles(self):
        def fn(x, ys, zs):
            return inner(x, ys, zs)

        def inner(x, ys, zs):
            for y, z in zip(ys, zs):
                x += y * z
            return x

        ys = [1.0, 2.0]
        zs = [3.0]
        x = torch.tensor([1.0])

        fn_opt = torch._dynamo.optimize("eager")(fn)
        fn_opt(x, ys, zs)
        fn_opt(x, ys[:1], zs)

        self.assertExpectedInline(
            self.buffer.getvalue(),
            """\
{"dynamo_start": {"stack": "STACK"}, "frame_id": 0, "frame_compile_id": 0, "attempt": 0}
{"describe_storage": {"id": 0, "describer_id": "ID", "size": 4}, "frame_id": 0, "frame_compile_id": 0, "attempt": 0}
{"describe_tensor": {"id": 0, "ndim": 1, "dtype": "torch.float32", "device": "device(type='cpu')", "size": [1], "is_leaf": true, "stride": [1], "storage": 0, "view_func": "VIEW_FUNC", "describer_id": "ID"}, "frame_id": 0, "frame_compile_id": 0, "attempt": 0}
{"describe_source": {"describer_id": "ID", "id": 0, "source": "L['x']"}, "frame_id": 0, "frame_compile_id": 0, "attempt": 0}
{"dynamo_output_graph": {"sizes": {"l_x_": [1], "x": [1]}}, "frame_id": 0, "frame_compile_id": 0, "attempt": 0, "has_payload": "HASH"}
{"dynamo_cpp_guards_str": {}, "frame_id": 0, "frame_compile_id": 0, "attempt": 0, "has_payload": "HASH"}
{"compilation_metrics": "METRICS", "frame_id": 0, "frame_compile_id": 0, "attempt": 0}
{"artifact": {"name": "recompile_reasons", "encoding": "json"}, "frame_id": 0, "frame_compile_id": 1, "attempt": 0, "has_payload": "HASH"}
{"dynamo_start": {"stack": "STACK"}, "frame_id": 0, "frame_compile_id": 1, "attempt": 0}
{"describe_storage": {"id": 0, "describer_id": "ID", "size": 4}, "frame_id": 0, "frame_compile_id": 1, "attempt": 0}
{"describe_tensor": {"id": 0, "ndim": 1, "dtype": "torch.float32", "device": "device(type='cpu')", "size": [1], "is_leaf": true, "stride": [1], "storage": 0, "view_func": "VIEW_FUNC", "describer_id": "ID"}, "frame_id": 0, "frame_compile_id": 1, "attempt": 0}
{"describe_source": {"describer_id": "ID", "id": 0, "source": "L['x']"}, "frame_id": 0, "frame_compile_id": 1, "attempt": 0}
{"dynamo_output_graph": {"sizes": {"l_x_": [1], "x": [1]}}, "frame_id": 0, "frame_compile_id": 1, "attempt": 0, "has_payload": "HASH"}
{"dynamo_cpp_guards_str": {}, "frame_id": 0, "frame_compile_id": 1, "attempt": 0, "has_payload": "HASH"}
{"compilation_metrics": "METRICS", "frame_id": 0, "frame_compile_id": 1, "attempt": 0}
""",  # noqa: B950
        )

        self.assertParses()

    @torch._inductor.config.patch("fx_graph_cache", True)
    def test_codecache(self):
        def fn(a):
            return a.sin()

        x = torch.tensor([1.0])
        fn_opt = torch._dynamo.optimize("inductor")(fn)
        fn_opt(x)
        torch._dynamo.reset()
        # Trigger a cache hit
        fn_opt(x)
        # Should print twice, including inductor_output_code
        self.assertExpectedInline(
            self.buffer.getvalue(),
            """\
{"dynamo_start": {"stack": "STACK"}, "frame_id": 0, "frame_compile_id": 0, "attempt": 0}
{"describe_storage": {"id": 0, "describer_id": "ID", "size": 4}, "frame_id": 0, "frame_compile_id": 0, "attempt": 0}
{"describe_tensor": {"id": 0, "ndim": 1, "dtype": "torch.float32", "device": "device(type='cpu')", "size": [1], "is_leaf": true, "stride": [1], "storage": 0, "view_func": "VIEW_FUNC", "describer_id": "ID"}, "frame_id": 0, "frame_compile_id": 0, "attempt": 0}
{"describe_source": {"describer_id": "ID", "id": 0, "source": "L['a']"}, "frame_id": 0, "frame_compile_id": 0, "attempt": 0}
{"dynamo_output_graph": {"sizes": {"l_a_": [1], "sin": [1]}}, "frame_id": 0, "frame_compile_id": 0, "attempt": 0, "has_payload": "HASH"}
{"aot_forward_graph": {}, "frame_id": 0, "frame_compile_id": 0, "attempt": 0, "has_payload": "HASH"}
<<<<<<< HEAD
{"artifact": {"name": "fx_graph_cache_hash", "encoding": "json"}, "frame_id": 0, "frame_compile_id": 0, "attempt": 0, "has_payload": "HASH"}
{"artifact": {"name": "fx_graph_runnable", "encoding": "string"}, "frame_id": 0, "frame_compile_id": 0, "attempt": 0, "has_payload": "HASH"}
=======
>>>>>>> 1d043292
{"inductor_post_grad_graph": {}, "frame_id": 0, "frame_compile_id": 0, "attempt": 0, "has_payload": "HASH"}
{"inductor_output_code": {"filename": "FILENAME"}, "frame_id": 0, "frame_compile_id": 0, "attempt": 0, "has_payload": "HASH"}
{"artifact": {"name": "fx_graph_cache_hash", "encoding": "json"}, "frame_id": 0, "frame_compile_id": 0, "attempt": 0, "has_payload": "HASH"}
{"dynamo_cpp_guards_str": {}, "frame_id": 0, "frame_compile_id": 0, "attempt": 0, "has_payload": "HASH"}
{"compilation_metrics": "METRICS", "frame_id": 0, "frame_compile_id": 0, "attempt": 0}
{"dynamo_start": {"stack": "STACK"}, "frame_id": 0, "frame_compile_id": 0, "attempt": 0}
{"describe_storage": {"id": 0, "describer_id": "ID", "size": 4}, "frame_id": 0, "frame_compile_id": 0, "attempt": 0}
{"describe_tensor": {"id": 0, "ndim": 1, "dtype": "torch.float32", "device": "device(type='cpu')", "size": [1], "is_leaf": true, "stride": [1], "storage": 0, "view_func": "VIEW_FUNC", "describer_id": "ID"}, "frame_id": 0, "frame_compile_id": 0, "attempt": 0}
{"describe_source": {"describer_id": "ID", "id": 0, "source": "L['a']"}, "frame_id": 0, "frame_compile_id": 0, "attempt": 0}
{"dynamo_output_graph": {"sizes": {"l_a_": [1], "sin": [1]}}, "frame_id": 0, "frame_compile_id": 0, "attempt": 0, "has_payload": "HASH"}
{"aot_forward_graph": {}, "frame_id": 0, "frame_compile_id": 0, "attempt": 0, "has_payload": "HASH"}
{"inductor_output_code": {"filename": "FILENAME"}, "frame_id": 0, "frame_compile_id": 0, "attempt": 0, "has_payload": "HASH"}
{"artifact": {"name": "fx_graph_cache_hash", "encoding": "json"}, "frame_id": 0, "frame_compile_id": 0, "attempt": 0, "has_payload": "HASH"}
{"dynamo_cpp_guards_str": {}, "frame_id": 0, "frame_compile_id": 0, "attempt": 0, "has_payload": "HASH"}
{"compilation_metrics": "METRICS", "frame_id": 0, "frame_compile_id": 0, "attempt": 0}
""",  # noqa: B950
        )


if __name__ == "__main__":
    from torch._dynamo.test_case import run_tests

    run_tests()<|MERGE_RESOLUTION|>--- conflicted
+++ resolved
@@ -15,12 +15,13 @@
 import torch._dynamo.testing
 import torch._logging.structured
 import torch.distributed as dist
+
 from torch._inductor.test_case import TestCase
+
 from torch._logging._internal import TorchLogsFormatter
 from torch.nn.parallel import DistributedDataParallel as DDP
 from torch.testing._internal.common_utils import find_free_port
 from torch.testing._internal.inductor_utils import HAS_CUDA
-
 
 requires_cuda = unittest.skipUnless(HAS_CUDA, "requires cuda")
 requires_distributed = functools.partial(
@@ -146,11 +147,7 @@
 {"describe_source": {"describer_id": "ID", "id": 0, "source": "L['a']"}, "frame_id": 0, "frame_compile_id": 0, "attempt": 0}
 {"dynamo_output_graph": {"sizes": {"l_a_": [1000, 1000], "ones": [1000, 1000], "output": [1000, 1000]}}, "frame_id": 0, "frame_compile_id": 0, "attempt": 0, "has_payload": "HASH"}
 {"aot_forward_graph": {}, "frame_id": 0, "frame_compile_id": 0, "attempt": 0, "has_payload": "HASH"}
-<<<<<<< HEAD
-{"artifact": {"name": "fx_graph_cache_hash", "encoding": "json"}, "frame_id": 0, "frame_compile_id": 0, "attempt": 0, "has_payload": "HASH"}
 {"artifact": {"name": "fx_graph_runnable", "encoding": "string"}, "frame_id": 0, "frame_compile_id": 0, "attempt": 0, "has_payload": "HASH"}
-=======
->>>>>>> 1d043292
 {"inductor_post_grad_graph": {}, "frame_id": 0, "frame_compile_id": 0, "attempt": 0, "has_payload": "HASH"}
 {"inductor_output_code": {"filename": "FILENAME"}, "frame_id": 0, "frame_compile_id": 0, "attempt": 0, "has_payload": "HASH"}
 {"artifact": {"name": "fx_graph_cache_hash", "encoding": "json"}, "frame_id": 0, "frame_compile_id": 0, "attempt": 0, "has_payload": "HASH"}
@@ -174,11 +171,7 @@
 {"describe_source": {"describer_id": "ID", "id": 0, "source": "L['a']"}, "frame_id": 0, "frame_compile_id": 0, "attempt": 0}
 {"dynamo_output_graph": {"sizes": {"l_a_": [1000, 1000], "ones": [1000, 1000], "output": [1000, 1000]}}, "frame_id": 0, "frame_compile_id": 0, "attempt": 0, "has_payload": "HASH"}
 {"aot_forward_graph": {}, "frame_id": 0, "frame_compile_id": 0, "attempt": 0, "has_payload": "HASH"}
-<<<<<<< HEAD
-{"artifact": {"name": "fx_graph_cache_hash", "encoding": "json"}, "frame_id": 0, "frame_compile_id": 0, "attempt": 0, "has_payload": "HASH"}
 {"artifact": {"name": "fx_graph_runnable", "encoding": "string"}, "frame_id": 0, "frame_compile_id": 0, "attempt": 0, "has_payload": "HASH"}
-=======
->>>>>>> 1d043292
 {"inductor_post_grad_graph": {}, "frame_id": 0, "frame_compile_id": 0, "attempt": 0, "has_payload": "HASH"}
 {"inductor_output_code": {"filename": "FILENAME"}, "frame_id": 0, "frame_compile_id": 0, "attempt": 0, "has_payload": "HASH"}
 {"artifact": {"name": "fx_graph_cache_hash", "encoding": "json"}, "frame_id": 0, "frame_compile_id": 0, "attempt": 0, "has_payload": "HASH"}
@@ -209,11 +202,7 @@
 {"describe_source": {"describer_id": "ID", "id": 1, "source": "L['x']"}, "frame_id": 0, "frame_compile_id": 0, "attempt": 0}
 {"dynamo_output_graph": {"sizes": {"l_y_": [1000, 1000], "l_x_": [1000, 1000], "add": [1000, 1000]}}, "frame_id": 0, "frame_compile_id": 0, "attempt": 0, "has_payload": "HASH"}
 {"aot_forward_graph": {}, "frame_id": 0, "frame_compile_id": 0, "attempt": 0, "has_payload": "HASH"}
-<<<<<<< HEAD
-{"artifact": {"name": "fx_graph_cache_hash", "encoding": "json"}, "frame_id": 0, "frame_compile_id": 0, "attempt": 0, "has_payload": "HASH"}
 {"artifact": {"name": "fx_graph_runnable", "encoding": "string"}, "frame_id": 0, "frame_compile_id": 0, "attempt": 0, "has_payload": "HASH"}
-=======
->>>>>>> 1d043292
 {"inductor_post_grad_graph": {}, "frame_id": 0, "frame_compile_id": 0, "attempt": 0, "has_payload": "HASH"}
 {"inductor_output_code": {"filename": "FILENAME"}, "frame_id": 0, "frame_compile_id": 0, "attempt": 0, "has_payload": "HASH"}
 {"artifact": {"name": "fx_graph_cache_hash", "encoding": "json"}, "frame_id": 0, "frame_compile_id": 0, "attempt": 0, "has_payload": "HASH"}
@@ -226,11 +215,7 @@
 {"describe_source": {"describer_id": "ID", "id": 0, "source": "L['x']"}, "frame_id": 0, "frame_compile_id": 1, "attempt": 0}
 {"dynamo_output_graph": {"sizes": {"l_x_": [1000, 1000], "add": [1000, 1000]}}, "frame_id": 0, "frame_compile_id": 1, "attempt": 0, "has_payload": "HASH"}
 {"aot_forward_graph": {}, "frame_id": 0, "frame_compile_id": 1, "attempt": 0, "has_payload": "HASH"}
-<<<<<<< HEAD
-{"artifact": {"name": "fx_graph_cache_hash", "encoding": "json"}, "frame_id": 0, "frame_compile_id": 1, "attempt": 0, "has_payload": "HASH"}
 {"artifact": {"name": "fx_graph_runnable", "encoding": "string"}, "frame_id": 0, "frame_compile_id": 1, "attempt": 0, "has_payload": "HASH"}
-=======
->>>>>>> 1d043292
 {"inductor_post_grad_graph": {}, "frame_id": 0, "frame_compile_id": 1, "attempt": 0, "has_payload": "HASH"}
 {"inductor_output_code": {"filename": "FILENAME"}, "frame_id": 0, "frame_compile_id": 1, "attempt": 0, "has_payload": "HASH"}
 {"artifact": {"name": "fx_graph_cache_hash", "encoding": "json"}, "frame_id": 0, "frame_compile_id": 1, "attempt": 0, "has_payload": "HASH"}
@@ -253,11 +238,7 @@
 {"describe_source": {"describer_id": "ID", "id": 0, "source": "L['a']"}, "frame_id": 0, "frame_compile_id": 0, "attempt": 0}
 {"dynamo_output_graph": {"sizes": {"l_a_": [1000, 1000], "ones": [1000, 1000], "output": [1000, 1000], "ones_1": [1000, 1000], "output_1": [1000, 1000]}}, "frame_id": 0, "frame_compile_id": 0, "attempt": 0, "has_payload": "HASH"}
 {"aot_forward_graph": {}, "frame_id": 0, "frame_compile_id": 0, "attempt": 0, "has_payload": "HASH"}
-<<<<<<< HEAD
-{"artifact": {"name": "fx_graph_cache_hash", "encoding": "json"}, "frame_id": 0, "frame_compile_id": 0, "attempt": 0, "has_payload": "HASH"}
 {"artifact": {"name": "fx_graph_runnable", "encoding": "string"}, "frame_id": 0, "frame_compile_id": 0, "attempt": 0, "has_payload": "HASH"}
-=======
->>>>>>> 1d043292
 {"inductor_post_grad_graph": {}, "frame_id": 0, "frame_compile_id": 0, "attempt": 0, "has_payload": "HASH"}
 {"inductor_output_code": {"filename": "FILENAME"}, "frame_id": 0, "frame_compile_id": 0, "attempt": 0, "has_payload": "HASH"}
 {"artifact": {"name": "fx_graph_cache_hash", "encoding": "json"}, "frame_id": 0, "frame_compile_id": 0, "attempt": 0, "has_payload": "HASH"}
@@ -317,11 +298,7 @@
 {"aot_joint_graph": {}, "frame_id": 0, "frame_compile_id": 0, "attempt": 0, "has_payload": "HASH"}
 {"aot_forward_graph": {}, "frame_id": 0, "frame_compile_id": 0, "attempt": 0, "has_payload": "HASH"}
 {"aot_backward_graph": {}, "frame_id": 0, "frame_compile_id": 0, "attempt": 0, "has_payload": "HASH"}
-<<<<<<< HEAD
-{"artifact": {"name": "fx_graph_cache_hash", "encoding": "json"}, "frame_id": 0, "frame_compile_id": 0, "attempt": 0, "has_payload": "HASH"}
 {"artifact": {"name": "fx_graph_runnable", "encoding": "string"}, "frame_id": 0, "frame_compile_id": 0, "attempt": 0, "has_payload": "HASH"}
-=======
->>>>>>> 1d043292
 {"inductor_post_grad_graph": {}, "frame_id": 0, "frame_compile_id": 0, "attempt": 0, "has_payload": "HASH"}
 {"compilation_metrics": "METRICS", "frame_id": 0, "frame_compile_id": 0, "attempt": 0}
 """,  # noqa: B950
@@ -329,8 +306,6 @@
 
         self.assertParses()
 
-    # TODO(anijain2305) - The test is too sensitive and keeps failing on rebase. First land the config, and then fix.
-    @torch._dynamo.config.patch("inline_inbuilt_nn_modules", False)
     @requires_distributed()
     @requires_cuda
     def test_ddp_graphs(self):
@@ -379,22 +354,14 @@
 {"aot_joint_graph": {}, "rank": 0, "frame_id": 1, "frame_compile_id": 0, "attempt": 0, "has_payload": "HASH"}
 {"aot_forward_graph": {}, "rank": 0, "frame_id": 1, "frame_compile_id": 0, "attempt": 0, "has_payload": "HASH"}
 {"aot_backward_graph": {}, "rank": 0, "frame_id": 1, "frame_compile_id": 0, "attempt": 0, "has_payload": "HASH"}
-<<<<<<< HEAD
-{"artifact": {"name": "fx_graph_cache_hash", "encoding": "json"}, "rank": 0, "frame_id": 1, "frame_compile_id": 0, "attempt": 0, "has_payload": "HASH"}
 {"artifact": {"name": "fx_graph_runnable", "encoding": "string"}, "rank": 0, "frame_id": 1, "frame_compile_id": 0, "attempt": 0, "has_payload": "HASH"}
-=======
->>>>>>> 1d043292
 {"inductor_post_grad_graph": {}, "rank": 0, "frame_id": 1, "frame_compile_id": 0, "attempt": 0, "has_payload": "HASH"}
 {"inductor_output_code": {"filename": "FILENAME"}, "rank": 0, "frame_id": 1, "frame_compile_id": 0, "attempt": 0, "has_payload": "HASH"}
 {"artifact": {"name": "fx_graph_cache_hash", "encoding": "json"}, "rank": 0, "frame_id": 1, "frame_compile_id": 0, "attempt": 0, "has_payload": "HASH"}
 {"aot_joint_graph": {}, "rank": 0, "frame_id": 1, "frame_compile_id": 0, "attempt": 0, "has_payload": "HASH"}
 {"aot_forward_graph": {}, "rank": 0, "frame_id": 1, "frame_compile_id": 0, "attempt": 0, "has_payload": "HASH"}
 {"aot_backward_graph": {}, "rank": 0, "frame_id": 1, "frame_compile_id": 0, "attempt": 0, "has_payload": "HASH"}
-<<<<<<< HEAD
-{"artifact": {"name": "fx_graph_cache_hash", "encoding": "json"}, "rank": 0, "frame_id": 1, "frame_compile_id": 0, "attempt": 0, "has_payload": "HASH"}
 {"artifact": {"name": "fx_graph_runnable", "encoding": "string"}, "rank": 0, "frame_id": 1, "frame_compile_id": 0, "attempt": 0, "has_payload": "HASH"}
-=======
->>>>>>> 1d043292
 {"inductor_post_grad_graph": {}, "rank": 0, "frame_id": 1, "frame_compile_id": 0, "attempt": 0, "has_payload": "HASH"}
 {"inductor_output_code": {"filename": "FILENAME"}, "rank": 0, "frame_id": 1, "frame_compile_id": 0, "attempt": 0, "has_payload": "HASH"}
 {"artifact": {"name": "fx_graph_cache_hash", "encoding": "json"}, "rank": 0, "frame_id": 1, "frame_compile_id": 0, "attempt": 0, "has_payload": "HASH"}
@@ -441,9 +408,9 @@
 {"aot_joint_graph": {}, "rank": 0, "frame_id": 1, "frame_compile_id": 0, "attempt": 0, "has_payload": "HASH"}
 {"aot_forward_graph": {}, "rank": 0, "frame_id": 1, "frame_compile_id": 0, "attempt": 0, "has_payload": "HASH"}
 {"aot_backward_graph": {}, "rank": 0, "frame_id": 1, "frame_compile_id": 0, "attempt": 0, "has_payload": "HASH"}
+{"artifact": {"name": "fx_graph_cache_hash", "encoding": "json"}, "rank": 0, "frame_id": 1, "frame_compile_id": 0, "attempt": 0, "has_payload": "HASH"}
 {"inductor_post_grad_graph": {}, "rank": 0, "frame_id": 1, "frame_compile_id": 0, "attempt": 0, "has_payload": "HASH"}
 {"inductor_output_code": {"filename": "FILENAME"}, "rank": 0, "frame_id": 1, "frame_compile_id": 0, "attempt": 0, "has_payload": "HASH"}
-{"artifact": {"name": "fx_graph_cache_hash", "encoding": "json"}, "rank": 0, "frame_id": 1, "frame_compile_id": 0, "attempt": 0, "has_payload": "HASH"}
 {"describe_storage": {"id": 16, "describer_id": "ID", "size": 4194304}, "rank": 0, "frame_id": 1, "frame_compile_id": 0, "attempt": 0}
 {"describe_tensor": {"id": 31, "ndim": 2, "dtype": "torch.float32", "device": "device(type='cuda', index=0)", "size": [1024, 1024], "is_leaf": true, "requires_grad": true, "is_parameter": true, "stride": [1024, 1], "storage": 16, "view_func": "VIEW_FUNC", "describer_id": "ID"}, "rank": 0, "frame_id": 1, "frame_compile_id": 0, "attempt": 0}
 {"describe_source": {"describer_id": "ID", "id": 31, "source": "L['self']._modules['layers']._modules['1']._parameters['weight']"}, "rank": 0, "frame_id": 1, "frame_compile_id": 0, "attempt": 0}
@@ -453,9 +420,9 @@
 {"aot_joint_graph": {}, "rank": 0, "frame_id": 1, "frame_compile_id": 0, "attempt": 0, "has_payload": "HASH"}
 {"aot_forward_graph": {}, "rank": 0, "frame_id": 1, "frame_compile_id": 0, "attempt": 0, "has_payload": "HASH"}
 {"aot_backward_graph": {}, "rank": 0, "frame_id": 1, "frame_compile_id": 0, "attempt": 0, "has_payload": "HASH"}
+{"artifact": {"name": "fx_graph_cache_hash", "encoding": "json"}, "rank": 0, "frame_id": 1, "frame_compile_id": 0, "attempt": 0, "has_payload": "HASH"}
 {"inductor_post_grad_graph": {}, "rank": 0, "frame_id": 1, "frame_compile_id": 0, "attempt": 0, "has_payload": "HASH"}
 {"inductor_output_code": {"filename": "FILENAME"}, "rank": 0, "frame_id": 1, "frame_compile_id": 0, "attempt": 0, "has_payload": "HASH"}
-{"artifact": {"name": "fx_graph_cache_hash", "encoding": "json"}, "rank": 0, "frame_id": 1, "frame_compile_id": 0, "attempt": 0, "has_payload": "HASH"}
 {"dynamo_cpp_guards_str": {}, "rank": 0, "frame_id": 1, "frame_compile_id": 0, "attempt": 0, "has_payload": "HASH"}
 {"compilation_metrics": "METRICS", "rank": 0, "frame_id": 1, "frame_compile_id": 0, "attempt": 0}
 """,  # noqa: B950
@@ -483,11 +450,7 @@
 {"describe_source": {"describer_id": "ID", "id": 0, "source": "L['x']"}, "frame_id": 1, "frame_compile_id": 0, "attempt": 0}
 {"dynamo_output_graph": {"sizes": {"l_x_": [1], "add": [1]}}, "frame_id": 1, "frame_compile_id": 0, "attempt": 0, "has_payload": "HASH"}
 {"aot_forward_graph": {}, "frame_id": 1, "frame_compile_id": 0, "attempt": 0, "has_payload": "HASH"}
-<<<<<<< HEAD
-{"artifact": {"name": "fx_graph_cache_hash", "encoding": "json"}, "frame_id": 1, "frame_compile_id": 0, "attempt": 0, "has_payload": "HASH"}
 {"artifact": {"name": "fx_graph_runnable", "encoding": "string"}, "frame_id": 1, "frame_compile_id": 0, "attempt": 0, "has_payload": "HASH"}
-=======
->>>>>>> 1d043292
 {"inductor_post_grad_graph": {}, "frame_id": 1, "frame_compile_id": 0, "attempt": 0, "has_payload": "HASH"}
 {"inductor_output_code": {"filename": "FILENAME"}, "frame_id": 1, "frame_compile_id": 0, "attempt": 0, "has_payload": "HASH"}
 {"artifact": {"name": "fx_graph_cache_hash", "encoding": "json"}, "frame_id": 1, "frame_compile_id": 0, "attempt": 0, "has_payload": "HASH"}
@@ -600,11 +563,7 @@
 {"describe_source": {"describer_id": "ID", "id": 0, "source": "L['a']"}, "frame_id": 0, "frame_compile_id": 0, "attempt": 0}
 {"dynamo_output_graph": {"sizes": {"l_a_": [1], "sin": [1]}}, "frame_id": 0, "frame_compile_id": 0, "attempt": 0, "has_payload": "HASH"}
 {"aot_forward_graph": {}, "frame_id": 0, "frame_compile_id": 0, "attempt": 0, "has_payload": "HASH"}
-<<<<<<< HEAD
-{"artifact": {"name": "fx_graph_cache_hash", "encoding": "json"}, "frame_id": 0, "frame_compile_id": 0, "attempt": 0, "has_payload": "HASH"}
 {"artifact": {"name": "fx_graph_runnable", "encoding": "string"}, "frame_id": 0, "frame_compile_id": 0, "attempt": 0, "has_payload": "HASH"}
-=======
->>>>>>> 1d043292
 {"inductor_post_grad_graph": {}, "frame_id": 0, "frame_compile_id": 0, "attempt": 0, "has_payload": "HASH"}
 {"inductor_output_code": {"filename": "FILENAME"}, "frame_id": 0, "frame_compile_id": 0, "attempt": 0, "has_payload": "HASH"}
 {"artifact": {"name": "fx_graph_cache_hash", "encoding": "json"}, "frame_id": 0, "frame_compile_id": 0, "attempt": 0, "has_payload": "HASH"}
