"""
PYTEST_DONT_REWRITE (prevents pytest from rewriting assertions, which interferes
with test_rewrite_assert_with_msg and test_rewrite_assert_without_msg)
"""
# Owner(s): ["module: dynamo"]
import collections
import contextlib
import copy
import functools
import inspect
import itertools
import random
import unittest
import warnings
import weakref
from abc import ABC
from collections import namedtuple
from copy import deepcopy
from enum import Enum
from functools import wraps
from typing import Any, Dict, Iterator, List, Tuple
from unittest import mock

import numpy as np
import torch

import torch._dynamo.test_case
import torch._dynamo.testing
import torch._dynamo.utils

import torch._functorch.config
import torch.library
from torch import nn
from torch._dynamo.debug_utils import same_two_models
from torch._dynamo.testing import CompileCounter, rand_strided, same
from torch.nn import functional as F

from torch.testing._internal.common_cuda import PLATFORM_SUPPORTS_FLASH_ATTENTION
from torch.testing._internal.common_utils import (
    disable_translation_validation_if_dynamic_shapes,
    TEST_WITH_ROCM,
)
from torch.testing._internal.two_tensor import TwoTensor


_orig_module_call = torch.nn.Module.__call__

# Custom operator that only supports CPU and Meta
lib = torch.library.Library("test_sample", "DEF")  # noqa: TOR901
lib.define("foo(Tensor self) -> Tensor")
lib.impl("foo", torch.sin, "CPU")


requires_cuda = unittest.skipUnless(torch.cuda.is_available(), "requires cuda")


_GLOBAL_CPU_TENSOR = torch.randn(3)


def exists(val):
    return val is not None


def maybe(fn):
    @wraps(fn)
    def inner(x, *args, **kwargs):
        if not exists(x):
            return x
        return fn(x, *args, **kwargs)

    return inner


def is_fx_tracing_test() -> bool:
    """
    Copied from the hpc trainer codebase
    """
    return torch.nn.Module.__call__ is not _orig_module_call


def has_detectron2():
    try:
        from detectron2.layers.mask_ops import _paste_masks_tensor_shape

        return _paste_masks_tensor_shape is not None
    except ImportError:
        return False


def _do_paste_mask(masks, boxes, img_h: int, img_w: int, skip_empty: bool = True):
    # from detectron2 mask_ops.py

    device = masks.device

    if skip_empty and not torch.jit.is_scripting():
        x0_int, y0_int = torch.clamp(boxes.min(dim=0).values.floor()[:2] - 1, min=0).to(
            dtype=torch.int32
        )
        x1_int = torch.clamp(boxes[:, 2].max().ceil() + 1, max=img_w).to(
            dtype=torch.int32
        )
        y1_int = torch.clamp(boxes[:, 3].max().ceil() + 1, max=img_h).to(
            dtype=torch.int32
        )
    else:
        x0_int, y0_int = 0, 0
        x1_int, y1_int = img_w, img_h
    x0, y0, x1, y1 = torch.split(boxes, 1, dim=1)  # each is Nx1

    N = masks.shape[0]

    img_y = torch.arange(y0_int, y1_int, device=device, dtype=torch.float32) + 0.5
    img_x = torch.arange(x0_int, x1_int, device=device, dtype=torch.float32) + 0.5
    img_y = (img_y - y0) / (y1 - y0) * 2 - 1
    img_x = (img_x - x0) / (x1 - x0) * 2 - 1
    # img_x, img_y have shapes (N, w), (N, h)

    gx = img_x[:, None, :].expand(N, img_y.size(1), img_x.size(1))
    gy = img_y[:, :, None].expand(N, img_y.size(1), img_x.size(1))
    grid = torch.stack([gx, gy], dim=3)

    if not torch.jit.is_scripting():
        if not masks.dtype.is_floating_point:
            masks = masks.float()
    img_masks = F.grid_sample(masks, grid.to(masks.dtype), align_corners=False)

    if skip_empty and not torch.jit.is_scripting():
        return img_masks[:, 0], (slice(y0_int, y1_int), slice(x0_int, x1_int))
    else:
        return img_masks[:, 0], ()


def global_fn(x):
    return torch.sin(x)


def cat(tensors, dim=0):
    # from detectron2 wrappers.py
    assert isinstance(tensors, (list, tuple))
    if len(tensors) == 1:
        return tensors[0]
    return torch.cat(tensors, dim)


def shapes_to_tensor(x, device=None):
    # from detectron2 wrappers.py
    if torch.jit.is_scripting():
        return torch.as_tensor(x, device=device)
    if torch.jit.is_tracing():
        assert all(
            isinstance(t, torch.Tensor) for t in x
        ), "Shape should be tensor during tracing!"
        # as_tensor should not be used in tracing because it records a constant
        ret = torch.stack(x)
        if ret.device != device:  # avoid recording a hard-coded device if not necessary
            ret = ret.to(device=device)
        return ret
    return torch.as_tensor(x, device=device)


class Boxes:
    # from detectron2 poolers.py
    def __init__(self, tensor: torch.Tensor):
        """
        Args:
            tensor (Tensor[float]): a Nx4 matrix.  Each row is (x1, y1, x2, y2).
        """
        device = (
            tensor.device if isinstance(tensor, torch.Tensor) else torch.device("cpu")
        )
        tensor = torch.as_tensor(tensor, dtype=torch.float32, device=device)
        if tensor.numel() == 0:
            # Use reshape, so we don't end up creating a new tensor that does not depend on
            # the inputs (and consequently confuses jit)
            tensor = tensor.reshape((-1, 4)).to(dtype=torch.float32, device=device)
        assert tensor.dim() == 2 and tensor.size(-1) == 4, tensor.size()
        self.tensor = tensor

    def __len__(self) -> int:
        return self.tensor.shape[0]

    @property
    def device(self):
        return self.tensor.device


def convert_boxes_to_pooler_format(box_lists):
    # from detectron2 structures.py
    boxes = torch.cat([x.tensor for x in box_lists], dim=0)
    # __len__ returns Tensor in tracing.
    sizes = shapes_to_tensor([x.__len__() for x in box_lists], device=boxes.device)
    indices = torch.repeat_interleave(
        torch.arange(len(box_lists), dtype=boxes.dtype, device=boxes.device), sizes
    )
    return cat([indices[:, None], boxes], dim=1)


ReformerBackwardOutput = namedtuple(
    "ReformerBackwardOutput",
    ["attn_output", "hidden_states", "grad_attn_output", "grad_hidden_states"],
)
ReformerEncoderOutput = namedtuple(
    "ReformerEncoderOutput",
    ["hidden_states", "all_hidden_states", "all_attentions", "past_buckets_states"],
)


class _ReversibleFunction(torch.autograd.Function):
    # taken from modeling_reformer.py in huggingface
    @staticmethod
    def forward(
        ctx,
        hidden_states,
        layers,
        attention_mask,
        head_mask,
        num_hashes,
        all_hidden_states,
        all_attentions,
        past_buckets_states,
        use_cache,
        orig_sequence_length,
        output_hidden_states,
        output_attentions,
    ):
        all_buckets = ()

        # split duplicated tensor
        hidden_states, attn_output = torch.chunk(hidden_states, 2, dim=-1)

        for layer_id, (layer, layer_head_mask) in enumerate(zip(layers, head_mask)):
            if output_hidden_states is True:
                all_hidden_states.append(hidden_states)

            attn_output = layer(attn_output)

        # Add last layer
        if output_hidden_states is True:
            all_hidden_states.append(hidden_states)

        # attach params to ctx for backward
        ctx.save_for_backward(attn_output.detach(), hidden_states.detach())
        ctx.layers = layers
        ctx.all_buckets = all_buckets
        ctx.head_mask = head_mask
        ctx.attention_mask = attention_mask

        # Concatenate 2 RevNet outputs
        return torch.cat([attn_output, hidden_states], dim=-1)

    @staticmethod
    def backward(ctx, grad_hidden_states):
        grad_attn_output, grad_hidden_states = torch.chunk(
            grad_hidden_states, 2, dim=-1
        )

        # retrieve params from ctx for backward
        attn_output, hidden_states = ctx.saved_tensors

        # create tuple
        output = ReformerBackwardOutput(
            attn_output=attn_output,
            hidden_states=hidden_states,
            grad_attn_output=grad_attn_output,
            grad_hidden_states=grad_hidden_states,
        )

        # free memory
        del grad_attn_output, grad_hidden_states, attn_output, hidden_states

        layers = ctx.layers
        all_buckets = ctx.all_buckets
        head_mask = ctx.head_mask
        attention_mask = ctx.attention_mask

        for idx, layer in enumerate(layers[::-1]):
            # pop last buckets from stack
            buckets = all_buckets[-1]
            all_buckets = all_buckets[:-1]

            # backprop
            output = layer.backward_pass(
                next_attn_output=output.attn_output,
                hidden_states=output.hidden_states,
                grad_attn_output=output.grad_attn_output,
                grad_hidden_states=output.grad_hidden_states,
                head_mask=head_mask[len(layers) - idx - 1],
                attention_mask=attention_mask,
                buckets=buckets,
            )

        assert all_buckets == (), "buckets have to be empty after backpropagation"
        grad_hidden_states = torch.cat(
            [output.grad_attn_output, output.grad_hidden_states], dim=-1
        )

        # num of return vars has to match num of forward() args
        # return gradient for hidden_states arg and None for other args
        return (
            grad_hidden_states,
            None,
            None,
            None,
            None,
            None,
            None,
            None,
            None,
            None,
            None,
            None,
        )


class ReformerEncoder(torch.nn.Module):
    def __init__(self):
        super().__init__()
        self.dropout = 0.5
        self.layer_norm = torch.nn.LayerNorm(512, eps=1.0e-12)
        self.layers = [torch.nn.Linear(256, 256)]

    def forward(
        self,
        hidden_states,
        attention_mask=None,
        head_mask=[None] * 6,
        num_hashes=None,
        use_cache=False,
        orig_sequence_length=64,
        output_hidden_states=False,
        output_attentions=False,
    ):
        # hidden_states and attention lists to be filled if wished
        all_hidden_states = []
        all_attentions = []
        past_buckets_states = [((None), (None)) for i in range(len(self.layers))]

        # concat same tensor for reversible ResNet
        hidden_states = torch.cat([hidden_states, hidden_states], dim=-1)
        hidden_states = _ReversibleFunction.apply(
            hidden_states,
            self.layers,
            attention_mask,
            head_mask,
            num_hashes,
            all_hidden_states,
            all_attentions,
            past_buckets_states,
            use_cache,
            orig_sequence_length,
            output_hidden_states,
            output_attentions,
        )

        # Apply layer norm to concatenated hidden states
        hidden_states = self.layer_norm(hidden_states)

        # Apply dropout
        hidden_states = torch.nn.functional.dropout(
            hidden_states, p=self.dropout, training=self.training
        )

        return ReformerEncoderOutput(
            hidden_states=hidden_states,
            all_hidden_states=all_hidden_states,
            all_attentions=all_attentions,
            past_buckets_states=past_buckets_states,
        )


class ListConfig:
    class ValueNode:
        def __init__(self, value):
            self.value = value

        def _dereference_node(self):
            return self

        def _is_missing(self):
            return False

        def _value(self):
            return self.value

    # Based on an example from omegaconfig.listconfig
    class ListIterator(Iterator[Any]):
        def __init__(self, lst: Any, resolve: bool) -> None:
            self.resolve = resolve
            self.iterator = iter(lst.__dict__["_content"])
            self.index = 0

        def __next__(self) -> Any:
            x = next(self.iterator)
            if self.resolve:
                x = x._dereference_node()
                if x._is_missing():
                    raise AssertionError()

            self.index = self.index + 1
            if isinstance(x, ListConfig.ValueNode):
                return x._value()
            raise AssertionError()

    def __iter__(self):
        return self._iter_ex(True)

    def _iter_ex(self, resolve: bool) -> Iterator[Any]:
        try:
            return ListConfig.ListIterator(self, resolve)
        except Exception:
            raise AssertionError()

    def __init__(self):
        self._content = [
            ListConfig.ValueNode(1),
            ListConfig.ValueNode(3),
            ListConfig.ValueNode(torch.tensor([7.0])),
        ]


def longformer_chunk(hidden_states, window_overlap=256):
    """convert into overlapping chunks. Chunk size = 2w, overlap size = w"""

    # non-overlapping chunks of size = 2w
    hidden_states = hidden_states.view(
        hidden_states.size(0),
        hidden_states.size(1) // (window_overlap * 2),
        window_overlap * 2,
        hidden_states.size(2),
    )

    # use `as_strided` to make the chunks overlap with an overlap size = window_overlap
    chunk_size = list(hidden_states.size())
    chunk_size[1] = chunk_size[1] * 2 - 1

    chunk_stride = list(hidden_states.stride())
    chunk_stride[1] = chunk_stride[1] // 2
    return hidden_states.as_strided(size=chunk_size, stride=chunk_stride)


class PartialT5(torch.nn.Module):
    # Highly simplified T5Attention prefix
    def __init__(self):
        super().__init__()
        self.q = torch.nn.Linear(512, 512)
        self.k = torch.nn.Linear(512, 512)
        self.v = torch.nn.Linear(512, 512)

    def forward(
        self,
        hidden_states,
        key_value_states=None,
        past_key_value=None,
        query_length=None,
    ):
        batch_size, seq_length = hidden_states.shape[:2]

        real_seq_length = seq_length

        if past_key_value is not None:
            assert (
                len(past_key_value) == 2
            ), f"past_key_value should have 2 past states: keys and values. Got { len(past_key_value)} past states"
            real_seq_length += (
                past_key_value[0].shape[2] if query_length is None else query_length
            )

        def shape(states):
            """projection"""
            return states.view(batch_size, -1, 8, 64).transpose(1, 2)

        def project(hidden_states, proj_layer, key_value_states, past_key_value):
            """projects hidden states correctly to key/query states"""
            if key_value_states is None:
                # self-attn
                # (batch_size, n_heads, seq_length, dim_per_head)
                hidden_states = shape(proj_layer(hidden_states))
            elif past_key_value is None:
                # cross-attn
                # (batch_size, n_heads, seq_length, dim_per_head)
                hidden_states = shape(proj_layer(key_value_states))

            if past_key_value is not None:
                if key_value_states is None:
                    # self-attn
                    # (batch_size, n_heads, key_length, dim_per_head)
                    hidden_states = torch.cat([past_key_value, hidden_states], dim=2)
                else:
                    # cross-attn
                    hidden_states = past_key_value
            return hidden_states

        # get query states
        query_states = shape(
            self.q(hidden_states)
        )  # (batch_size, n_heads, seq_length, dim_per_head)

        # get key/value states
        key_states = project(
            hidden_states,
            self.k,
            key_value_states,
            past_key_value[0] if past_key_value is not None else None,
        )
        value_states = project(
            hidden_states,
            self.v,
            key_value_states,
            past_key_value[1] if past_key_value is not None else None,
        )

        # compute scores
        scores = torch.matmul(query_states, key_states.transpose(3, 2))

        # (truncated here )
        return scores, value_states


class ChunkReformerFeedForward(torch.nn.Module):
    # simplified from HF modeling_reformer.py
    def __init__(self):
        super().__init__()
        self.layer_norm = torch.nn.LayerNorm(256, eps=1e-12)
        self.dense = torch.nn.Linear(256, 256)
        self.output = torch.nn.Linear(256, 256)

    def forward(self, attention_output):
        return apply_chunking_to_forward(
            self.forward_chunk,
            attention_output + 1,
        )

    def forward_chunk(self, hidden_states):
        hidden_states = self.layer_norm(hidden_states)
        hidden_states = self.dense(hidden_states)
        return self.output(hidden_states)


def apply_chunking_to_forward(forward_fn, *input_tensors):
    # simplified from HF model_utils.py
    assert len(input_tensors) > 0
    tensor_shape = input_tensors[0].shape[1]
    assert all(input_tensor.shape[1] == tensor_shape for input_tensor in input_tensors)
    num_args_in_forward_chunk_fn = len(inspect.signature(forward_fn).parameters)
    if num_args_in_forward_chunk_fn != len(input_tensors):
        raise ValueError()

    return forward_fn(*input_tensors)


def _validate_model_kwargs(fn, model_kwargs):
    # simplified from transformers.generation.utils._validate_model_kwargs
    unused_model_args = []
    model_args = set(inspect.signature(fn).parameters)
    for key, value in model_kwargs.items():
        if value is not None and key not in model_args:
            unused_model_args.append(key)
    if unused_model_args:
        raise ValueError(
            f"The following `model_kwargs` are not used by the model: {unused_model_args} (note: typos in the"
            " generate arguments will also show up in this list)"
        )


class FakeMamlInner(torch.nn.Module):
    def __init__(self):
        super().__init__()
        self.linear = torch.nn.Linear(784, 5)

    def forward(self, x, ignored=None, bn_training=False):
        return self.linear(x.view(x.shape[0], -1))


class PartialMaml(torch.nn.Module):
    # Highly simplified version of maml.meta.Meta.finetuning
    def __init__(self):
        super().__init__()
        self.net = FakeMamlInner()
        self.update_step_test = 10
        self.update_lr = 0.4

    def forward(self, x_spt, y_spt, x_qry, y_qry):
        querysz = x_qry.size(0)

        corrects = [0 for _ in range(self.update_step_test + 1)]

        # in order to not ruin the state of running_mean/variance and bn_weight/bias
        # we finetuning on the copied model instead of self.net
        net = deepcopy(self.net)

        # 1. run the i-th task and compute loss for k=0
        logits = net(x_spt)
        loss = F.cross_entropy(logits, y_spt)
        grad = torch.autograd.grad(loss, net.parameters())
        fast_weights = [
            p[1] - self.update_lr * p[0] for p in zip(grad, net.parameters())
        ]

        # this is the loss and accuracy before first update
        with torch.no_grad():
            # [setsz, nway]
            logits_q = net(x_qry, net.parameters(), bn_training=True)
            # [setsz]
            pred_q = F.softmax(logits_q, dim=1).argmax(dim=1)
            # scalar
            correct = torch.eq(pred_q, y_qry).sum().item()
            corrects[0] = corrects[0] + correct

        # this is the loss and accuracy after the first update
        with torch.no_grad():
            # [setsz, nway]
            logits_q = net(x_qry, fast_weights, bn_training=True)
            # [setsz]
            pred_q = F.softmax(logits_q, dim=1).argmax(dim=1)
            # scalar
            correct = torch.eq(pred_q, y_qry).sum().item()
            corrects[1] = corrects[1] + correct

        del net

        accs = torch.tensor(corrects) / querysz

        return accs


def softmax_backward_data(parent, grad_output, output, dim, self):
    from torch import _softmax_backward_data

    return _softmax_backward_data(grad_output, output, parent.dim, self.dtype)


class XSoftmax(torch.autograd.Function):
    # transformers.models.deberta.modeling_deberta.XSoftmax
    @staticmethod
    def forward(self, input, mask, dim):
        self.dim = dim
        rmask = ~(mask.to(torch.bool))
        output = input.masked_fill(rmask, torch.tensor(torch.finfo(input.dtype).min))
        output = torch.softmax(output, self.dim)
        output.masked_fill_(rmask, 0)
        self.save_for_backward(output, rmask)
        return output

    @staticmethod
    def backward(self, grad_output):
        (output, rmask) = self.saved_tensors
        inputGrad = softmax_backward_data(self, grad_output, output, self.dim, output)
        return inputGrad, None, None


class ModelOutput(collections.OrderedDict):
    """based on file_utils.py in HuggingFace"""

    def __getitem__(self, k):
        if isinstance(k, str):
            inner_dict = dict(self.items())
            return inner_dict[k]
        else:
            return self.to_tuple()[k]

    def __setattr__(self, name, value):
        if name in self.keys() and value is not None:
            # Don't call self.__setitem__ to avoid recursion errors
            super().__setitem__(name, value)
        super().__setattr__(name, value)

    def __setitem__(self, key, value):
        # Will raise a KeyException if needed
        super().__setitem__(key, value)
        # Don't call self.__setattr__ to avoid recursion errors
        super().__setattr__(key, value)

    def to_tuple(self):
        return tuple(self[k] for k in self.keys())


def create_rand_mask_from_inputs(
    from_blocked_mask,
    to_blocked_mask,
    rand_attn,
    num_attention_heads,
    num_rand_blocks,
    batch_size,
    from_seq_length,
    from_block_size,
):
    """taken from HF modeling_big_bird.py"""
    num_windows = from_seq_length // from_block_size - 2
    rand_mask = torch.stack(
        [p1[i1.flatten()] for p1, i1 in zip(to_blocked_mask, rand_attn)]
    )
    rand_mask = rand_mask.view(
        batch_size, num_attention_heads, num_windows, num_rand_blocks * from_block_size
    )
    rand_mask = torch.einsum("blq,bhlk->bhlqk", from_blocked_mask[:, 1:-1], rand_mask)
    return rand_mask


class SequentialAppendList(torch.nn.Sequential):
    """from timm/models/vovnet.py"""

    def forward(self, x: torch.Tensor, concat_list: List[torch.Tensor]) -> torch.Tensor:
        for i, module in enumerate(self):
            if i == 0:
                concat_list.append(module(x))
            else:
                concat_list.append(module(concat_list[-1]))
        x = torch.cat(concat_list, dim=1)
        return x, concat_list


class BatchNormAct2d(torch.nn.BatchNorm2d):
    """Taken from timm"""

    def __init__(
        self,
        num_features,
        eps=1e-5,
        momentum=0.1,
        affine=True,
        track_running_stats=True,
        act_layer=torch.nn.ReLU,
        inplace=True,
    ):
        super().__init__(
            num_features,
            eps=eps,
            momentum=momentum,
            affine=affine,
            track_running_stats=track_running_stats,
        )
        self.act = act_layer(inplace=inplace)

    @torch.jit.ignore
    def _forward_python(self, x):
        return super().forward(x)

    def forward(self, x):
        if torch.jit.is_scripting():
            x = self._forward_jit(x)
        else:
            x = self._forward_python(x)
        x = self.act(x)
        return x


def get_parameter_dtype(parameter):
    """from huggingface model_utils.py"""
    try:
        return next(parameter.parameters()).dtype
    except StopIteration:
        # For nn.DataParallel compatibility in PyTorch 1.5

        def find_tensor_attributes(module):
            tuples = [(k, v) for k, v in module.__dict__.items() if torch.is_tensor(v)]
            return tuples

        gen = parameter._named_members(get_members_fn=find_tensor_attributes)
        first_tuple = next(gen)
        return first_tuple[1].dtype


class DummyConfig:
    attn_layers = ["local", "lsh", "local", "lsh", "local", "lsh"]
    lsh_attn_chunk_length = 64
    local_attn_chunk_length = 64


def _get_min_chunk_len(config):
    """from hf_Reformer"""
    attn_types = config.attn_layers
    attn_types_set = set(attn_types)
    if len(attn_types_set) == 1 and attn_types[0] == "lsh":
        return config.lsh_attn_chunk_length
    elif len(attn_types_set) == 1 and attn_types[0] == "local":
        return config.local_attn_chunk_length
    elif len(attn_types_set) == 2 and attn_types_set == set(  # noqa: C405
        ["lsh", "local"]
    ):
        return min(config.lsh_attn_chunk_length, config.local_attn_chunk_length)
    else:
        raise NotImplementedError(
            f"Only attn layer types 'lsh' and 'local' exist, but `config.attn_layers`: {config.attn_layers}. Select "
            "attn layer types from ['lsh', 'local'] only."
        )


def _stable_argsort(vector, dim):
    """from hf_Reformer"""
    # this function scales the vector so that torch.argsort is stable.
    # torch.argsort is not stable on its own
    scale_offset = torch.arange(vector.shape[dim], device=vector.device).view(1, 1, -1)
    scale_offset = scale_offset.expand(vector.shape)
    scaled_vector = vector.shape[dim] * vector + (scale_offset % vector.shape[dim])
    return torch.argsort(scaled_vector, dim=dim)


def _get_sorted_bucket_idx_and_undo_sorted_bucket_idx(buckets):
    """from hf_Reformer"""
    # no gradients are needed
    with torch.no_grad():
        # hash-based sort
        sorted_bucket_idx = _stable_argsort(buckets, dim=-1)

        # create simple indices to scatter to, to have undo sort
        indices = (
            torch.arange(sorted_bucket_idx.shape[-1], device=buckets.device)
            .view(1, 1, -1)
            .expand(sorted_bucket_idx.shape)
        )

        # get undo sort
        undo_sorted_bucket_idx = sorted_bucket_idx.new(*sorted_bucket_idx.size())
        undo_sorted_bucket_idx.scatter_(-1, sorted_bucket_idx, indices)

    return sorted_bucket_idx, undo_sorted_bucket_idx


class CustomList1(list):
    def __call__(self, x):
        for processor in self:
            x = processor(x)
        return x

    def clear(self):
        pass  # this prevents RestrictedListSubclassVariable from kicking in


class CustomList2(list):
    def __call__(self, x):
        for processor in self:
            x = processor(x)
        return x

    def length_times_10(self):
        return len(self) * 10

    def append_twice(self, x):
        self.extend([x, x])


def _merge_criteria_processor_list(default_list, custom_list):
    # simplified transformers/generation/utils.py
    if len(custom_list) == 0:
        return default_list
    for default in default_list:
        for custom in custom_list:
            if type(custom) is type(default):
                raise ValueError()
    default_list.extend(custom_list)
    return default_list


class FeedForwardLayer(nn.Module):
    def __init__(self, d_model, dim_feedforward, activation, dropout) -> None:
        super().__init__()
        self.linear1 = nn.Linear(d_model, dim_feedforward)
        self.activation = activation
        self.dropout1 = nn.Dropout(dropout)
        self.linear2 = nn.Linear(dim_feedforward, d_model)
        self.dropout2 = nn.Dropout(dropout)

    def forward(self, x):
        return self.dropout2(
            self.linear2(self.dropout1(self.activation(self.linear1(x))))
        )


class TransformerEncoderLayer(nn.Module):
    def __init__(
        self,
        d_model,
        nhead,
        dim_feedforward=2048,
        dropout=0.1,
        activation=nn.ReLU(),
        layer_norm_eps=1e-5,
    ):
        super().__init__()
        self.self_attn = nn.MultiheadAttention(d_model, nhead, dropout=dropout)
        self.norm1 = nn.LayerNorm(d_model, eps=layer_norm_eps)
        self.norm2 = nn.LayerNorm(d_model, eps=layer_norm_eps)
        self.dropout = nn.Dropout(dropout)
        self.ff_block = FeedForwardLayer(d_model, dim_feedforward, activation, dropout)

    def forward(self, src, src_mask=None, src_key_padding_mask=None):
        x = src
        x = self.norm1(x + self._sa_block(x, src_mask, src_key_padding_mask))
        x = self.norm2(x + self._ff_block(x))
        return x

    # self-attention block
    def _sa_block(self, x, attn_mask, key_padding_mask):
        x = self.self_attn(
            x,
            x,
            x,
            attn_mask=attn_mask,
            key_padding_mask=key_padding_mask,
            need_weights=False,
        )[0]
        return self.dropout(x)

    # feed forward block
    def _ff_block(self, x):
        return self.ff_block(x)


class MockModule(torch.nn.Module):
    def inner_fn(self, left, right):
        return tuple(left) == tuple(right)

    def fn(self, tensor):
        if type(tensor) is int:
            return False

        torch.add(tensor, tensor)
        return self.inner_fn(tensor.shape, (1, 2, 3))


class IncByOne:
    def __init__(self, x):
        self.x = x + 1


class IncByTwo:
    def __init__(self, x):
        self.x = x + 2


class ReproTests(torch._dynamo.test_case.TestCase):
    def test_do_paste_mask(self):
        torch._dynamo.utils.counters.clear()
        cnt = torch._dynamo.testing.CompileCounter()
        opt__do_paste_mask = torch.compile(_do_paste_mask, backend=cnt)
        opt__do_paste_mask(
            torch.randn(1, 1, 28, 28),
            torch.tensor([[0.0, 1, 2, 4]]) * 1,
            427,
            640,
            True,
        )
        opt__do_paste_mask(
            torch.randn(1, 1, 28, 28),
            torch.tensor([[0.0, 1, 2, 4]]) * 2,
            427,
            640,
            True,
        )
        opt__do_paste_mask(
            torch.randn(1, 1, 28, 28),
            torch.tensor([[0.0, 1, 2, 4]]) * 3,
            612,
            612,
            True,
        )
        opt__do_paste_mask(
            torch.randn(1, 1, 28, 28),
            torch.tensor([[0.0, 1, 2, 4]]) * 4,
            612,
            612,
            True,
        )
        opt__do_paste_mask(
            torch.randn(1, 1, 28, 28),
            torch.tensor([[0.0, 1, 2, 4]]) * 2,
            427,
            640,
            False,
        )
        # (dynamic shapes, static shapes)
        self.assertIn(cnt.frame_count, (5, 7))
        self.assertIn(cnt.op_count, (106, 127))

    def test_convert_boxes_to_pooler_format(self):
        boxes1 = [
            Boxes(torch.arange(0, 8).reshape((2, 4))),
            Boxes(torch.arange(8, 16).reshape((2, 4))),
        ]
        boxes2 = [
            Boxes(torch.arange(16, 20).reshape((1, 4))),
            Boxes(torch.arange(20, 24).reshape((1, 4))),
        ]
        correct1 = convert_boxes_to_pooler_format(boxes1)
        correct2 = convert_boxes_to_pooler_format(boxes2)
        fn = convert_boxes_to_pooler_format
        cnt = torch._dynamo.testing.CompileCounter()
        opt_fn = torch._dynamo.optimize(cnt)(fn)
        self.assertTrue(same(opt_fn(boxes1), correct1))
        self.assertTrue(same(opt_fn(boxes2), correct2))

        # repeat_interleave is a dynamic shape operator we do not execute/
        # In the future, we could reduce the frame_count down to 1
        # by guarding on the exact values of `Tensor repeats` arg
        if torch._dynamo.config.assume_static_by_default:
            self.assertExpectedInline(cnt.frame_count, """4""")
            self.assertExpectedInline(cnt.op_count, """10""")
        else:
            self.assertExpectedInline(cnt.frame_count, """4""")
            self.assertExpectedInline(cnt.op_count, """16""")

    def test_boxes_len(self):
        def fn(boxes):
            return len(boxes) + boxes.__len__() + boxes.tensor

        boxes1 = Boxes(torch.arange(0, 8).reshape((2, 4)))
        cnt = torch._dynamo.testing.CompileCounter()
        opt_fn = torch._dynamo.optimize_assert(cnt)(fn)
        self.assertTrue(same(opt_fn(boxes1), boxes1.tensor + 4.0))

        if torch._dynamo.config.assume_static_by_default:
            self.assertExpectedInline(cnt.frame_count, """1""")
            self.assertExpectedInline(cnt.op_count, """1""")
        else:
            self.assertExpectedInline(cnt.frame_count, """1""")
            self.assertExpectedInline(cnt.op_count, """6""")

    def _reformer(self, nopython):
        input = torch.randn([1, 64, 256])
        model = ReformerEncoder()
        torch.manual_seed(1337)
        correct = copy.deepcopy(model)(input)
        cnt = torch._dynamo.testing.CompileCounter()
        torch.manual_seed(1337)
        opt_model = torch._dynamo.optimize(cnt, nopython=nopython)(model)
        self.assertTrue(same(opt_model(input), correct))
        return cnt

    @requires_cuda
    def test_sub_alpha_scalar_repro(self):
        @torch.compile(backend="aot_eager")
        def f(x):
            return x.sub(1, alpha=2)

        f(torch.ones(2, device="cuda", dtype=torch.float64))

    # https://github.com/pytorch/pytorch/issues/113010
    def test_out_overload_non_contiguous(self):
        def f(x, y):
            return torch.abs(x, out=y.T)

        f_compiled = torch.compile(f, backend="aot_eager")

        x_ref = torch.arange(4, dtype=torch.float32).reshape(2, 2)
        y_ref = torch.arange(4, dtype=torch.float32).reshape(2, 2)
        x_test = torch.arange(4, dtype=torch.float32).reshape(2, 2)
        y_test = torch.arange(4, dtype=torch.float32).reshape(2, 2)

        out_ref = f(x_ref, y_ref)
        out_test = f_compiled(x_test, y_test)
        self.assertEqual(out_ref, out_test)
        self.assertEqual(y_ref, y_test)

    # https://github.com/pytorch/pytorch/issues/109053
    def test_view_dtype_overload(self):
        def f(x):
            return x.view(torch.int32)

        f_compiled = torch.compile(f, backend="aot_eager")

        x1 = torch.ones(4, requires_grad=True)
        out_ref = f(x1)
        out_test = f_compiled(x1)
        self.assertEqual(out_ref, out_test)

        x2 = torch.ones(4, requires_grad=False)
        out_ref = f(x2)
        out_test = f_compiled(x2)
        self.assertEqual(out_ref, out_test)

    # https://github.com/pytorch/pytorch/issues/90552
    def test_intermediate_leaf_requires_grad(self):
        def f(x):
            leaf = torch.ones(2, requires_grad=True)
            return leaf, leaf * 2

        f_compiled = torch.compile(f, backend="aot_eager")
        x = torch.arange(4, dtype=torch.float32).reshape(2, 2)

        leaf, out = f(x)
        leaf_test, out_test = f_compiled(x)
        out.sum().backward()
        out_test.sum().backward()
        self.assertEqual(leaf.grad, leaf_test.grad)

    # See https://github.com/pytorch/pytorch/issues/97745
    def test_gan_repro_trying_to_backward_through_the_graph_a_second_time(self):
        def f(a, b):
            c = torch.ones(2, 2)
            d = torch.ones(2, 2)
            e = torch.matmul(a, c)
            g_loss = torch.abs(e - d).mean()
            g_loss.backward()
            fake_d_pred = torch.matmul(b, e.detach())
            d_loss = fake_d_pred.mean()
            d_loss.backward()

        a_ref = torch.randn(2, 2, requires_grad=True)
        b_ref = torch.randn(2, 2, requires_grad=True)
        out_ref = f(a_ref, b_ref)

        a_test = a_ref.clone().detach().requires_grad_(True)
        b_test = b_ref.clone().detach().requires_grad_(True)
        out_test = torch.compile(f, backend="aot_eager")(a_test, b_test)

        self.assertEqual(out_ref, out_test)
        self.assertEqual(a_ref.grad, a_test.grad)
        self.assertEqual(b_ref.grad, b_test.grad)

    # https://github.com/pytorch/pytorch/issues/111603
    def test_tuple_enum_as_key_dict(self):
        class MyEnum(Enum):
            A = "a"

        class SomeModel(torch.nn.Module):
            def __init__(self) -> None:
                super().__init__()
                self.linear = torch.nn.Linear(1, 1)

            def forward(self, x) -> torch.Tensor:
                return self.linear(x[MyEnum.A])

        x = {MyEnum.A: torch.rand(8, 1)}
        model_pytorch = SomeModel()
        model = torch.compile(model_pytorch)
        # Executing twice works
        model(x)
        y = model(x)
        self.assertEqual(y, model_pytorch(x))

    def test_embedding_backward_broadcasting_decomp(self):
        def f(grad_output, indices):
            num_weights = 10
            padding_idx = 1
            scale_grad_by_freq = True
            return torch.ops.aten.embedding_dense_backward(
                grad_output, indices, num_weights, padding_idx, scale_grad_by_freq
            )

        f_compiled = torch.compile(f, backend="aot_eager")

        grad_output = torch.ones(2, 4, 3, dtype=torch.float16)
        indices = torch.ones(2, 4, dtype=torch.int64)

        out_ref = f(grad_output, indices)
        out_test = f_compiled(grad_output, indices)

        self.assertEqual(out_ref, out_test)

    def test_reformer_eval(self):
        with torch.no_grad():
            cnt = self._reformer(nopython=True)
        self.assertEqual(cnt.frame_count, 1)
        self.assertEqual(cnt.op_count, 11)

    def test_reformer_train(self):
        with torch.enable_grad():
            cnt = self._reformer(nopython=False)
        # cant inline torch.autograd.Function means graph break
        if torch._dynamo.config.assume_static_by_default:
            self.assertExpectedInline(cnt.frame_count, """3""")
            self.assertExpectedInline(cnt.op_count, """10""")
        else:
            self.assertExpectedInline(cnt.frame_count, """3""")
            self.assertExpectedInline(cnt.op_count, """10""")

    @disable_translation_validation_if_dynamic_shapes
    def test_longformer_chunk(self):
        input1 = torch.randn([1, 4096, 1])
        input2 = torch.randn([12, 4096, 64])
        correct1 = longformer_chunk(input1)
        correct2 = longformer_chunk(input2)
        fn = longformer_chunk
        cnt = torch._dynamo.testing.CompileCounter()
        opt_fn = torch._dynamo.optimize_assert(cnt)(fn)
        self.assertTrue(same(opt_fn(input1), correct1))
        self.assertTrue(same(opt_fn(input2), correct2))
        self.assertTrue(same(opt_fn(input1), correct1))
        self.assertTrue(same(opt_fn(input2), correct2))

        if torch._dynamo.config.assume_static_by_default:
            if torch._dynamo.config.automatic_dynamic_shapes:
                self.assertExpectedInline(cnt.frame_count, """2""")
                self.assertExpectedInline(cnt.op_count, """14""")
            else:
                self.assertExpectedInline(cnt.frame_count, """2""")
                self.assertExpectedInline(cnt.op_count, """4""")
        else:
            self.assertExpectedInline(cnt.frame_count, """2""")
            self.assertExpectedInline(cnt.op_count, """35""")

    def test_hf_t5_forward(self):
        input = torch.randn([1, 2048, 512])
        model = PartialT5()
        correct = model(input)
        cnt = torch._dynamo.testing.CompileCounter()
        opt_model = torch._dynamo.optimize_assert(cnt)(model)
        self.assertTrue(same(opt_model(input), correct))

        if torch._dynamo.config.assume_static_by_default:
            self.assertExpectedInline(cnt.frame_count, """1""")
            self.assertExpectedInline(cnt.op_count, """11""")
        else:
            self.assertExpectedInline(cnt.frame_count, """1""")
            self.assertExpectedInline(cnt.op_count, """12""")

    def test_module_in_skipfiles(self):
        model = nn.Linear(10, 10)
        cnt = torch._dynamo.testing.CompileCounter()
        torch.compile(model, backend=cnt, fullgraph=True)(torch.randn([5, 10]))
        self.assertEqual(cnt.frame_count, 1)
        self.assertEqual(cnt.op_count, 1)

    def test_function_in_skipfiles(self):
        cnt = torch._dynamo.testing.CompileCounter()
        torch.compile(torch.sin, backend=cnt, fullgraph=True)(torch.randn([5, 10]))
        self.assertEqual(cnt.frame_count, 1)
        self.assertEqual(cnt.op_count, 1)

    def test_slicing_dynamic_shape(self):
        def fn(y):
            x = torch.ones(8)
            idx = y[0]
            out = x[idx:]
            return (out + 3) * 5

        counter = torch._dynamo.testing.CompileCounter()
        opt_fn = torch._dynamo.optimize(counter)(fn)
        out = opt_fn(torch.ones(10, dtype=torch.long))
        # idx should be 1 -> slicing off [1:] of 8 elem tensor
        self.assertEqual(list(out.shape), [7])

        self.assertEqual(counter.op_count, 2)
        self.assertEqual(counter.frame_count, 1)

        self.assertEqual(list(opt_fn(torch.tensor([4])).shape), [4])

    def test_slicing_dynamic_shape_setitem(self):
        def fn(input_lengths: torch.Tensor, new_ones_1):
            getitem_13 = input_lengths[3]
            new_ones_1[(3, slice(getitem_13, None, None))] = 0
            setitem_13 = new_ones_1
            return (setitem_13,)

        x = torch.randn(10).to(dtype=torch.int64)
        y = torch.randn(10, 204)
        ref = fn(x, y)
        opt_fn = torch._dynamo.optimize("aot_eager")(fn)
        res = opt_fn(x, y)
        self.assertTrue(same(ref, res))

    def test_chunk_reformer_ff(self):
        input = torch.randn([1, 4096, 256])
        model = ChunkReformerFeedForward()
        correct = model(input)
        cnt = torch._dynamo.testing.CompileCounter()
        opt_model = torch._dynamo.optimize_assert(cnt)(model)
        self.assertTrue(same(opt_model(input), correct))

        self.assertEqual(cnt.frame_count, 1)
        self.assertLessEqual(cnt.op_count, 10)

    # see: https://github.com/pytorch/pytorch/issues/80067
    # NB: When you remove the expectedFailure, don't forget to
    # uncomment/adjust the assertEqual below
    @unittest.expectedFailure
    @torch._dynamo.config.patch(
        fake_tensor_propagation=True, capture_scalar_outputs=True
    )
    def test_maml_item_capture(self):
        a = torch.randn(5, 1, 28, 28)
        b = torch.zeros(5, dtype=torch.int64)
        c = torch.randn(75, 1, 28, 28)
        d = torch.zeros(75, dtype=torch.int64)
        model = PartialMaml()
        correct = model(a, b, c, d)
        cnt = torch._dynamo.testing.CompileCounter()
        opt_model = torch._dynamo.optimize(cnt)(model)
        for _ in range(10):
            self.assertTrue(same(opt_model(a, b, c, d), correct))

        # if torch._dynamo.config.assume_static_by_default:
        #     self.assertExpectedInline(cnt.frame_count, """2""")
        # else:
        #     self.assertExpectedInline(cnt.frame_count, """3""")
        # TODO(jansel): figure out why op count depends on imports
        self.assertIn(cnt.op_count, (36, 35, 34, 29, 28, 27))

    # see: https://github.com/pytorch/pytorch/issues/80067
    @torch._dynamo.config.patch(capture_scalar_outputs=False)
    def test_maml_no_item_capture(self):
        a = torch.randn(5, 1, 28, 28)
        b = torch.zeros(5, dtype=torch.int64)
        c = torch.randn(75, 1, 28, 28)
        d = torch.zeros(75, dtype=torch.int64)
        model = PartialMaml()
        correct = model(a, b, c, d)
        cnt = torch._dynamo.testing.CompileCounter()
        opt_model = torch._dynamo.optimize(cnt)(model)
        for _ in range(10):
            self.assertTrue(same(opt_model(a, b, c, d), correct))

        if torch._dynamo.config.assume_static_by_default:
            self.assertExpectedInline(cnt.frame_count, """2""")
        else:
            self.assertExpectedInline(cnt.frame_count, """3""")

    def test_hf_model_output(self):
        ex = ModelOutput(a=torch.randn(10), b=torch.randn(10), c=torch.randn(10))

        def fn1(x):
            return x["a"] + 1

        def fn2(x):
            return x.a + 1

        def fn3(x):
            return x.to_tuple()[0] + 1

        def fn4(x):
            return x[0] + 1

        cnt = torch._dynamo.testing.CompileCounter()
        for fn in (fn1, fn2, fn3, fn4):
            cnt.clear()
            opt_fn = torch._dynamo.optimize_assert(cnt)(fn)
            self.assertTrue(same(opt_fn(ex), ex.a + 1))
            self.assertEqual(cnt.frame_count, 1)
            self.assertEqual(cnt.op_count, 1)

    @disable_translation_validation_if_dynamic_shapes
    def test_create_rand_mask_from_inputs(self):
        args = [
            torch.randn([1, 64, 64]),
            torch.randn([1, 64, 64]),
            torch.zeros([1, 12, 62, 3], dtype=torch.int64),
            12,
            3,
            1,
            4096,
            64,
        ]
        correct = create_rand_mask_from_inputs(*args)
        fn = create_rand_mask_from_inputs

        cnt = torch._dynamo.testing.CompileCounter()
        opt_fn = torch._dynamo.optimize_assert(cnt)(fn)
        self.assertTrue(same(opt_fn(*args), correct))
        if torch._dynamo.config.assume_static_by_default:
            self.assertExpectedInline(cnt.frame_count, """1""")
            self.assertExpectedInline(cnt.op_count, """8""")
        else:
            self.assertExpectedInline(cnt.frame_count, """1""")
            self.assertExpectedInline(cnt.op_count, """11""")

    def test_rng_state(self):
        def fn():
            state = torch.get_rng_state()
            before = torch.rand(1000)
            torch.set_rng_state(state)
            after = torch.rand(1000)
            return before, after

        cnt = torch._dynamo.testing.CompileCounter()
        opt_fn = torch._dynamo.optimize(cnt)(fn)

        before, after = opt_fn()
        self.assertTrue(same(before, after))
        self.assertEqual(cnt.frame_count, 2)
        self.assertEqual(cnt.op_count, 2)  # rand, rand
        try:
            graph, _ = torch._dynamo.export(fn)()
            # See https://github.com/pytorch/pytorch/pull/87490
            self.fail("unexpected export success")
        except torch._dynamo.exc.Unsupported:
            pass

    def test_threading_local(self):
        import threading

        foo = threading.local()
        foo.x = torch.rand(1)

        def f(x):
            return torch.cat([x, foo.x])

        cnt = torch._dynamo.testing.CompileCounter()
        opt_f = torch._dynamo.optimize(cnt, nopython=True)(f)

        inp = torch.ones(1)
        out = f(inp)
        opt_out = opt_f(inp)
        self.assertEqual(opt_out, out)
        self.assertEqual(cnt.frame_count, 1)

    def test_seq_append_list(self):
        x = torch.randn(4, 10)
        model = SequentialAppendList(
            torch.nn.Linear(10, 10),
            torch.nn.ReLU(),
            torch.nn.Linear(10, 10),
            torch.nn.ReLU(),
        )
        # this one is tricky because it mutates the list provided as an input
        l1 = [x]
        l2 = [x]
        correct, _ = model(x, l1)
        cnt = torch._dynamo.testing.CompileCounter()
        opt_model = torch._dynamo.optimize_assert(cnt)(model)
        result, l3 = opt_model(x, l2)
        self.assertTrue(same(result, correct))
        self.assertTrue(same(l1, l2))
        self.assertIs(l2, l3)
        self.assertEqual(cnt.frame_count, 1)
        self.assertEqual(cnt.op_count, 5)

    def test_batch_norm_act(self):
        a = torch.randn(5, 1, 28, 28)
        model = BatchNormAct2d(1).eval()
        correct = model(a)
        cnt = torch._dynamo.testing.CompileCounter()
        if not torch._dynamo.config.specialize_int:
            # _local_scalar_dense causes graph break w 0-dim tensor
            opt_model = torch._dynamo.optimize(cnt)(model)
            self.assertTrue(same(opt_model(a), correct))
            return

        opt_model = torch._dynamo.optimize_assert(cnt)(model)
        self.assertTrue(same(opt_model(a), correct))
        self.assertEqual(cnt.frame_count, 1)
        self.assertEqual(cnt.op_count, 2)

    def test_get_parameter_dtype(self):
        model = SequentialAppendList(
            torch.nn.Linear(10, 10),
            torch.nn.ReLU(),
        )

        def fn(model, x):
            return x + torch.randn(10, dtype=get_parameter_dtype(model))

        cnt = torch._dynamo.testing.CompileCounter()
        opt_fn = torch._dynamo.optimize_assert(cnt)(fn)
        self.assertEqual(opt_fn(model, torch.randn(10)).dtype, torch.float32)
        self.assertEqual(cnt.frame_count, 1)
        self.assertEqual(cnt.op_count, 2)

    def test_nn_parameter(self):
        def test_fn():
            a = torch.nn.Parameter(torch.randn(5, 5))
            # Checks that TensorVariable stores the type information correctly
            self.assertTrue(isinstance(a, torch.nn.Parameter))
            return a

        cnt = torch._dynamo.testing.CompileCounter()
        opt_test_fn = torch._dynamo.optimize(cnt)(test_fn)
        out = opt_test_fn()
        self.assertTrue(isinstance(out, torch.nn.Parameter))

    def test_Size(self):
        def test_fn():
            a = torch.randn(4)
            x = torch.Size([1, 2, 3])
            # Checks that SizeVariable return torch.Size object
            assert isinstance(x, torch.Size)
            # Causes graph breaks and checks reconstruction of SizeVariable
            # object
            self.assertIsInstance(x, torch.Size)
            return a

        cnt = torch._dynamo.testing.CompileCounter()
        opt_test_fn = torch._dynamo.optimize(cnt)(test_fn)
        opt_test_fn()

    # See https://github.com/pytorch/pytorch/issues/100067
    def test_copy_weird_strides(self):
        # This test requires inductor's copy() decomp to preserve strides properly.
        def test_fn(a):
            b = torch.zeros(48, 4, 256, 513)
            b[:, 0, 1:256, 1:256] = a
            c = b.view(4, 12, 1024, 513)
            d = c.transpose(2, 1)
            d.add_(1)
            return d

        sh, st, dt, dev, rg = (
            (48, 255, 255),
            (787968, 513, 1),
            torch.float16,
            "cpu",
            True,
        )
        a = rand_strided(sh, st, dt, dev).requires_grad_(rg)
        compiled_f = torch.compile(test_fn, backend="aot_eager_decomp_partition")
        out1 = test_fn(a)
        out2 = compiled_f(a)
        self.assertEqual(out1, out2)

    def test_indexing_with_list(self):
        def test_fn():
            def run_test(tensor, *idx):
                npt = tensor.numpy()
                assert npt[idx].shape == tensor[idx].shape

            x = torch.arange(0, 10)
            cases = [
                [None, None],
                [1, None],
            ]

            for case in cases:
                run_test(x, *case)

            return torch.randn(4)

        cnt = torch._dynamo.testing.CompileCounter()
        opt_test_fn = torch._dynamo.optimize(cnt)(test_fn)
        opt_test_fn()

    def test_reformer_min_chunk_len(self):
        def fn(cfg):
            t = torch.empty(10)
            t.fill_(_get_min_chunk_len(cfg))
            return t[0]

        cfg = DummyConfig()
        cnt = torch._dynamo.testing.CompileCounter()
        opt_fn = torch._dynamo.optimize_assert(cnt)(fn)
        self.assertEqual(opt_fn(cfg), 64)
        # With unspec int, maximum computation is preserved
        if torch._dynamo.config.assume_static_by_default:
            self.assertExpectedInline(cnt.frame_count, """1""")
            self.assertExpectedInline(cnt.op_count, """3""")
        else:
            self.assertExpectedInline(cnt.frame_count, """1""")
            self.assertExpectedInline(cnt.op_count, """4""")

    def test_reformer_sorting(self):
        x = torch.zeros([1, 12, 4096], dtype=torch.int64)
        correct = _get_sorted_bucket_idx_and_undo_sorted_bucket_idx(x)
        fn = _get_sorted_bucket_idx_and_undo_sorted_bucket_idx

        cnt = torch._dynamo.testing.CompileCounter()
        opt_fn = torch._dynamo.optimize_assert(cnt)(fn)
        self.assertTrue(same(opt_fn(x), correct))
        if torch._dynamo.config.assume_static_by_default:
            self.assertExpectedInline(cnt.frame_count, """1""")
            self.assertExpectedInline(cnt.op_count, """14""")
        else:
            self.assertExpectedInline(cnt.frame_count, """1""")
            self.assertExpectedInline(cnt.op_count, """27""")

    def test_recursive_map(self):
        # https://github.com/pytorch/torchdynamo/issues/132
        def _recursive_map(struct, batch_dim=0):
            for k, v in struct.items():
                if v is not None:
                    if isinstance(v, dict):
                        _recursive_map(v)
                    else:
                        struct[k] = v

        def toy_example(a, b, v):
            x = a / (torch.abs(a) + 1)
            if v is not None:
                _recursive_map(v)
            return x * b

        cnt = torch._dynamo.testing.CompileCounter()
        opt_toy_example = torch._dynamo.optimize(cnt)(toy_example)
        opt_toy_example(
            torch.randn(10),
            torch.randn(10),
            {"layer0": {"memory_keys": torch.randn(10)}},
        )
        self.assertEqual(cnt.frame_count, 1)
        self.assertEqual(cnt.op_count, 4)

    def test_issue114171(self):
        device = torch.device("cpu")

        def fcnn(in_dim, out_dim, hidden_dim, activation=torch.nn.GELU):
            layers = [
                torch.nn.Linear(in_dim, hidden_dim, device=device),
                activation(),
                torch.nn.Linear(hidden_dim, out_dim, device=device),
            ]
            return torch.nn.Sequential(*layers)

        class testmodel(torch.nn.Module):
            def __init__(self):
                super().__init__()
                self.interaction_networks = torch.nn.ModuleList(
                    [fcnn(262, 1174, 400) for _ in range(4)]
                )

            def interact(self, x, cycle):
                return self.interaction_networks[cycle](x)

        model = testmodel()
        forward_aot = torch.compile(
            model.interact, fullgraph=True, dynamic=True, backend="eager"
        )

        x = torch.rand([111, 262], device=device)
        y2 = forward_aot(x, 2)  # previously failed

    def test_issue175(self):
        n_heads = 2
        d_model = 64
        model = TransformerEncoderLayer(d_model, n_heads)
        inp = torch.randn(1, d_model)
        cnt = torch._dynamo.testing.CompileCounter()
        opt_model = torch._dynamo.optimize(cnt, nopython=True)(model)
        opt_model(inp)
        opt_model(inp)
        self.assertEqual(cnt.frame_count, 1)
        self.assertEqual(cnt.op_count, 12)

    def test_exec_import(self):
        def fn1():
            exec("import math")

        def fn2():
            try:
                math.sqrt(4)
                return False
            except NameError:
                return True

        def fn3():
            fn1()
            return fn2()

        self.assertTrue(fn3())
        opt_fn3 = torch._dynamo.optimize("eager")(fn3)
        self.assertTrue(opt_fn3())

    def test_exec_wildcard_import(self):
        # Test that globals are not carried over from frame to frame
        def fn1():
            exec("from torch import *")

        def fn2():
            x = torch.zeros(4)
            for i in range(5):
                x = x + i
            return x

        def fn3():
            fn1()
            return fn2()

        ref = fn3()
        opt_fn3 = torch._dynamo.optimize("eager")(fn3)
        res = opt_fn3()
        self.assertTrue(same(ref, res))

    def test_with_on_graph_break_inst(self):
        def reversible(x):
            print("Hello world")  # Cause graph break so inline fails
            return torch.sin(torch.cos(x))

        def fn(x):
            with torch.enable_grad():
                a = torch.sin(x)
                b = reversible(a)
                c = torch.sigmoid(b)
                c.sum().backward()
                return x.grad

        x = torch.randn(3, requires_grad=True)
        x.grad = None
        with torch.no_grad():
            ref = fn(x)

        x.grad = None
        opt_fn = torch._dynamo.optimize("eager")(fn)
        with torch.no_grad():
            res = opt_fn(x)
        self.assertTrue(same(ref, res))

    def test_with_on_graph_break_nested(self):
        def reversible(x):
            torch._dynamo.graph_break()  # Cause graph break so inline fails
            return torch.sin(torch.cos(x))

        def fn(x):
            # nested context manager failed previously
            with torch.no_grad():
                with torch.enable_grad():
                    a = torch.sin(x)
                    b = reversible(a)
                    c = torch.sigmoid(b)
                    c.sum().backward()
                    return x.grad

        x = torch.randn(3, requires_grad=True)
        x.grad = None
        with torch.no_grad():
            ref = fn(x)

        x.grad = None
        opt_fn = torch._dynamo.optimize("eager")(fn)
        with torch.no_grad():
            res = opt_fn(x)
        self.assertTrue(same(ref, res))

    # https://github.com/pytorch/torchdynamo/issues/1446
    def test_grad_mode_carrying_correct_state_after_graph_break(self):
        def fn(x):
            with torch.no_grad():
                y = x * 3
                print("Break")
                z = x + 2
            return y, z

        x = torch.randn(3, requires_grad=True)
        opt_fn = torch._dynamo.optimize("eager")(fn)
        y, z = opt_fn(x)
        self.assertFalse(y.requires_grad)
        self.assertFalse(z.requires_grad)

    def test_abc_setattr(self):
        # tests that we correctly bail out of __setattr__ calls

        # TODO: does not ensure ABC classes are correctly inferred as ClassVariables
        # (doesn't test the fix for 'super()')

        class BaseModule(torch.nn.Module, ABC):
            def blah(self, x):
                return x + 1

        class Derived(BaseModule):
            def __setattr__(self, name, value) -> None:
                super().__setattr__(name, value)

            def forward(self, x):
                # expect a graph break on __setattr__
                self.foo = 0
                return self.blah(x)

            def blah(self, x):
                return super().blah(x)

        x = torch.randn(3, requires_grad=True)
        mod = Derived()
        opt_mod = torch._dynamo.optimize("eager")(mod)
        opt_mod(x)

        self.assertGreaterEqual(torch._dynamo.utils.counters["frames"]["ok"], 2)
        self.assertGreaterEqual(torch._dynamo.utils.counters["frames"]["total"], 2)

    @torch._dynamo.config.patch("suppress_errors", True)
    def test_guard_fail_tensor_bool(self):
        @torch._dynamo.disable(recursive=False)
        def fn():
            condition_shape = (5, 5)
            dtypes = (torch.bool,)
            shapes = (
                (),
                (5,),
                (1, 5),
            )

            tensors = [
                torch.empty(shape, dtype=dtype).fill_(17)
                for shape, dtype in itertools.product(shapes, dtypes)
            ]

            x_vals = (5.0, *tensors)
            y_vals = (6.0, *tensors)

            @torch._dynamo.disable
            def get_expected(condition, x, y):
                x_np = x.cpu().numpy() if isinstance(x, torch.Tensor) else x
                y_np = y.cpu().numpy() if isinstance(y, torch.Tensor) else y
                return torch.from_numpy(
                    np.where(condition.cpu().numpy(), x_np, y_np)
                ).to(common_dtype)

            for x, y in zip(x_vals, y_vals):
                condition = torch.empty(*condition_shape, dtype=torch.bool).bernoulli_()
                common_dtype = torch.result_type(x, y)

                def check_equal(condition, x, y):
                    # NumPy aggressively promotes to double, hence cast to output to correct dtype
                    expected = get_expected(condition, x, y)
                    result = torch.where(condition, x, y)
                    assert torch.allclose(expected, result)

                check_equal(condition, x, y)
                check_equal(condition, y, x)

        fn()
        opt_fn = torch._dynamo.optimize("eager")(fn)
        opt_fn()

    def test_guard_fail_nested_tuple(self):
        def fn(args):
            return torch.ones(()), args[0] * 2

        # This adds a tensor check on args[1][0] and args[1][1]
        args1 = (torch.ones(1), (torch.ones(1), torch.ones(1)))
        args2 = (torch.ones(1), torch.ones(1))
        opt_fn = torch._dynamo.optimize("eager")(fn)
        ref = opt_fn(args1)
        res = opt_fn(args2)

        self.assertTrue(same(ref, res))

    def test_nullcontext1(self):
        @torch.compile(fullgraph=True, backend="eager")
        def fn(x, ctx):
            x = x.sin()
            with ctx:
                x = x.cos()
            x = x.sin()
            return x

        y = torch.randn(10)
        self.assertTrue(same(fn(y, contextlib.nullcontext()), y.sin().cos().sin()))

    def test_nullcontext2(self):
        @torch.compile(fullgraph=True, backend="eager")
        def fn(x, ctx):
            x = x.sin()
            with ctx():
                x = x.cos()
            x = x.sin()
            return x

        y = torch.randn(10)
        self.assertTrue(same(fn(y, contextlib.nullcontext), y.sin().cos().sin()))

    def test_no_grad_inline(self):
        @torch.no_grad()
        def a(x):
            return x.sin()

        @torch.compile(backend="eager", fullgraph=True)
        def b(x):
            return a(x).cos()

        y = torch.randn(10)
        self.assertTrue(same(b(y), y.sin().cos()))

    def test_longtensor_list(self):
        for partition in [0, 5, 10]:

            @torch._dynamo.disable
            def rand_gen():
                rand_vals = [random.randint(5, 10) for _ in range(10)]
                # List of tensors mixed with np.arrays
                return list(np.array(rand_vals[:partition])) + [
                    torch.tensor(val) for val in rand_vals[partition:]
                ]

            def fn(x):
                random_list = rand_gen()
                z = torch.LongTensor(random_list)
                return x * z

            x = torch.ones(10) * 2

            random.seed(0)
            ref0 = fn(x)
            ref1 = fn(x)

            random.seed(0)
            opt_fn = torch._dynamo.optimize("eager")(fn)
            res0 = opt_fn(x)
            res1 = opt_fn(x)

            self.assertTrue(same(ref0, res0))
            self.assertTrue(same(ref1, res1))

    def test_primtorch(self):
        @torch._dynamo.optimize("eager")
        def fn(x):
            torch._refs.abs(x)

        fn(torch.randn(3))

    @unittest.expectedFailure
    # inline_call [('inline in skipfiles: bind ...python3.10/inspect.py', 1)]
    def test_primtorch_no_graph_break(self):
        @torch._dynamo.optimize("eager", nopython=True)
        def fn(x):
            torch._refs.abs(x)

        fn(torch.randn(3))

    def test_torch_tensor_ops_no_graph_break(self):
        @torch._dynamo.optimize("eager", nopython=True)
        def fn(x):
            torch.Tensor.abs_(x)

        fn(torch.randn(3))

    @unittest.skipIf(
        not isinstance(torch.ops.aten.abs, torch._ops.OpOverloadPacket),
        "old pt doesn't work",
    )
    def test_torch_ops_aten(self):
        # Picked an op that doesn't show up in the default list
        @torch._dynamo.optimize("eager", nopython=True)
        def fn(x):
            return torch.ops.aten.absolute(x)

        fn(torch.randn(3))

    def test_hf_gelu_inline(self):
        class GELUActivation(nn.Module):
            def __init__(self):
                super().__init__()
                self.act = nn.functional.gelu

            def forward(self, input):
                return self.act(input)

        @torch._dynamo.optimize("eager", nopython=True)
        def fn(x):
            return GELUActivation()(x)

        y = torch.randn(10)
        self.assertTrue(same(fn(y), nn.functional.gelu(y)))

        @torch._dynamo.optimize("eager", nopython=True)
        def fn_returns(x):
            return GELUActivation(), x + 1

        act, _ = fn_returns(y)
        self.assertIsInstance(act, GELUActivation)
        self.assertIs(act.act, nn.functional.gelu)
        self.assertTrue(hasattr(act, "_buffers"))  # check that __init__ got called

    def test_dropout_inline(self):
        @torch._dynamo.optimize("eager")
        def fn(x):
            return torch.nn.Dropout(0.1)(x)

        y = torch.randn(10)
        torch.manual_seed(1337)
        ref = nn.functional.dropout(y, 0.1)
        torch.manual_seed(1337)
        res = fn(y)
        self.assertTrue(same(ref, res))

    def test_setitem_boolean_mask_diff(self):
        def fn(x, b, y):
            x = x.clone()
            x[b] = y
            return x

        opt_fn = torch._dynamo.optimize("aot_eager")(fn)
        x = torch.randn(4, requires_grad=True)
        b = torch.tensor([True, False, True, False])
        y = torch.randn(2, requires_grad=True)
        opt_fn(x, b, y)

    def test_setitem_tuple_boolean_mask_diff(self):
        def fn(x, b, y):
            x = x.clone()
            x[:, b] = y
            return x

        opt_fn = torch._dynamo.optimize("aot_eager")(fn)
        x = torch.randn(8, 4, requires_grad=True)
        b = torch.tensor([True, False, True, False])
        y = torch.randn(2, requires_grad=True)
        opt_fn(x, b, y)

    def test_torch_tensor_ops(self):
        def fn(x):
            return torch.Tensor.abs_(x)

        x = torch.randn(3)
        opt_fn = torch._dynamo.optimize("eager", nopython=True)(fn)
        y = fn(x)
        y_ = opt_fn(x)
        self.assertTrue(same(y, y_))

    def test_guard_ordering_shape_fail(self):
        # If a function which takes a tensor has an inner function which
        # is compiled and generates a guard on its shape,
        # they are evaluated in the wrong order. So if on a subsequent call
        # an int is passed instead of a tensor, guard evaluation will crash
        # with a "no attribute: shape" error
        m = MockModule()
        opt_m = torch._dynamo.optimize("eager")(m)
        opt_m.fn(torch.ones((5, 5)))
        opt_m.fn(-3)

    def test_tensor_isinstance_tuple(self):
        @torch._dynamo.optimize("eager")
        def fn():
            t = torch.ones(5, 5)
            if not isinstance(t, (int, torch.Tensor)):
                msg = str.format(
                    "{0} is not an instance of {1}",
                    type(t),
                    (int, torch.Tensor),
                )
                raise ValueError(msg)
            return True

        fn()

    def test_isinstance_dtype(self):
        @torch._dynamo.optimize("eager", nopython=True)
        def fn(x):
            isinstance(torch.bfloat16, torch.dtype)
            return x

        fn(torch.randn(3))

    def test_isinstance_storage(self):
        @torch._dynamo.optimize("eager")
        def fn(x):
            f = bytearray([0x00, 0x01, 0x02, 0x03, 0x04, 0x05, 0x10, 0x40])
            bools = torch.BoolStorage.from_buffer(f, "big")
            assert isinstance(bools, torch.BoolStorage)
            return x

        fn(torch.randn(3))

    def test_issue111522(self):
        @torch.compile(backend="eager", fullgraph=True)
        def f(x, y):
            return x + y.a

        class A:
            a = 2

        self.assertEqual(f(torch.zeros(2), A()), torch.full([2], 2.0))

        del A.a

        # graph break on missing attr
        with self.assertRaises(torch._dynamo.exc.Unsupported):
            f(torch.zeros(2), A())

    def test_dict_list_values(self):
        def inner_fn(args):
            return [x[1].shape for x in args]

        @torch._dynamo.optimize("eager")
        def fn(tensors):
            return inner_fn(zip(itertools.count(), tensors["args"]))

        fn({"args": [torch.ones(5, 5), torch.ones(5, 6), torch.ones(5, 7)]})
        fn({"args": [torch.ones(5, 5)]})

    def test_dict_iter(self):
        class MyMod(torch.nn.Module):
            def forward(self, x):
                z = {"my": 1, "const": 2, "dict": 3, "variable": 4}
                tot = 0
                for key in z:
                    tot += z[key]

                return tot

        x = torch.tensor([0])
        model = MyMod()
        opt_model = torch._dynamo.optimize("eager", nopython=True)(model)
        y = opt_model(x)

        self.assertEqual(y, 10)

    def test_sort_out(self):
        dtype = torch.float32
        device = "cpu"

        def fn():
            tensor = torch.randn((3, 5), dtype=dtype, device=device)[:, 0]
            values1 = torch.tensor(0, dtype=dtype, device=device)
            indices1 = torch.tensor(0, dtype=torch.long, device=device)
            torch.sort(tensor, out=(values1, indices1))
            self.assertEqual(values1.stride(), (1,))
            self.assertEqual(indices1.stride(), (1,))

        fn()
        opt_fn = torch._dynamo.optimize("eager")(fn)
        opt_fn()

    def test_sort_out2(self):
        class MyModule(torch.nn.Module):
            def __init__(self):
                super().__init__()
                self.register_buffer("sorted", torch.ones(4, 4))
                self.register_buffer("indices", torch.ones(4, 4, dtype=torch.long))

            def forward(self, x):
                torch.sort(x, out=(self.sorted, self.indices))
                return (x + 1, self.sorted, self.indices)

        x = torch.randn(4, 4)
        m = MyModule()
        ref = m(x)
        opt_m = torch._dynamo.optimize("eager")(m)
        res = opt_m(x)
        self.assertTrue(same(ref, res))

    def test_sigmoid_out(self):
        dtype = torch.float32
        device = "cpu"

        def fn():
            inp = torch.randn((3, 5), dtype=dtype, device=device)
            out1 = torch.tensor(0, dtype=dtype, device=device)
            torch.sigmoid(inp, out=out1)
            self.assertEqual(out1.numel(), 15)

        fn()
        opt_fn = torch._dynamo.optimize("eager")(fn)
        opt_fn()

    def test_sigmoid_out2(self):
        class MyModule(torch.nn.Module):
            def __init__(self):
                super().__init__()
                self.register_buffer("base", torch.ones(4, 4))

            def forward(self, x):
                torch.sigmoid(x, out=self.base)
                return x + self.base

        x = torch.randn(4, 4)
        m = MyModule()
        ref = m(x)
        opt_m = torch._dynamo.optimize("eager")(m)
        res = opt_m(x)
        self.assertTrue(same(ref, res))

    def test_slice_into_list_mutable(self):
        class Mod(torch.nn.Module):
            def forward(self, listy):
                x = listy[3:5]
                for i in range(10):
                    z = torch.abs(torch.randn(10)) + 1
                    x[0] = z
                return x

        m = Mod()
        listy = [torch.randn(10)] * 10

        cnt = torch._dynamo.testing.CompileCounter()
        opt_m = torch._dynamo.optimize(cnt, nopython=True)(m)
        opt_m.forward(listy)

        self.assertEqual(cnt.frame_count, 1)

    @torch._dynamo.config.patch(capture_scalar_outputs=True)
    def test_issue111918(self):
        cnt = CompileCounter()

        @torch.compile(backend=cnt, dynamic=True)
        def fn(x):
            x = x + 1
            y = x.item()
            if y > 2:
                return x * 2
            else:
                return x * 3

        x = torch.tensor([3.0])
        fn(x)
        self.assertEqual(cnt.frame_count, 2)
        self.assertEqual(cnt.op_count, 4)

        torch._dynamo.reset()
        fn = torch.compile(fn, fullgraph=True, backend="eager")
        with self.assertRaises(torch._dynamo.exc.UserError):
            fn(x)

    def test_vdd_duplicate_error(self):
        def fn(a, dt):
            keys = list(dt._jt_dict.keys())
            p = torch.cos(dt._jt_dict[keys[0]]._value)
            q = torch.sin(a)
            r = torch.sigmoid(dt._jt_dict[keys[0]]._value)
            return p + q + r

        class Value:
            def __init__(self):
                self._value = torch.randn(4)

        class Sample:
            def __init__(self):
                self._jt_dict = {}
                self._jt_dict["POSITION_ID"] = Value()

        a = torch.randn(4)
        sample = Sample()

        ref = fn(a, sample)

        optimized_fn = torch._dynamo.optimize("eager", nopython=True)(fn)
        res = optimized_fn(a, sample)

        self.assertTrue(same(ref, res))

    def test_specialized_stride(self):
        def f():
            e = torch.empty(4)
            x = e[::2]
            return x.stride()

        self.assertEqual(f(), torch._dynamo.optimize("eager")(f)())

    def test_out_none(self):
        # https://github.com/pytorch/pytorch/issues/92814
        def fn(input):
            return torch.nn.functional.normalize(input, dim=0, out=None)

        x = torch.rand([1])
        self.assertEqual(fn(x), torch._dynamo.optimize("eager")(fn)(x))

    def test_multi_import(self):
        if not has_detectron2():
            raise unittest.SkipTest("requires detectron2")

        @torch._dynamo.optimize("eager", nopython=True)
        def to_bitmasks(boxes):
            from detectron2.layers.mask_ops import (
                _paste_masks_tensor_shape,
                paste_masks_in_image,
            )

            if (
                paste_masks_in_image is not None
                and _paste_masks_tensor_shape is not None
            ):
                return boxes + 1

        self.assertTrue((to_bitmasks(torch.zeros(10)) == torch.ones(10)).all())

    def test_multi_dot_import(self):
        def fn1(x):
            return torch.sin(x)

        def fn(x):
            import torch.fx

            _ = torch.fx.symbolic_trace(fn1)
            return x * 2

        x = torch.randn(10)
        fn(x)
        cnt = torch._dynamo.testing.CompileCounter()
        opt_fn = torch._dynamo.optimize(cnt)(fn)
        opt_fn(x)
        self.assertEqual(cnt.frame_count, 1)

    def test_relative_import(self):
        try:
            from . import utils as _  # noqa: F401

            def fn(x):
                from .utils import tensor_for_import_testing

                return x * 2 * tensor_for_import_testing

        except ImportError:

            def fn(x):
                from utils import tensor_for_import_testing

                return x * 2 * tensor_for_import_testing

        x = torch.randn(10)
        fn(x)
        cnt = torch._dynamo.testing.CompileCounter()
        opt_fn = torch._dynamo.optimize(cnt, nopython=True)(fn)
        opt_fn(x)
        self.assertEqual(cnt.frame_count, 1)

    def test_relative_import_no_modulename(self):
        try:
            from . import utils as _  # noqa: F401

            def fn(x):
                from . import utils

                return x * 2 * utils.tensor_for_import_testing

        except ImportError:

            def fn(x):
                import utils

                return x * 2 * utils.tensor_for_import_testing

        x = torch.randn(10)
        fn(x)
        cnt = torch._dynamo.testing.CompileCounter()
        opt_fn = torch._dynamo.optimize(cnt, nopython=True)(fn)
        opt_fn(x)
        self.assertEqual(cnt.frame_count, 1)

    def test_bigbird_unsqueeze_inplace(self):
        def fn(reshape_2):
            view_2 = reshape_2.clone()
            view_2.unsqueeze_(2)
            cat_11 = torch.cat([view_2], dim=2)
            view_13 = cat_11.view((2, 12, 64, -1))
            return (view_13,)

        x = torch.randn(2, 12, 64, 64, requires_grad=True)
        ref = fn(x)
        opt_fn = torch._dynamo.optimize("aot_eager")(fn)
        res = opt_fn(x)
        self.assertTrue(same(ref, res))

    def test_issue1466_size_aot_autograd(self):
        def fn(x):
            # do a tensor op and a size compute
            y = x * 2
            x_size = x.size()
            # trigger a graph break
            print("arf")
            # use the tensor op and size compute
            z = y.view(x_size) + 1
            return z

        x = torch.randn(2, 3, requires_grad=True)
        ref = fn(x)
        opt_fn = torch._dynamo.optimize("aot_eager")(fn)
        res = opt_fn(x)
        self.assertTrue(same(ref, res))

    def test_ellipsis(self):
        class Repro(torch.nn.Module):
            def __init__(self):
                super().__init__()
                self.lnorm = torch.nn.LayerNorm(
                    (256,), eps=1e-06, elementwise_affine=True
                )
                self.linear = torch.nn.Linear(
                    in_features=256, out_features=256, bias=True
                )

            def forward(self, cat_10):
                lnorm = self.lnorm(cat_10)
                getitem_64 = lnorm[
                    (slice(None, None, None), slice(0, 1, None), Ellipsis)
                ]
                linear = self.linear(getitem_64)
                return (linear,)

        args = [torch.randn(2, 197, 256)]

        mod = Repro()
        opt_mod = torch._dynamo.optimize("eager", nopython=True)(mod)

        self.assertTrue(same(mod(*args), opt_mod(*args)))

    def test_reinplacing(self):
        class MockModule(torch.nn.Module):
            def __init__(self):
                super().__init__()
                self.self_layoutlm_embeddings_x_position_embeddings = (
                    torch.nn.Embedding(1024, 768)
                )
                self.self_layoutlm_embeddings_y_position_embeddings = (
                    torch.nn.Embedding(1024, 768)
                )

            def forward(self, getitem_1, getitem_2, add):
                self_layoutlm_embeddings_x_position_embeddings = (
                    self.self_layoutlm_embeddings_x_position_embeddings(getitem_1)
                )
                self_layoutlm_embeddings_y_position_embeddings = (
                    self.self_layoutlm_embeddings_y_position_embeddings(getitem_2)
                )
                add_1 = add + self_layoutlm_embeddings_x_position_embeddings
                add_2 = add_1 + self_layoutlm_embeddings_y_position_embeddings
                return (add_2,)

        mod = MockModule()
        opt_mod = torch._dynamo.optimize("aot_eager_decomp_partition")(mod)

        args = [
            ((2, 512), (2048, 4), torch.int64, "cpu", False),
            ((2, 512), (2048, 4), torch.int64, "cpu", False),
            ((2, 512, 768), (393216, 768, 1), torch.float32, "cpu", True),
        ]
        args = [
            rand_strided(sh, st, dt, dev).requires_grad_(rg)
            for (sh, st, dt, dev, rg) in args
        ]
        self.assertTrue(same_two_models(mod, opt_mod, args))

    def test_optimized_deepcopy(self):
        # See https://github.com/pytorch/pytorch/pull/88629
        class Foo(torch.nn.Module):
            def __init__(self):
                super().__init__()
                self.fc = torch.nn.Linear(in_features=2, out_features=3, bias=True)

            def forward(self, x):
                return self.fc(x)

        mod = Foo()
        opt_mod = torch._dynamo.optimize("eager")(mod)
        args = [torch.randn(1, 2)]
        self.assertTrue(same_two_models(mod, opt_mod, args))

    def test_class_member(self):
        class Foo(torch.nn.Module):
            a = 4
            b = torch.ones(3, 4)

            def __init__(self):
                super().__init__()
                self.c = 4

            def forward(self, x):
                return x.cos() + self.a + self.b + self.c

        mod = Foo()
        opt_mod = torch._dynamo.optimize("eager", nopython=True)(mod)
        args = (torch.randn(3, 4),)
        self.assertTrue(same(mod(*args), opt_mod(*args)))

    def test_named_buffers(self):
        class Foo(torch.nn.Module):
            def __init__(self):
                super().__init__()
                self.register_buffer("x", torch.ones(3))
                self.register_buffer("y", torch.ones(3))

            def forward(self, inp):
                res = 0
                for name, buffer in self.named_buffers():
                    res += buffer.sum()

                return inp.cos() + res

        mod = Foo()
        opt_mod = torch._dynamo.optimize("eager", nopython=True)(mod)
        args = (torch.randn(3, 4),)
        self.assertTrue(same(mod(*args), opt_mod(*args)))

    def test_requires_grad_guards_with_grad_mode1(self):
        def f(x):
            if x.requires_grad:
                return x + 1
            else:
                return x + 2

        x = torch.ones(2, requires_grad=True)

        f_compiled = torch.compile(f)
        with torch.no_grad():
            # compile an inference graph
            f_compiled(x)

        # Test: we should fail guards and recompile (even though it's still an inference graph)
        out_ref = f(x.detach())
        out = f_compiled(x.detach())

        self.assertEqual(out_ref, out)
        self.assertEqual(out_ref.requires_grad, out.requires_grad)

    def test_requires_grad_guards_with_grad_mode2(self):
        x = torch.ones(2, requires_grad=True)
        x_ref = x.clone().detach().requires_grad_(True)

        m = torch.nn.Linear(2, 2)
        m_compiled = torch.compile(m)

        with torch.no_grad():
            # compile an inference graph
            m_compiled(x)

        # Test: we should fail guards and recompile a training graph
        out_ref = m(x_ref)
        out = m_compiled(x)
        self.assertEqual(out_ref, out)
        self.assertEqual(out_ref.requires_grad, out.requires_grad)

    def test_is_symbolic_tracing(self):
        # Ensure no graph break here
        def fn(x):
            if is_fx_tracing_test():
                return x * 2
            return x * 4

        a = torch.randn(4)
        ref = fn(a)
        opt_fn = torch._dynamo.optimize("eager", nopython=True)(fn)
        res = opt_fn(a)
        self.assertTrue(same(ref, res))

    def test_tokenization(self):
        from collections import UserDict

        class BatchEncoding(UserDict):
            """
            Copied from tokenization
            """

            def __init__(
                self,
                data,
            ):
                super().__init__(data)

            def __getattr__(self, item: str):
                try:
                    return self.data[item]
                except KeyError as e:
                    raise AttributeError from e

        def tokenization(x):
            encoding = BatchEncoding({"key": x})
            return encoding["key"]

        opt_fn = torch._dynamo.optimize("eager")(tokenization)
        x = torch.rand((1, 4))
        ref = tokenization(x)
        res = opt_fn(x)
        self.assertTrue(same(ref, res))

    def test_modules(self):
        class Foo(torch.nn.Module):
            def __init__(self):
                super().__init__()
                self.fc = torch.nn.Linear(4, 3)

            def forward(self, inp):
                res = torch.zeros(3, 3)
                for mod in self.modules():
                    res += self.fc(inp)
                return res

        mod = Foo()
        args = (torch.ones(3, 4),)
        cnt = torch._dynamo.testing.CompileCounter()
        opt_mod = torch._dynamo.optimize(cnt, nopython=True)(mod)
        self.assertTrue(same(mod(*args), opt_mod(*args)))
        self.assertEqual(cnt.op_count, 5)
        self.assertEqual(cnt.frame_count, 1)

    def test_omegaconf_listconfig_iter(self):
        obj = ListConfig()
        x = torch.zeros(2)

        def fn():
            y = x
            for i in obj:
                y += i
            return y

        expected = fn()
        actual = torch.compile(fn, fullgraph=True, backend="eager")()
        self.assertEqual(actual, expected)

    def test_user_defined_iter(self):
        class MyIter:
            def __init__(self):
                self.i = 0

            def __iter__(self):
                return self

            def __next__(self):
                if self.i < 3:
                    self.i += 1
                    return self.i
                raise StopIteration()

        @torch.compile(backend="eager", fullgraph=True)
        def fn(x):
            for i in MyIter():
                x += i
            return x

        self.assertEqual(fn(torch.zeros(1)), torch.full([1], 6.0))

    def test_stop_iteration_reconstruct(self):
        @torch.compile(backend="eager", fullgraph=True)
        def fn(x):
            return x.sin(), StopIteration(1, 2, 3)

        _, res = fn(torch.ones(1))
        self.assertEqual(str(res), str(StopIteration(1, 2, 3)))

    def test_tensor_data_kwarg(self):
        # https://github.com/pytorch/pytorch/issues/96278
        def f():
            return torch.tensor(data=[[1.0, -1.0]])

        cnt = torch._dynamo.testing.CompileCounter()
        opt_fn = torch._dynamo.optimize(cnt, nopython=True)(f)
        self.assertTrue(same(f(), opt_fn()))
        self.assertEqual(cnt.frame_count, 1)

    @requires_cuda
    def test_norm_dtype(self):
        def foo(_stack0):
            getitem = _stack0[(slice(None, None, None), -1)]
            _stack0 = None
            normalize = torch.nn.functional.normalize(getitem, p=2, dim=1)
            getitem = None
            return (normalize,)

        args = [((2, 50, 256), (1, 256, 1), torch.float16, "cuda", False)]
        args = [
            rand_strided(sh, st, dt, dev).requires_grad_(rg)
            for (sh, st, dt, dev, rg) in args
        ]

        opt_foo = torch._dynamo.optimize("aot_eager_decomp_partition")(foo)
        with torch.cuda.amp.autocast(enabled=True):
            ref = foo(*args)[0]
            res = foo(*args)[0]
            self.assertEqual(ref.dtype, res.dtype)

            self.assertTrue(same(res, ref))

    def test_for_loop_graph_break(self):
        def inner(x):
            return torch.sin(x)

        def fn(x):
            for _ in range(100):
                inner(x)
                torch._dynamo.graph_break()
            return x

        cnt = torch._dynamo.testing.CompileCounter()
        opt_fn = torch._dynamo.optimize(cnt)(fn)
        x = torch.randn(4)
        opt_fn(x)
        self.assertEqual(cnt.frame_count, 1)
        self.assertEqual(cnt.op_count, 1)

    def test_for_loop_graph_break_before(self):
        # Checks that the backedge is calculated correctly
        def inner(x):
            return torch.sin(x)

        def fn(x):
            torch._dynamo.graph_break()
            for _ in range(100):
                inner(x)
            return x

        cnt = torch._dynamo.testing.CompileCounter()
        opt_fn = torch._dynamo.optimize(cnt)(fn)
        x = torch.randn(4)
        opt_fn(x)
        self.assertEqual(cnt.frame_count, 1)
        self.assertEqual(cnt.op_count, 100)

    def test_avoid_dupe_specialization(self):
        def f(x, y):
            return (x + y) * 1

        opt_f = torch._dynamo.optimize("aot_eager")(f)

        for b in [True, False]:
            x = torch.randn(4, requires_grad=b)
            y = torch.randn(4, requires_grad=b)
            self.assertEqual(f(x, x), opt_f(x, x))
            self.assertEqual(f(x, y), opt_f(x, y))

    def test_validate_model_kwargs(self):
        cnt = CompileCounter()

        def f1(a, b):
            return torch.sin(a) + torch.cos(b)

        @torch.compile(backend=cnt, fullgraph=True)
        def f2(**kwargs):
            _validate_model_kwargs(f1, kwargs)
            return f1(**kwargs)

        x = torch.randn(10)
        y = torch.randn(10)

        self.assertEqual(f2(a=x, b=y), f1(x, y))
        self.assertEqual(cnt.frame_count, 1)
        self.assertEqual(cnt.op_count, 3)

    def test_swin_base_tensor_attr(self):
        class Foo(torch.nn.Module):
            def __init__(self):
                super().__init__()
                # NB: not a parameter or buffer
                self.t = torch.randn(3)

            def forward(self, x):
                return x + torch.cat((self.t, self.t))

        mod = Foo()
        opt_mod = torch._dynamo.optimize("eager")(mod)
        args = [torch.randn(6)]
        self.assertTrue(same_two_models(mod, opt_mod, args))
        opt_mod(*args)

    def test_pointless_graph_removal(self):
        cnt = torch._dynamo.testing.CompileCounter()

        @torch.compile(backend=cnt)
        def fn(x):
            with torch.no_grad():
                torch._dynamo.graph_break()
                return x + 1

        fn(torch.randn(4))
        self.assertEqual(cnt.frame_count, 1)
        self.assertEqual(cnt.op_count, 3)

    def test_output_aliases_intermediate(self):
        def f(x):
            intermediate = x.mul(2)
            return intermediate.view(-1), intermediate

        opt_f = torch._dynamo.optimize("aot_eager")(f)

        for b in [True, False]:
            x = torch.randn(4, requires_grad=b)
            out = f(x)
            out_test = opt_f(x)
            self.assertEqual(out[0], out_test[0])
            self.assertEqual(out[1], out_test[1])
            self.assertEqual(out[0].requires_grad, out_test[0].requires_grad)
            self.assertEqual(out[1].requires_grad, out_test[1].requires_grad)
            # test that the aliasing relationship of outputs is preserved
            out[0].mul_(2)
            out_test[0].mul_(2)
            self.assertEqual(out[0], out_test[0])
            self.assertEqual(out[1], out_test[1])

    def test_while_loop_graph_break(self):
        # Repro of tacotron2 cache_size_recompilation
        def inner(x):
            return torch.sin(x)

        def fn(x):
            i = 20
            while i > 10:
                x = inner(x)
                i -= 1
                torch._dynamo.graph_break()
            return x

        cnt = torch._dynamo.testing.CompileCounter()
        opt_fn = torch._dynamo.optimize(cnt)(fn)
        x = torch.randn(4)
        opt_fn(x)
        self.assertEqual(cnt.frame_count, 1)
        self.assertEqual(cnt.op_count, 1)

    def test_nested_while_loop_graph_break(self):
        def inner_loop(x):
            i = 3
            while i > 0:
                i -= 1
                x += 1
                torch._dynamo.graph_break()
            return x

        def inner(x):
            inner_loop(x)
            return torch.sin(x)

        def fn(x):
            i = 20
            while i > 10:
                x = inner(x)
                i -= 1
                torch._dynamo.graph_break()
            return x

        cnt = torch._dynamo.testing.CompileCounter()
        opt_fn = torch._dynamo.optimize(cnt)(fn)
        x = torch.randn(4)
        opt_fn(x)
        self.assertEqual(cnt.frame_count, 1)
        self.assertEqual(cnt.op_count, 1)

    def test_while_loop_graph_break_inside_call_function(self):
        # Repro of huggingface graph break inside loop in `get_parameter_dtype`.
        # Skip only the inner frame that has loop that contains graph break.
        def inner(x):
            for i in range(3):
                x += 1
                torch._dynamo.graph_break()
            return x

        def fn(x):
            x += 2
            inner(x)
            x += 3
            return x

        cnt = torch._dynamo.testing.CompileCounter()
        opt_fn = torch._dynamo.optimize(cnt)(fn)
        x = torch.randn(4)
        opt_fn(x)
        self.assertEqual(cnt.frame_count, 2)
        self.assertEqual(cnt.op_count, 2)

    def test_exception_in_dynamo_handling(self):
        hit_handler = False

        # See https://github.com/pytorch/pytorch/pull/96488
        @contextlib.contextmanager
        def ctx():
            try:
                yield
            except RuntimeError:
                nonlocal hit_handler
                hit_handler = True

        @torch._dynamo.optimize("eager")
        def f():
            with ctx():
                h()

        def h():
            raise RuntimeError("boof")

        # Should not error
        f()
        self.assertTrue(hit_handler)

    def test_generator_dealloc(self):
        # See https://github.com/pytorch/pytorch/pull/96488
        #
        # NB: yes, [(...)] is intentional, this is a list containing a
        # generator
        generator_box = [(x for x in [1, 2, 3])]

        counter = torch._dynamo.testing.CompileCounter()

        def g(x):
            return x + 2

        # TODO: This test is pretty delicate.  To test if it's actually doing
        # anything, rebuild eval_frame.c with '#define TORCHDYNAMO_DEBUG 1'
        # and then look at the logs for:
        #
        # TRACE[_custom_eval_frame:650] begin <genexpr> test_repros.py 2276 -1 0 0
        # TRACE[_custom_eval_frame:664] throw <genexpr>
        #
        # This means we're actually hitting the relevant codepath

        # NB: Make sure we don't actually Dynamo this frame; if we do Dynamo
        # this frame, Dynamo actually DOES understand list.clear and will
        # arrange for the generator deallocation to happen when the eval frame
        # handler is disabled, which will prevent the bug from happening (we
        # specifically want to trigger the generator deallocation WHILE the
        # dynamo eval frame handler is active), as that will cause the
        # generator to become exhausted and trigger the throw_flag == TRUE
        # case.
        @torch._dynamo.disable(recursive=False)
        def f(x):
            generator_box.clear()
            return g(x)

        self.assertNoUnraisable(
            lambda: torch._dynamo.optimize(counter)(f)(torch.randn(3))
        )

        # Make sure the x + 2 is captured (a previous incorrect implementation
        # of this fix would have disabled the eval frame callback, which means
        # g wouldn't get traced
        self.assertEqual(counter.op_count, 1)

    def test_error_return_without_exception_set(self):
        # https://github.com/pytorch/pytorch/issues/93781
        @torch.compile
        def f():
            _generator_type = type(_ for _ in ())

        self.assertNoUnraisable(f)

    def common_merge_criteria_processor_list(self, list_cls, fullgraph):
        cnt = CompileCounter()

        @torch.compile(backend=cnt, fullgraph=fullgraph)
        def f(x, left, right):
            combined = _merge_criteria_processor_list(left, right)
            return combined(x)

        l1 = list_cls([torch.nn.ReLU(), torch.nn.Sigmoid()])
        l2 = list_cls([])
        input = torch.randn(16)
        result = f(input, l1, l2)
        self.assertEqual(result, l1(input))
        self.assertEqual(cnt.frame_count, 1)
        self.assertEqual(cnt.op_count, 2)

        cnt.clear()
        l3 = list_cls([torch.nn.SiLU()])
        expected = l3(l1(input))
        result = f(input, l1, l3)
        self.assertEqual(len(l1), 3)
        self.assertEqual(result, expected)
        self.assertEqual(cnt.frame_count, 1)
        self.assertEqual(cnt.op_count, 3)

    def test_merge_criteria_processor_list1(self):
        self.common_merge_criteria_processor_list(CustomList1, False)

    def test_merge_criteria_processor_list2(self):
        self.common_merge_criteria_processor_list(CustomList2, True)

    def test_restricted_list_subclass1(self):
        cnt = CompileCounter()

        @torch.compile(backend=cnt, fullgraph=True)
        def fn(a, b):
            l = CustomList2()
            l.extend([True])
            l.append(a)
            l.extend([b])
            l.pop(0)
            l.append(l.length_times_10())
            return sum(l)

        x = torch.randn(10)
        y = torch.randn(10)
        self.assertEqual(fn(x, y), x + y + 20)
        self.assertEqual(cnt.op_count, 3)

    def test_restricted_list_subclass2(self):
        cnt = CompileCounter()

        @torch.compile(backend=cnt, fullgraph=True)
        def fn(a, b):
            l1 = CustomList2([a + 1])
            l2 = CustomList2([b + 2])
            l1.extend(l2)
            return l1

        x = torch.randn(10)
        y = torch.randn(10)
        z = fn(x, y)
        self.assertEqual(type(z), CustomList2)
        self.assertEqual(len(z), 2)
        self.assertEqual(z.length_times_10(), 20)
        self.assertEqual(list(z), [x + 1, y + 2])

    def test_restricted_list_subclass3(self):
        cnt = CompileCounter()

        @torch.compile(backend=cnt, fullgraph=True)
        def fn(a: CustomList2, b: CustomList2):
            a.extend(b)
            a.append_twice(b[2] + 1)
            a.append(b[3] + 2)
            return b

        x = torch.randn(10)
        y = torch.randn(10)
        l = CustomList2([x, y])
        self.assertIs(fn(l, l), l)
        self.assertEqual(len(l), 7)
        self.assertIs(l[0], x)
        self.assertIs(l[1], y)
        self.assertIs(l[2], x)
        self.assertIs(l[3], y)
        self.assertEqual(l[4], x + 1)
        self.assertIs(l[5], l[4])
        self.assertEqual(l[6], y + 2)

    def test_rewrite_assert_with_msg(self):
        def f(x):
            b = x.sin()
            assert x[0] == 3, "First dim need to be 3"
            return x.cos() + b

        args = (torch.Tensor([3, 4, 5]),)
        cnt = torch._dynamo.testing.CompileCounter()

        opt_f = torch._dynamo.optimize(cnt, nopython=True)(f)
        self.assertTrue(same(f(*args), opt_f(*args)))
        self.assertEqual(cnt.op_count, 6)
        self.assertEqual(cnt.frame_count, 1)

        exported, _ = torch._dynamo.export(f)(torch.Tensor([3, 4, 5]))
        self.assertTrue(same(exported(*args), f(*args)))

    def test_list_aliasing(self):
        cnt = CompileCounter()

        @torch.compile(backend=cnt, fullgraph=True)
        def fn(a):
            a.append(torch.sin(a[0]))
            return a

        x = torch.randn(10)
        l = [x]
        self.assertIs(fn(l), l)
        self.assertEqual(len(l), 2)
        self.assertIs(l[0], x)
        self.assertEqual(l[1], torch.sin(x))
        self.assertEqual(cnt.frame_count, 1)
        self.assertEqual(cnt.op_count, 1)

    def test_not_rewrite_assert_for_other_errors(self):
        def f(x):
            b = x.sin()
            if not x.sum() <= 3:
                raise ValueError("input sum needs to be 3")
            return x.cos() + b

        args = (torch.Tensor([3, 4, 5]),)
        opt_fn = torch._dynamo.optimize("eager")(f)
        with self.assertRaisesRegex(ValueError, "input sum needs to be 3"):
            opt_fn(*args)

    def test_rewrite_assert_dont_change_bytecode(self):
        def fn(x):
            with torch.no_grad():
                assert x.max() < 5, f"invalid max {x.max()}"
                x = torch.sin(x)
            return x

        x = torch.ones(4)
        opt_fn = torch._dynamo.optimize("eager")(fn)
        self.assertTrue(same(fn(x), opt_fn(x)))

    def test_rewrite_assert_without_msg(self):
        def f(x):
            b = x.sin()
            assert x[0] == 3
            return x.cos() + b

        args = (torch.Tensor([3, 4, 5]),)
        exported, _ = torch._dynamo.export(f)(torch.Tensor([3, 4, 5]))
        self.assertTrue(same(exported(*args), f(*args)))

        with self.assertRaisesRegex(RuntimeError, "assertion error"):
            exported(torch.Tensor([5, 6, 7]))

    def test_rewrite_assert_with_non_string_msg(self):
        def f(x):
            b = x.sin()
            assert x[0] == 2, x.size()
            return x.cos() + b

        torch._dynamo.utils.counters.clear()
        args = torch.Tensor([3, 4, 5])
        opt_f = torch._dynamo.optimize("eager")(f)
        with self.assertRaisesRegex(AssertionError, "torch.Size"):
            opt_f(args)
        self.assertEqual(
            torch._dynamo.utils.counters["unimplemented"][
                "assert with non-string message"
            ],
            1,
        )

    def test_rewrite_assert_noop(self):
        def f(x):
            b = x.sin()
            assert True
            assert x.dtype == torch.float32
            return x.cos() + b

        args = (torch.Tensor([3, 4, 5]),)
        exported, _ = torch._dynamo.export(f)(torch.Tensor([3, 4, 5]))
        self.assertTrue(same(exported(*args), f(*args)))

        cnt = torch._dynamo.testing.CompileCounter()
        opt_f = torch._dynamo.optimize(cnt, nopython=True)(f)
        self.assertTrue(same(f(*args), opt_f(*args)))
        # torch._assert shouldn't be in the graph
        self.assertEqual(cnt.op_count, 3)
        self.assertEqual(cnt.frame_count, 1)

        exported, _ = torch._dynamo.export(f)(torch.Tensor([4, 4, 5]))
        self.assertTrue(same(exported(*args), f(*args)))

    def test_size_typematch(self):
        def f(x, y):
            if isinstance(x, torch.Size):
                return y + 1
            else:
                return y + 2

        y = torch.zeros(1)
        x1 = torch.Size((3,))
        x2 = (3,)

        cnt = torch._dynamo.testing.CompileCounter()
        opt_f = torch._dynamo.optimize(cnt, nopython=True)(f)
        self.assertTrue(same(f(x1, y), opt_f(x1, y)))
        self.assertTrue(same(f(x2, y), opt_f(x2, y)))
        self.assertEqual(cnt.frame_count, 2)

    def test_dict_subclass_contains(self):
        # pattern from huggingface
        class ClassInstantier(collections.OrderedDict):
            pass

        @torch.compile(fullgraph=True, backend="eager")
        def f(x, d):
            if "key1" in d:
                x = x + 2
            if "key2" in d:
                x = x + 4
            x = x + 8
            return x

        result = f(torch.ones(8), ClassInstantier({"key1": torch.ones(8)}))
        self.assertTrue(same(result, torch.full([8], 11.0)))

        result = f(torch.ones(8), ClassInstantier({"key2": torch.ones(8)}))
        self.assertTrue(same(result, torch.full([8], 13.0)))

    def test_hf_classinstantier(self):
        # hf activations.py
        class ClassInstantier(collections.OrderedDict):
            def __getitem__(self, key):
                content = super().__getitem__(key)
                cls, kwargs = content if isinstance(content, tuple) else (content, {})
                return cls(**kwargs)

        ACT2CLS = ClassInstantier(
            {
                "relu": (nn.ReLU, {"inplace": False}),
                "tanh": nn.Tanh,
            }
        )

        @torch.compile(fullgraph=True, backend="eager")
        def f(x, act):
            return ACT2CLS[act](x)

        y = torch.randn(10)
        self.assertTrue(same(f(y, "tanh"), torch.tanh(y)))
        self.assertTrue(same(f(y, "relu"), torch.relu(y)))

    def test_ephemeral_module(self):
        # hf activations.py
        class ReLUSquaredActivation(nn.Module):
            def forward(self, input):
                relu_applied = torch.nn.functional.relu(input)
                squared = torch.square(relu_applied)
                return squared

        @torch.compile(fullgraph=True, backend="eager")
        def f(x):
            x = x + 0.2
            x = ReLUSquaredActivation()(x)
            x = x + 1
            return x

        y = torch.randn(10)
        self.assertTrue(same(f(y), ReLUSquaredActivation()(y + 0.2) + 1))

    def test_inplace_unsqueeze_input(self):
        def backend(gm, example_inputs):
            self.assertEqual(example_inputs[-1].size(), torch.Size([1, 3, 4]))
            return gm

        @torch.compile(backend=backend)
        def fn(x):
            x.unsqueeze_(0)
            return x + 1

        inputs = [torch.randn(3, 4)]
        self.assertEqual(fn(*inputs).size(), torch.Size([1, 3, 4]))
        self.assertEqual(inputs[0].size(), torch.Size([1, 3, 4]))

    def test_batchnorm_e2e(self):
        class Repro(torch.nn.Module):
            def __init__(self):
                super().__init__()
                self.bn = torch.nn.BatchNorm2d(
                    64, eps=1e-05, momentum=0.1, affine=True, track_running_stats=True
                )
                self.conv1 = torch.nn.Conv2d(
                    64,
                    64,
                    kernel_size=(3, 3),
                    stride=(1, 1),
                    padding=(1, 1),
                    bias=False,
                )

            def forward(self, x):
                x1 = self.bn(x)
                x2 = self.conv1(x1)
                out = torch.nn.functional.relu(x2)
                return (out,)

        torch.manual_seed(1337)

        m_ref = Repro()
        m_test = deepcopy(m_ref)

        @torch._dynamo.optimize("aot_eager_decomp_partition")
        def compiled_fn(x):
            return m_test(x)

        x_ref = torch.randn(2, 64, 32, 32, requires_grad=True)
        x_test = x_ref.clone()

        # Loop multiple times: each iteration the running_mean/var on batchnorm will update,
        # which changes the output of the next iteration
        for _ in range(3):
            ref = m_ref(x_ref)
            res = compiled_fn(x_test)

            self.assertTrue(same(ref, res))

            for r in ref:
                if r.requires_grad:
                    r.sum().backward()
            for r in res:
                if r.requires_grad:
                    r.sum().backward()

            for param_ref, param_test in zip(m_ref.parameters(), m_test.parameters()):
                self.assertTrue(same(param_ref, param_test))
            # Assert running_mean/var
            for buffer_ref, buffer_test in zip(m_ref.buffers(), m_test.buffers()):
                self.assertTrue(same(buffer_ref, buffer_test))

    @torch._dynamo.config.patch("assume_static_by_default", False)
    def test_dynamic_shapes_right_side(self):
        def f(x):
            return torch.ones(5 * x.shape[0])

        inp = torch.randn(6, 5)

        gm, _ = torch._dynamo.export(f, aten_graph=True)(torch.randn(4, 5))
        self.assertEqual(gm(inp).shape, f(inp).shape)

    @torch._dynamo.config.patch("specialize_int", False)
    def test_maybe_multiply_symint(self):
        # https://github.com/pytorch/pytorch/issues/97346
        from torch._functorch.aot_autograd import aot_module_simplified

        def my_aot_compiler(gm, example_inputs):
            def my_compiler(gm, example_inputs):
                return gm.forward

            # Invoke AOTAutograd
            return aot_module_simplified(gm, example_inputs, fw_compiler=my_compiler)

        def my_example(t1, t2, d):
            out = torch.add(t1, t2, alpha=d)
            return out

        compiled_fn = torch.compile(backend=my_aot_compiler, dynamic=True)(my_example)

        t1 = torch.arange(3, dtype=torch.float32).requires_grad_(True)
        t2 = torch.arange(3, dtype=torch.float32).requires_grad_(True)

        ra = compiled_fn(t1, t2, 5)
        self.assertEqual(ra, torch.tensor([0.0, 6.0, 12.0]))

        ra = compiled_fn(t1, t2, 6)
        self.assertEqual(ra, torch.tensor([0.0, 7.0, 14.0]))

    def test_build_map_unpack_with_call(self):
        def forward_with_cond_scale(x, t, cond_scale, self_cond, other1, other2):
            return x.sin() + t + cond_scale + self_cond + other1 + other2

        @torch.compile(backend="eager", fullgraph=True)
        def fn(x):
            d1 = dict(other1=5)
            d2 = dict(other2=4)
            text_cond = {**d1, **d2}
            return forward_with_cond_scale(x, 1, cond_scale=2, self_cond=3, **text_cond)

        self.assertTrue(same(fn(torch.ones(4)), torch.ones(4).sin() + 15))

    @torch._dynamo.config.patch(verbose=True)
    def test_graph_break_unsupported_fake(self):
        counter = torch._dynamo.testing.CompileCounter()

        @torch._dynamo.optimize(counter)
        def f(x):
            return torch.ops.test_sample.foo(x + 1) + 1

        f(torch.randn(3))

        self.assertEqual(counter.op_count, 2)
        self.assertEqual(counter.frame_count, 2)

    def test_delattr(self):
        class MyObj:
            def __init__(self, a, b):
                self.a = a
                self.b = b

        @torch.compile(backend="eager", fullgraph=True)
        def fn(x, obj):
            del obj.a
            obj.c = x + 1
            del obj.c
            tmp = MyObj(x + 2, x + 3)
            del tmp.b
            if hasattr(obj, "a"):
                return x + 1
            return tmp

        x = torch.zeros([])
        obj1 = MyObj(x, x)
        obj2 = fn(x, obj1)
        self.assertFalse(hasattr(obj1, "a"))
        self.assertFalse(hasattr(obj1, "c"))
        self.assertFalse(hasattr(obj2, "b"))
        self.assertEqual(obj1.b.item(), 0)
        self.assertEqual(obj2.a.item(), 2)

    def test_delattr_raises(self):
        class MyObj:
            def __init__(self, a, b):
                self.a = a
                self.b = b

        @torch.compile(backend="eager")
        def fn(x, obj):
            del obj.a
            x = x + 1
            obj.a  # will raise
            return x

        x = torch.zeros([])
        obj1 = MyObj(x, x)
        self.assertRaises(AttributeError, lambda: fn(x, obj1))

    def test_attached_attribute_in_dir(self):
        class MyModule(torch.nn.Module):
            def __init__(self):
                super().__init__()
                self.linear = torch.nn.Linear(16, 16)
                self.relu = torch.nn.ReLU()

            def forward(self, x):
                return self.relu(self.linear(x))

        mod = torch.compile(MyModule(), backend="eager")
        mod.is_compiled = True
        self.assertTrue("is_compiled" in dir(mod))

    @torch._dynamo.config.patch("automatic_dynamic_shapes", False)
    def test_dynamic_shapes_implicit_guard(self):
        def f(x):
            y = x * x.size(x.shape[0])
            torch.sum(y, [y.shape[0]])
            return y

        cnt = torch._dynamo.testing.CompileCounter()
        opt_fn = torch._dynamo.optimize(cnt, nopython=True)(f)
        opt_fn(torch.randn(3, 1, 1, 1, 1))
        self.assertEqual(cnt.frame_count, 1)

    def test_dalle2_maybe(self):
        def normalize(x):
            return x.cos()

        @torch.compile(backend="eager", fullgraph=True)
        def fn(x, normalize_img):
            lowres_cond_img = x.sin()
            lowres_cond_img = maybe(normalize_img)(lowres_cond_img)
            return lowres_cond_img

        self.assertEqual(fn(torch.ones([]), normalize), torch.ones([]).sin().cos())

    def test_functools_wraps(self):
        def cool_name(x):
            return x.sin()

        @torch.compile(backend="eager", fullgraph=True)
        def fn(x):
            y = x.cos()

            @functools.wraps(cool_name)
            def uncool_name():
                return cool_name(y)

            return uncool_name

        result = fn(torch.ones([]))
        self.assertEqual(result.__name__, "cool_name")
        self.assertEqual(result(), torch.ones([]).cos().sin())

    def test_dynamic_shapes_float_guard(self):
        def f(x):
            return torch.nn.functional.dropout(x, x.shape[0] / 6)

        cnt = torch._dynamo.testing.CompileCounter()
        opt_fn = torch._dynamo.optimize(cnt, nopython=True)(f)
        opt_fn(torch.randn(3))
        self.assertEqual(cnt.frame_count, 1)

    @torch._dynamo.config.patch(capture_scalar_outputs=True)
    def test_tensor_item(self):
        def f(x, y):
            val = y.item()
            return x.sum() + val

        gm, _ = torch._dynamo.export(
            f,
            aten_graph=True,
        )(
            torch.zeros(6, 4),
            torch.tensor(1),
        )
        self.assertEqual(
            f(torch.zeros(6, 4), torch.tensor(1)),
            gm(torch.zeros(6, 4), torch.tensor(1)),
        )
        self.assertEqual(
            f(torch.zeros(6, 4), torch.tensor(2)),
            gm(torch.zeros(6, 4), torch.tensor(2)),
        )

    def test_list_index(self):
        for i, list_type in enumerate(
            (
                list,
                tuple,
                torch.Size,
                collections.deque,
                namedtuple("FourElems", "one two three four", defaults=[0, 0, 0, 0]),
            )
        ):
            torch._dynamo.reset()
            for index in ([], [2], [0, 3]):

                def f(t):
                    if i == 4:  # namedtuple
                        xs = list_type(1, 2, 3, 4)
                    else:
                        xs = list_type([1, 2, 3, 4])
                    res = xs.index(3, *index)
                    return t + res

                res = torch._dynamo.optimize(backend="eager", nopython=True)(f)(
                    torch.zeros(1)
                )

                self.assertEqual(res, torch.tensor([2.0]))

    def test_list_index_not_found(self):
        def f(t):
            xs = ["bar", "foo", "baz", "buzz"]
            res = xs.index("non-existent")
            return t + res

        # Raising ValueError from item not found is unsupported
        with self.assertRaises(
            torch._dynamo.exc.Unsupported,
        ):
            torch._dynamo.optimize(backend="eager", nopython=True)(f)(torch.zeros(1))

    def test_list_index_tensor_unsupported(self):
        for index in ([], [2], [0, 3]):

            def f(t):
                xs = [torch.tensor([i]) for i in range(4)]
                res = xs.index(torch.tensor([2]), *index)
                return t + res

            with self.assertRaisesRegex(
                torch._dynamo.exc.UserError, "Dynamic control flow is not supported"
            ):
                torch._dynamo.optimize(backend="eager", nopython=True)(f)(
                    torch.zeros(1)
                )

    def test_hf_xsoftmax_inference(self):
        def fn(input, mask):
            return XSoftmax.apply(input + 1, mask, 1) + 2

        fn_opt = torch.compile(fn, backend="eager", fullgraph=True)

        inputs = [
            torch.randn(4, 10),
            torch.randn(4, 10) < 0,
        ]
        expected = fn(*inputs)
        actual = fn_opt(*inputs)
        self.assertTrue(same(actual, expected))

    @mock.patch("torch._dynamo.config.guard_nn_modules", True)
    def test_hf_xsoftmax_training(self):
        from torch._dynamo.utils import counters

        counters.clear()

        def fn(input, mask):
            return XSoftmax.apply(input, mask, 1)

        cnt = torch._dynamo.testing.CompileCounter()
        fn_opt = torch.compile(fn, backend=cnt, fullgraph=False)

        torch.manual_seed(1234)
        inputs1 = [
            torch.randn(4, 10, requires_grad=True),
            torch.randn(4, 10) < 0,
        ]
        torch.manual_seed(1234)
        inputs2 = [
            torch.randn(4, 10, requires_grad=True),
            torch.randn(4, 10) < 0,
        ]

        expected = fn(*inputs1)
        actual = fn_opt(*inputs2)
        self.assertTrue(same(actual, expected))
        self.assertEqual(dict(counters["frames"]), {"total": 1, "ok": 1})
        self.assertEqual(cnt.op_count, 2)
        self.assertEqual(cnt.frame_count, 1)
        cnt.clear()
        counters.clear()

        expected.sum().backward()
        actual.sum().backward()
        self.assertTrue(same(inputs1[0].grad, inputs2[0].grad))

        # currently we don't capture the backwards frame
        self.assertEqual(cnt.frame_count, 0)
        self.assertEqual(cnt.op_count, 0)
        self.assertEqual(dict(counters["frames"]), {})
        self.assertEqual(dict(counters["graph_break"]), {})

    def test_autograd_function_graph_break(self):
        class MySin(torch.autograd.Function):
            @staticmethod
            def forward(ctx, x):
                torch._dynamo.graph_break()
                ctx.save_for_backward(x)
                return x.sin()

            @staticmethod
            def backward(ctx, gx):
                (x,) = ctx.saved_tensors
                return gx * x.cos()

        x = torch.randn([], requires_grad=True)

        @torch.compile(backend="eager")
        def fn(x):
            return MySin.apply(x)

        y = fn(x)
        self.assertEqual(y, x.sin())

        (gx,) = torch.autograd.grad(y, x)
        self.assertEqual(gx, x.cos())

    def test_jit_trace_errors(self):
        @torch.compile(backend="eager", dynamic=True)
        def f(x):
            return x + 1

        with self.assertRaises(RuntimeError):
            torch.jit.trace(f, torch.randn(3))

        with torch._dynamo.config.patch(error_on_nested_jit_trace=False):
            torch.jit.trace(f, torch.randn(3))

    @torch._dynamo.config.patch("assume_static_by_default", False)
    def test_tensor_split(self):
        def f(x):
            return torch.split(x, x.shape[0] // 2, dim=0)[0]

        gm, _ = torch._dynamo.export(
            f,
            aten_graph=True,
        )(
            torch.zeros(6, 4),
        )

        self.assertEqual(f(torch.ones(8, 4)), gm(torch.ones(8, 4)))

    def test_optim_state_references_cleared(self):
        model = torch.nn.Linear(2048, 2048, bias=False)
        x = torch.ones(2048)
        state_ref = 0

        optimizer = torch.optim.Adadelta(model.parameters(), lr=0.01)

        def opt_step():
            optimizer.step()

        compiled_opt_step = torch._dynamo.optimize("eager")(opt_step)

        def compiled_model_step(x):
            optimizer.zero_grad()
            y = model(x)
            torch.sum(y).backward()
            compiled_opt_step()

        compiled_model_step(x)

        # Picked "square_avg" arbitrarily to check that
        # optimizer state tensors are deallocated
        state_ref = weakref.ref(
            optimizer.state[optimizer.param_groups[0]["params"][0]]["square_avg"]
        )
        optimizer = None

        self.assertIsNone(state_ref())

    def test_grad_references_cleared(self):
        model = torch.nn.Linear(2048, 2048, bias=False)
        x = torch.ones(2048)
        optimizer = torch.optim.Adadelta(model.parameters(), lr=0.01)

        def opt_step():
            optimizer.step()

        compiled_opt_step = torch._dynamo.optimize("eager")(opt_step)

        def compiled_model_step(x):
            optimizer.zero_grad(True)
            y = model(x)
            torch.sum(y).backward()
            compiled_opt_step()

        compiled_model_step(x)
        param_grad_ref = weakref.ref(next(iter(model.parameters())).grad)
        optimizer.zero_grad(True)
        self.assertIsNone(param_grad_ref())

    def test_batch_encoding_clone_inputs(self):
        class BatchEncoding(dict):
            """
            Copied from test_tokenization
            """

            def __init__(
                self,
                data,
            ):
                super().__init__(data)

            def __getattr__(self, item: str):
                try:
                    return self.data[item]
                except KeyError as e:
                    raise AttributeError from e

        encoding = BatchEncoding({"key": torch.rand((1, 4))})
        cloned_encoding = torch._dynamo.utils.clone_inputs(encoding)
        self.assertTrue(type(cloned_encoding) is not dict)

    def test_iadd_graph_break(self):
        def fn(x):
            a = ()
            x = torch.sin(x)
            a += (x,)
            return a

        x = torch.randn(4)
        ref = fn(x)

        opt_fn = torch._dynamo.optimize("eager", nopython=True)(fn)
        res = opt_fn(x)
        self.assertTrue(same(ref, res))

    def test_odict_get_item_index_name(self):
        d = {float: torch.float32, np.float16: torch.float16}

        @torch.compile(backend="eager")
        def f(x, y1, y2):
            return torch.zeros(5, dtype=d[y1]), torch.zeros(5, dtype=d[y2])

        f(torch.zeros(4), float, np.float16)

    def test_dedup_global(self):
        @torch.compile()
        def f():
            return _GLOBAL_CPU_TENSOR + _GLOBAL_CPU_TENSOR

        self.assertEqual(f(), _GLOBAL_CPU_TENSOR + _GLOBAL_CPU_TENSOR)

    def test_randint_out_dynamic(self):
        def randint_fn(high, size, out):
            return torch.randint(high, size, out=out)

        opt_model = torch.compile(randint_fn)

        out1 = torch.empty(10, dtype=torch.int32)
        opt_model(17, (10,), out1)

        out2 = torch.empty(12, dtype=torch.int32)
        opt_model(17, (12,), out2)

    @requires_cuda
    def test_guard_default_device(self):
        try:
            torch.set_default_device("cuda")

            counter = torch._dynamo.testing.CompileCounter()

            @torch._dynamo.optimize(counter)
            def f():
                x = torch.randn(3)
                return x * 2

            self.assertEqual(f().device.type, "cuda")
            self.assertEqual(counter.frame_count, 1)

            torch.set_default_device("cpu")

            self.assertEqual(f().device.type, "cpu")
            self.assertEqual(counter.frame_count, 2)

        finally:
            torch.set_default_device(None)

    def test_list_self_reference(self):
        # Issue - https://github.com/pytorch/pytorch/issues/100150
        root = []
        root[:] = [root, root, None, None]

        @torch._dynamo.optimize("eager")
        def test_bug():
            return root

        test_bug()

    def test_hf_bigbird_unsqueeze(self):
        def torch_bmm_nd(inp_1, inp_2, ndim=None):
            torch._dynamo.graph_break()
            return torch.bmm(inp1, inp2)

        def fn(inp1, inp2, inp3, inp4, c):
            a = torch_bmm_nd(inp1, inp2, 4)
            a.unsqueeze_(2)
            a = a * 2

            b = torch_bmm_nd(inp3, inp4, 4)
            b.unsqueeze_(2)
            l = a + b

            out = torch.cat([a, b, c], dim=2)
            return out, l

        inp1 = torch.rand(1, 64, 448)
        inp2 = torch.rand(1, 448, 64)
        inp3 = torch.rand(1, 64, 448)
        inp4 = torch.rand(1, 448, 64)
        c = torch.rand(1, 64, 1, 64)

        cnt = torch._dynamo.testing.CompileCounter()
        opt_fn = torch._dynamo.optimize(cnt)(fn)
        opt_fn(inp1, inp2, inp3, inp4, c)
        self.assertEqual(cnt.frame_count, 3)

    def test_torch_variable_type(self):
        # from torchvision
        def check_type(obj, types_or_checks):
            for type_or_check in types_or_checks:
                if (
                    isinstance(obj, type_or_check)
                    if isinstance(type_or_check, type)
                    else type_or_check(obj)
                ):
                    return True
            return False

        opt_check_type = torch._dynamo.optimize("eager")(check_type)
        ref = check_type(torch.randn(4), [torch.Tensor])
        res = opt_check_type(torch.randn(4), [torch.Tensor])
        self.assertEqual(ref, res)

    # Test for https://github.com/pytorch/pytorch/issues/103132
    @torch._dynamo.config.patch("assume_static_by_default", False)
    def test_inference_mode_dynamic_shapes(self):
        class Repro(torch.nn.Module):
            def __init__(self):
                super().__init__()

            def forward(self, param):
                z = torch.matmul(param, param)
                return z

        model = Repro()
        # Need a 3d tensor to actually cause the error:
        # we go down a path of the C++ matmul decomp that calls sizes().
        inp = torch.randn(4, 4, 4, requires_grad=True)
        model = torch.compile(model, backend="aot_eager", dynamic=True)
        with torch.inference_mode():
            model(inp)

    def test_kwargs_out_list_variable(self):
        class Repro(torch.nn.Module):
            def __init__(self):
                super().__init__()

            def forward(self, param):
                z = torch.frexp(**param)
                return z

        model = Repro()
        params = {"input": torch.tensor([[0.0, 1, 2, 4]])}
        params["out"] = [
            torch.empty(0, dtype=torch.float32),  # mantissa
            torch.empty(0, dtype=torch.int32),  # exponent
        ]

        model = torch.compile(model, backend="eager")
        mantissa, exponent = model(params)
        ref_mantissa = torch.tensor([[0.0000, 0.5000, 0.5000, 0.5000]])
        ref_exponent = torch.tensor([[0, 1, 2, 3]], dtype=torch.int32)
        self.assertEqual(ref_mantissa, mantissa)
        self.assertEqual(ref_exponent, exponent)

    @torch._dynamo.config.patch(capture_scalar_outputs=True)
    def test_split_with_sizes_aot_autograd(self):
        def fn(result, split_sizes):
            rs = torch.ops.aten.split_with_sizes(result, split_sizes.tolist())
            return rs

        example_inputs = (
            torch.randn(32, requires_grad=True),
            torch.tensor((7, 16, 9)),
        )
        actual = torch.compile(fn, fullgraph=True, backend="aot_eager")(*example_inputs)
        expected = fn(*example_inputs)
        self.assertEqual(actual, expected)

    def test_unspecialized_nn_module_with_torch_variable_attribute(self):
        """
        In this case self.fn = something that should be a TorchVariable.
        When it's not a TorchVariable, dynamo tries to trace through and fails.
        This makes sure that the self.fn is handled as a TorchVariable.
        """

        class UserModule(torch.nn.Module):
            torchdynamo_force_dynamic = True  # forced to be a UnspecializedNNModule

            def __init__(self, fn):
                super().__init__()
                self.fn = fn

            def forward(self, **inp):
                return self.fn(**inp)

        inputs = {
            "input": torch.randn([2, 9]).uniform_(0, 1),
            "target": torch.randn([2, 9]).uniform_(0, 1),
            "reduction": "mean",
        }

        mod = UserModule(torch.nn.functional.binary_cross_entropy)
        ref = mod(**inputs)
        res = torch._dynamo.optimize("eager", nopython=True)(mod)(**inputs)
        self.assertEqual(ref, res)

    def test_call_finally_python_3_8(self):
        # Issue - https://github.com/pytorch/pytorch/issues/97811
        def make_fn(g):
            def fn():
                while True:
                    try:
                        print(g)
                        break
                    except Exception as _:
                        break

            return torch.compile(fn, backend="eager")

        make_fn(None)()

    def test_call_finally_opcode_python_3_8(self):
        def fn():
            try:
                return torch.zeros(4)
            finally:
                return torch.ones(4)  # noqa: SIM107, B012

        result = torch.compile(fn, backend="aot_eager")()
        self.assertEqual(result, torch.ones(4))

    def test_string_format(self):
        s = "temp{i}"

        @torch.compile(backend="eager", fullgraph=True)
        def fn(x):
            if s.format(i=4) == "temp4":
                return torch.sin(x)
            return torch.cos(x)

        x = torch.randn(4)
        self.assertEqual(fn(x), torch.sin(x))

    # Repro of torch._dynamo.exc.InternalTorchDynamoError: 'NoneType' object has no attribute 'guards'
    # due to bad empty list handling
    def test_empty_list_contains_with_jump(self):
        def fn(x, l):
            if x in l:
                return x.cos()
            return x.sin()

        counter = CompileCounter()
        compiled_fn = torch._dynamo.optimize(counter)(fn)(torch.randn([2, 2]), [])
        self.assertEqual(counter.frame_count, 1)

    def test_graph_break_on_jit_isinstance(self):
        @torch.compile(backend="eager")
        def fn(x):
            if torch.jit.isinstance(x, List[str]):
                return x * 2
            return x

        opt_fn = torch.compile(fn, backend="eager")
        x = torch.rand(4)
        self.assertTrue(same(fn(x), opt_fn(x)))

    def test_add_sub_alpha_out(self):
        inp = torch.randn(2, 3, 4)
        other = 1
        alpha = 2
        for op in [torch.add, torch.sub]:
            out = torch.zeros(2, 3, 4)
            compile_out = torch.zeros(2, 3, 4)
            op(inp, other, alpha=alpha, out=out)
            compiled_fn = torch.compile(op, dynamic=True)
            compiled_fn(inp, other, alpha=alpha, out=compile_out)
            self.assertTrue(same(out, compile_out))

    def test_negative_shape_guard(self):
        def fn(x):
            if x.size() != (5, 1, 2, 3):
                return x.cos()
            return x.sin()

        counter = torch._dynamo.testing.CompileCounter()
        opt_fn = torch.compile(fn, backend=counter, dynamic=True)

        x = torch.ones(5, 1, 3, 4)
        x2 = torch.ones(5, 1, 2, 3)
        self.assertEqual(fn(x), opt_fn(x))
        self.assertEqual(fn(x2), opt_fn(x2))
        self.assertEqual(counter.frame_count, 2)

    @torch._dynamo.config.patch(capture_scalar_outputs=True)
    def test_deferred_runtime_asserts(self):
        @torch.compile(fullgraph=True)
        def f(x):
            y = x.item()
            torch._check_is_size(y)
            if y >= 0:
                return x * 2
            else:
                return x * 3

        f(torch.tensor([3]))
        self.assertRaises(RuntimeError, lambda: f(torch.tensor([-2])))

    def test_addr_alpha_beta_out(self):
        inp = torch.randn(2, 3)
        vec1 = torch.randn(2)
        vec2 = torch.randn(3)
        alpha = 2
        beta = 5

        out = torch.zeros(2, 3)
        compile_out = torch.zeros(2, 3)

        torch.addr(inp, vec1, vec2, alpha=alpha, beta=beta, out=out)
        compiled_fn = torch.compile(torch.addr, dynamic=True)
        compiled_fn(inp, vec1, vec2, alpha=alpha, beta=beta, out=compile_out)
        self.assertTrue(same(out, compile_out))

    def test_setattr_requires_grad_graph_breaks(self):
        def fn(x):
            z = x + 4
            x.requires_grad = True
            y = x * z
            return y

        for backend in ["count", "eager", "aot_eager"]:
            if backend == "count":
                backend = CompileCounter()
            opt_fn = torch.compile(fn, backend=backend)

            eager = torch.zeros(5)
            compiled = eager.clone()

            out_eager = fn(eager)
            out_opt = opt_fn(compiled)

            self.assertEqual(out_eager, out_opt)

            out_eager.sum().backward()
            out_opt.sum().backward()

            self.assertEqual(eager, compiled)
            if isinstance(backend, CompileCounter):
                self.assertEqual(backend.frame_count, 2)  # graph breaks

    def test_dynamic_shapes_double_not_equal(self):
        # https://github.com/pytorch/pytorch/issues/113393
        def fn(x):
            if x.size() != (5, 1, 2, 3):
                return x.cos()
            return x.sin()

        opt_fn = torch.compile(fn, backend="eager")

        x = torch.ones(5, 1, 2, 3)
        x2 = torch.ones(5, 1, 3, 4)
        self.assertEqual(fn(x), opt_fn(x))
        self.assertEqual(fn(x2), opt_fn(x2))

    def test_inductor_no_recursionerror_on_for_loops(self):
        def forward(x):
            for _ in range(1000):
                x = 1.0 * x
            return x

        self.assertTrue(
            same(torch.compile(forward)(torch.tensor([1.0])), torch.tensor([1.0]))
        )

    def test_user_defined_object_callable(self):
        # https://github.com/pytorch/pytorch/issues/114019
        class MyCallable:
            def __call__(self, x):
                return x + 1

        def fn(x):
            # Create in graph - will not have source
            return MyCallable()(x)

        fn_opt = torch.compile(fn, backend="eager", fullgraph=True)
        self.assertEqual(fn_opt(torch.zeros(1)), fn(torch.zeros(1)))

    @torch._dynamo.config.patch(log_compilation_metrics=True)
    def test_many_views_with_mutation(self):
        # When symbolic storage offsets were added in #113734, tensors_definitely_do_not_overlap
        # began adding shape guards - a quadratic amount relative to the number of inputs.
        # Test this configuration, and test that a reasonable number of guards are added.
        # Note, when dynamic shapes are turned on, this test fails and we still get quadratic guards.
        def fn(x):
            x[0].relu_()
            return torch.cat(x).sum()

        AMT = 32
        src = torch.rand(16 * (AMT + 1))

        x = [src.as_strided((4, 4), (4, 1), 3 + 16 * i) for i in range(AMT)]

        torch._dynamo.reset()
        torch._dynamo.utils.clear_compilation_metrics()

        res = torch.compile(fn, backend="aot_eager")(x)

        all_metrics = torch._dynamo.utils.get_compilation_metrics()

        total_guards = sum(metric.guard_count for metric in all_metrics)
        self.assertLess(total_guards, AMT * 8)

        total_shape_env_guards = sum(
            metric.shape_env_guard_count for metric in all_metrics
        )
        self.assertLess(total_shape_env_guards, AMT * 8)

    # https://github.com/pytorch/pytorch/issues/118799
    def test_subclass_graph_output_repro(self):
        @torch._dynamo.allow_in_graph
        def to_subclass(x):
            return TwoTensor(x.clone(), x.clone())

        def f(x):
            tmp_subclass = to_subclass(x)
            return tmp_subclass.view(-1)

        x = torch.ones(2)
        out_ref = f(x)
        out_test = torch.compile(f, backend="aot_eager")(x)
        self.assertEqual(out_ref, out_test)

    def test_numpy_tobytes_no_error(self):
        def fn(x):
            x += 1
            z = x.tobytes()
            x += 1
            return z

        cnt = torch._dynamo.testing.CompileCounter()
        opt_fn = torch._dynamo.optimize(cnt)(fn)
        opt_arg, arg = np.array([1, 2]), np.array([1, 2])
        self.assertEqual(opt_fn(opt_arg), fn(arg))
        self.assertEqual(cnt.frame_count, 2)

    def test_numpy_not_ndarray_recompiles(self):
        import torch

        def fn(x=None):
            if x is None:
                x = np.ones(3)
            elif isinstance(x, int):
                x = np.ones(6)
            elif isinstance(x, str):
                x = np.ones(9)
            return x**2

        cnt = torch._dynamo.testing.CompileCounter()
        opt_fn = torch._dynamo.optimize(cnt)(fn)

        x = np.zeros((2, 2))

        self.assertEqual(opt_fn(x), fn(x))
        self.assertEqual(cnt.frame_count, 1)
        self.assertEqual(opt_fn(), fn())
        self.assertEqual(cnt.frame_count, 2)
        self.assertEqual(opt_fn(10), fn(10))
        self.assertEqual(cnt.frame_count, 3)
        self.assertEqual(opt_fn("10"), fn("10"))
        self.assertEqual(cnt.frame_count, 4)

    def test_tensor_set_data(self):
        # https://github.com/pytorch/pytorch/issues/113030
        def func1(x, y):
            x.data = y
            x.add_(1)
            return x

        def func2(x, y):
            x.data = y
            y.data = torch.zeros([0])
            return x

        def func3(x, y):
            z = x
            x.data = y
            y.data = torch.zeros([0])
            return torch.tensor(x is z)

        for backend in ["eager", "aot_eager", "inductor"]:
            for func in [func1, func2, func3]:
                if backend != "eager" and func is func1:
                    # add_ not working w/ aot_autograd?
                    continue
                torch._dynamo.reset()
                cnt = torch._dynamo.testing.CompileCounterWithBackend(backend)

                compiled_fn = torch.compile(func, backend=cnt, fullgraph=True)
                requires_grad = func is not func1
                for i in range(0, 5):
                    # Inputs
                    eager_a = torch.ones([6], requires_grad=requires_grad)
                    compiled_a = torch.ones([6], requires_grad=requires_grad)

                    eager_b = torch.ones([6], requires_grad=requires_grad)
                    compiled_b = torch.ones([6], requires_grad=requires_grad)

                    # Eager
                    out_eager = func(eager_a, eager_b)
                    # Compiled
                    out_compiled = compiled_fn(compiled_a, compiled_b)
                    self.assertEqual(eager_a, compiled_a)
                    self.assertEqual(eager_b, compiled_b)
                    self.assertTrue(torch.equal(out_eager, out_compiled))

                    # func1 hits a leaf Variable that requires grad is being used in an in-place operation
                    if requires_grad:
                        bwd_inp_eager = torch.randn([6])
                        bwd_inp_compiled = torch.clone(bwd_inp_eager)
                        eager_a.backward(bwd_inp_eager)
                        compiled_a.backward(bwd_inp_compiled)
                        self.assertEqual(eager_a.grad, compiled_a.grad)

                # Prove guarding works - we run the compiled_fn 5 times
                # frame_count should stay at 1.
                self.assertEqual(cnt.frame_count, 1)

    @unittest.skipIf(
        TEST_WITH_ROCM or not PLATFORM_SUPPORTS_FLASH_ATTENTION,
        "flash attention not supported",
    )
    def test_flash_attn_backward_mixed_strides(self):
        # in this repro, "grad_out" and "value" are transposed tensors,
        # but "key" and "value" are contiguous
        def gen_inputs(device):
            return (
                torch.randn(
                    2, 513, 16, 64, dtype=torch.float16, device=device
                ).transpose(1, 2),
                torch.randn(2, 16, 513, 64, dtype=torch.float16, device=device),
                torch.randn(2, 16, 513, 64, dtype=torch.float16, device=device),
                torch.randn(
                    2, 513, 16, 64, dtype=torch.float16, device=device
                ).transpose(1, 2),
                torch.randn(2, 16, 513, 64, dtype=torch.float16, device=device),
                torch.randn(2, 16, 513, device=device),
                None,
                None,
                513,
                513,
                0.0,
                False,
                torch.tensor(1, dtype=torch.int64),
                torch.tensor(1, dtype=torch.int64),
            )

        inps_cuda = gen_inputs("cuda")
        inps_meta = gen_inputs("meta")
        (
            out1_ref,
            out2_ref,
            out3_ref,
        ) = torch.ops.aten._scaled_dot_product_flash_attention_backward(
            *inps_cuda, scale=0.125
        )
        from torch._meta_registrations import meta__scaled_dot_product_flash_backward

        out1_test, out2_test, out3_test = meta__scaled_dot_product_flash_backward(
            *inps_meta, scale=0.125
        )

        self.assertEqual(out1_ref.shape, out1_test.shape)
        self.assertEqual(out1_ref.stride(), out1_test.stride())
        self.assertEqual(out2_ref.shape, out2_test.shape)
        self.assertEqual(out2_ref.stride(), out2_test.stride())
        self.assertEqual(out3_ref.shape, out3_test.shape)
        self.assertEqual(out3_ref.stride(), out3_test.stride())

    def test_user_ctor_ctx_manager(self):
        class UserCtxManager:
            def __enter__(self):
                return 1

            def __exit__(self, exc_type, exc_val, exc_tb):
                pass

        def fn(x, y):
            ucm = UserCtxManager()
            return x * x

        cnt = torch._dynamo.testing.CompileCounter()
        opt_fn = torch._dynamo.optimize(cnt, nopython=True)(fn)
        x = torch.rand([2, 2])
        opt_fn(x, x)
        self.assertEqual(cnt.frame_count, 1)

    @torch._dynamo.config.patch(capture_scalar_outputs=True)
    def test_unbacked_arange_in_bounds(self):
        # see https://github.com/pytorch/pytorch/issues/113002
        class PaddingNet(nn.Module):
            def __init__(self):
                super().__init__()

            def forward(self, lengths):
                max_seq_len = lengths.max().item()
                row_vector = torch.arange(0, max_seq_len, 1)
                matrix = torch.unsqueeze(lengths, dim=-1)
                mask = row_vector < matrix
                mask = mask.type(torch.float32)
                mask_3d_btd = mask[:, :, None]
                return mask_3d_btd

        model = PaddingNet()
        lengths = torch.tensor([5, 4, 4, 4], dtype=torch.int32)

        cnt = torch._dynamo.testing.CompileCounter()
        opt_fn = torch._dynamo.optimize(cnt, nopython=True)(model)
        opt_fn(lengths)
        self.assertEqual(cnt.frame_count, 1)

    def test_user_ctor_ctx_manager_custom_init(self):
        class UserCtxManager:
            def __init__(self, x):
                x[0] = 10

            def __enter__(self):
                return 1

            def __exit__(self, exc_type, exc_val, exc_tb):
                pass

        def fn(x, y):
            ucm = UserCtxManager(y)
            return x * y[0]

        cnt = torch._dynamo.testing.CompileCounter()
        opt_fn = torch._dynamo.optimize(cnt, nopython=True)(fn)
        x = torch.rand([2, 2])
        self.assertEqual(opt_fn(x, [5]), fn(x, [5]))
        self.assertEqual(cnt.frame_count, 1)

    def test_user_ctor_ctx_manager_custom_init_graph_break(self):
        counter = [0]

        class UserCtxManager:
            def __init__(self, k):
                k[0] += 1

            def __enter__(self):
                return 1

            def __exit__(self, exc_type, exc_val, exc_tb):
                pass

        def fn(x, counter):
            x = x * x
            ucm = UserCtxManager(counter)
            return x * x

        cnt = torch._dynamo.testing.CompileCounter()
        opt_fn = torch._dynamo.optimize(cnt)(fn)
        x = torch.rand([2, 2])
        self.assertEqual(opt_fn(x, counter), fn(x, counter))
        self.assertEqual(counter[0], 2)
        for i in range(0, 10):
            opt_fn(x, counter)
        self.assertEqual(counter[0], 12)
        self.assertEqual(cnt.frame_count, torch._dynamo.utils.ifdynstaticdefault(3, 2))

    @unittest.expectedFailure
    def test_many_overlapping_inputs_does_not_explode_guards(self):
        from torch._dynamo.backends.common import aot_autograd

        # Before, this was (9702, 0)
        num_shape_guards = None
        num_aot_guards = None
        num_compiles = 0

        def guard_count_backend(gm, *args):
            nonlocal num_shape_guards
            nonlocal num_aot_guards
            nonlocal num_compiles
            num_shape_guards = len(
                torch._guards.TracingContext.try_get().fake_mode.shape_env.guards
            )
            num_aot_guards = len(
                torch._guards.TracingContext.try_get().guards_context.aotautograd_guards
            )
            num_compiles += 1
            return gm

        aot_guard_counter = aot_autograd(fw_compiler=guard_count_backend)

        @torch.compile(backend=aot_guard_counter, dynamic=True)
        def f(*args):
            for a in args:
                a.add_(1)

        x = torch.ones(1000, requires_grad=True)
        args = x.split(10)

        with torch.no_grad():
            f(*args)
        # In this example, there were 4950 guards (roughly (# tensors) ^ 2 // 2),
        # because every pair of aliased inputs needs a guard.
        self.assertTrue(num_aot_guards < 5000)
        # But there are no dynamic shape guards.
        self.assertEqual(num_shape_guards, 0)
        # don't recompile
        with torch.no_grad():
            f(*args)
        self.assertEqual(num_compiles, 1)

    def test_invalid_seq_unpack(self):
        def myfn(arg):
            (a, b) = arg

        def fn():
            return myfn((1, 2, 3))

        try:
            torch.compile(fn)()
        except ValueError:
            pass
        else:
            self.fail("expected exception")

    def test_megablocks_moe(self):
        try:
            from megablocks.layers import moe
            from megablocks.layers.arguments import Arguments
        except ImportError:
            raise unittest.SkipTest("requires megablocks")
        bs, sl, hs, num_experts, top_k = (16, 1024, 512, 1, 1)
        args = Arguments(
            hidden_size=hs,
            ffn_hidden_size=hs * 2,
            moe_num_experts=num_experts,
            moe_capacity_factor=1,
            moe_top_k=top_k,
        )
        moe_mlp = moe.MoE(args)
        moe_mlp.cuda(torch.cuda.current_device()).half()
        x = torch.randn(sl, bs, hs).cuda().half()
        out1, _ = moe_mlp(x)
        out2, _ = torch.compile(moe_mlp, backend="eager")(x)
        self.assertEqual(out1, out2)

    def test_udf_classes_reconstruction(self):
        def fn(x):
            o = T(5)
            return o.x + x

        opt_fn = torch.compile(fn, backend="eager")
        T = IncByOne

        x = torch.randn(4)
        self.assertEqual(fn(x), opt_fn(x))

        # This should recompile
        T = IncByTwo
        self.assertEqual(fn(x), opt_fn(x))

    def test_dont_aggressively_write_assert(self):
        record_graph = torch._dynamo.testing.EagerAndRecordGraphs()

        @torch.compile(dynamic=True, backend=record_graph)
        def f(x):
            assert x.shape[0] > 3
            assert x[0].sum() > 0
            assert 1 % (x.shape[0] // 2) != 0
            assert 32 * (x.shape[0] // 2) ** 2 - 16 * (x.shape[0] // 2) != 0
            return x.cos()

        f(torch.ones(6, 4))
        graph = record_graph.graphs[0]
        # It is bit annoying that we generate useless statements for
        # shape guards, but DCE should be able to remove them since t
        # there is no backed assert on them. The reason this is ok is
        # because dynamo will only skip the assert statement, but not
        # the instructions before it.
        self.assertExpectedInline(
            str(graph.code).strip(),
            """\
def forward(self, s0 : torch.SymInt, s1 : torch.SymInt, L_x_ : torch.Tensor):
    l_x_ = L_x_
    size = l_x_.size()
    getitem = size[0];  size = None
    gt = getitem > 3;  getitem = None
    getitem_2 = l_x_[0]
    sum_1 = getitem_2.sum();  getitem_2 = None
    gt_1 = sum_1 > 0;  sum_1 = None
    _assert_async = torch._assert_async(gt_1, 'assertion error');  gt_1 = None
    size_1 = l_x_.size()
    getitem_3 = size_1[0];  size_1 = None
    floordiv = getitem_3 // 2;  getitem_3 = None
    mod = 1 % floordiv;  floordiv = None
    ne = mod != 0;  mod = None
    size_2 = l_x_.size()
    getitem_5 = size_2[0];  size_2 = None
    floordiv_1 = getitem_5 // 2;  getitem_5 = None
    pow_1 = floordiv_1 ** 2;  floordiv_1 = None
    mul = 32 * pow_1;  pow_1 = None
    size_3 = l_x_.size()
    getitem_7 = size_3[0];  size_3 = None
    floordiv_2 = getitem_7 // 2;  getitem_7 = None
    mul_1 = 16 * floordiv_2;  floordiv_2 = None
    sub = mul - mul_1;  mul = mul_1 = None
    ne_1 = sub != 0;  sub = None
    cos = l_x_.cos();  l_x_ = None
    return (cos,)""",
        )
        for node in graph.graph.nodes:
            if "example_value" in node.meta and isinstance(
                node.meta["example_value"], torch._subclasses.fake_tensor.FakeTensor
            ):
                shape_env = node.meta["example_value"].fake_mode.shape_env
                lower_ranges = [val.lower for val in shape_env.var_to_range.values()]
                self.assertTrue(lower_ranges == [4, 2])

        @torch.compile(dynamic=True, backend=record_graph)
        def f_fail(x):
            assert x.shape[0] < 3

        # We graph-break here, so the failure should be eager
        with self.assertRaisesRegex(AssertionError, ""):
            f_fail(torch.ones(6, 4))

<<<<<<< HEAD
=======
    def test_detectron2_instances_cat(self):
        class Instances:
            def __init__(self, image_size: Tuple[int, int], **kwargs: Any):
                self._image_size = image_size
                self._fields: Dict[str, Any] = {}
                for k, v in kwargs.items():
                    self.set(k, v)

            @property
            def image_size(self) -> Tuple[int, int]:
                return self._image_size

            def __setattr__(self, name: str, val: Any) -> None:
                if name.startswith("_"):
                    super().__setattr__(name, val)
                else:
                    self.set(name, val)

            def __getattr__(self, name: str) -> Any:
                if name == "_fields" or name not in self._fields:
                    raise AttributeError(
                        f"Cannot find field '{name}' in the given Instances!"
                    )
                return self._fields[name]

            def __len__(self) -> int:
                for v in self._fields.values():
                    # use __len__ because len() has to be int and is not friendly to tracing
                    return v.__len__()
                raise NotImplementedError("Empty Instances does not support __len__!")

            def set(self, name: str, value: Any) -> None:
                with warnings.catch_warnings(record=True):
                    data_len = len(value)
                if len(self._fields):
                    assert (
                        len(self) == data_len
                    ), f"Adding a field of length {data_len} to a Instances of length {len(self)}"
                self._fields[name] = value

            def get(self, name: str) -> Any:
                return self._fields[name]

            @staticmethod
            def cat(instance_lists: List["Instances"]) -> "Instances":
                assert all(isinstance(i, Instances) for i in instance_lists)
                assert len(instance_lists) > 0
                if len(instance_lists) == 1:
                    return instance_lists[0]

                image_size = instance_lists[0].image_size
                if not isinstance(
                    image_size, torch.Tensor
                ):  # could be a tensor in tracing
                    for i in instance_lists[1:]:
                        assert i.image_size == image_size
                ret = Instances(image_size)
                for k in instance_lists[0]._fields.keys():
                    values = [i.get(k) for i in instance_lists]
                    v0 = values[0]
                    if isinstance(v0, torch.Tensor):
                        values = torch.cat(values, dim=0)
                    elif isinstance(v0, list):
                        values = list(itertools.chain(*values))
                    elif hasattr(type(v0), "cat"):
                        values = type(v0).cat(values)
                    else:
                        raise ValueError(
                            f"Unsupported type {type(v0)} for concatenation"
                        )
                    ret.set(k, values)
                return ret

        instances = [
            Instances((16, 16), a=torch.randn(16, 16), b=torch.randn(16, 16))
            for _ in range(3)
        ]

        @torch.compile(backend="eager", fullgraph=True)
        def fn(instances):
            return instances[0].cat(instances)

        actual = fn(instances)
        expected = instances[0].cat(instances)
        self.assertEqual(type(actual), type(expected))
        self.assertEqual(actual.__dict__, expected.__dict__)

>>>>>>> 22ba180e
    def test_super_in_staticmethod(self):
        class A:
            @staticmethod
            def foo():
                return super().__init__()

        def fn(obj):
            return obj.foo()

        obj = A()

        try:
            fn(obj)
        except Exception as e:
            orig_str = str(e)
        self.assertIn("no arguments", orig_str)

        try:
            torch.compile(backend="eager")(fn)(obj)
        except Exception as e:
            compiled_str = str(e)
        self.assertEqual(orig_str, compiled_str)

<<<<<<< HEAD
=======
    def test_global_fn_mutation(self):
        def foo(x, y):
            return global_fn(x) + y

        x = torch.ones(1)
        y = torch.ones(1)

        opt = torch.compile(foo, fullgraph=True, backend="eager")
        self.assertEqual(opt(x, y), foo(x, y))

        # Change global_fn
        global global_fn

        def new_fn(x):
            return torch.cos(x)

        global_fn = new_fn
        self.assertEqual(opt(x, y), foo(x, y))

>>>>>>> 22ba180e

if __name__ == "__main__":
    from torch._dynamo.test_case import run_tests

    run_tests()<|MERGE_RESOLUTION|>--- conflicted
+++ resolved
@@ -4479,8 +4479,6 @@
         with self.assertRaisesRegex(AssertionError, ""):
             f_fail(torch.ones(6, 4))
 
-<<<<<<< HEAD
-=======
     def test_detectron2_instances_cat(self):
         class Instances:
             def __init__(self, image_size: Tuple[int, int], **kwargs: Any):
@@ -4568,7 +4566,6 @@
         self.assertEqual(type(actual), type(expected))
         self.assertEqual(actual.__dict__, expected.__dict__)
 
->>>>>>> 22ba180e
     def test_super_in_staticmethod(self):
         class A:
             @staticmethod
@@ -4592,8 +4589,6 @@
             compiled_str = str(e)
         self.assertEqual(orig_str, compiled_str)
 
-<<<<<<< HEAD
-=======
     def test_global_fn_mutation(self):
         def foo(x, y):
             return global_fn(x) + y
@@ -4613,7 +4608,6 @@
         global_fn = new_fn
         self.assertEqual(opt(x, y), foo(x, y))
 
->>>>>>> 22ba180e
 
 if __name__ == "__main__":
     from torch._dynamo.test_case import run_tests
