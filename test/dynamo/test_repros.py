"""
PYTEST_DONT_REWRITE (prevents pytest from rewriting assertions, which interferes
with test_rewrite_assert_with_msg and test_rewrite_assert_without_msg)
"""

# Owner(s): ["module: dynamo"]
import collections
import contextlib
import copy
import functools
import gc
import inspect
import itertools
import random
import unittest
import warnings
import weakref
from abc import ABC
from collections import namedtuple
from copy import deepcopy
from enum import Enum
from functools import wraps
from typing import Any, Dict, Iterator, List, Tuple
from unittest import mock

import numpy as np

import torch

import torch._dynamo.test_case
import torch._dynamo.testing
import torch._dynamo.utils

import torch._functorch.config
import torch.library
import torch.utils._pytree as pytree
from torch import nn
from torch._dynamo.debug_utils import same_two_models
from torch._dynamo.testing import CompileCounter, rand_strided, same
from torch._inductor.utils import fresh_inductor_cache
from torch.nn import functional as F

from torch.testing._internal.common_cuda import PLATFORM_SUPPORTS_FLASH_ATTENTION
from torch.testing._internal.common_utils import (
    disable_translation_validation_if_dynamic_shapes,
    instantiate_parametrized_tests,
    parametrize,
    TEST_WITH_ROCM,
)
from torch.testing._internal.two_tensor import TwoTensor


_orig_module_call = torch.nn.Module.__call__

# Custom operator that only supports CPU and Meta
lib = torch.library.Library("test_sample", "DEF")  # noqa: TOR901
lib.define("foo(Tensor self) -> Tensor")
lib.impl("foo", torch.sin, "CPU")


requires_cuda = unittest.skipUnless(torch.cuda.is_available(), "requires cuda")


_GLOBAL_CPU_TENSOR = torch.randn(3)


def exists(val):
    return val is not None


def maybe(fn):
    @wraps(fn)
    def inner(x, *args, **kwargs):
        if not exists(x):
            return x
        return fn(x, *args, **kwargs)

    return inner


def is_fx_tracing_test() -> bool:
    """
    Copied from the hpc trainer codebase
    """
    return torch.nn.Module.__call__ is not _orig_module_call


def has_detectron2():
    try:
        from detectron2.layers.mask_ops import _paste_masks_tensor_shape

        return _paste_masks_tensor_shape is not None
    except ImportError:
        return False


def _do_paste_mask(masks, boxes, img_h: int, img_w: int, skip_empty: bool = True):
    # from detectron2 mask_ops.py

    device = masks.device

    if skip_empty and not torch.jit.is_scripting():
        x0_int, y0_int = torch.clamp(boxes.min(dim=0).values.floor()[:2] - 1, min=0).to(
            dtype=torch.int32
        )
        x1_int = torch.clamp(boxes[:, 2].max().ceil() + 1, max=img_w).to(
            dtype=torch.int32
        )
        y1_int = torch.clamp(boxes[:, 3].max().ceil() + 1, max=img_h).to(
            dtype=torch.int32
        )
    else:
        x0_int, y0_int = 0, 0
        x1_int, y1_int = img_w, img_h
    x0, y0, x1, y1 = torch.split(boxes, 1, dim=1)  # each is Nx1

    N = masks.shape[0]

    img_y = torch.arange(y0_int, y1_int, device=device, dtype=torch.float32) + 0.5
    img_x = torch.arange(x0_int, x1_int, device=device, dtype=torch.float32) + 0.5
    img_y = (img_y - y0) / (y1 - y0) * 2 - 1
    img_x = (img_x - x0) / (x1 - x0) * 2 - 1
    # img_x, img_y have shapes (N, w), (N, h)

    gx = img_x[:, None, :].expand(N, img_y.size(1), img_x.size(1))
    gy = img_y[:, :, None].expand(N, img_y.size(1), img_x.size(1))
    grid = torch.stack([gx, gy], dim=3)

    if not torch.jit.is_scripting():
        if not masks.dtype.is_floating_point:
            masks = masks.float()
    img_masks = F.grid_sample(masks, grid.to(masks.dtype), align_corners=False)

    if skip_empty and not torch.jit.is_scripting():
        return img_masks[:, 0], (slice(y0_int, y1_int), slice(x0_int, x1_int))
    else:
        return img_masks[:, 0], ()


def global_fn(x):
    return torch.sin(x)


def cat(tensors, dim=0):
    # from detectron2 wrappers.py
    assert isinstance(tensors, (list, tuple))
    if len(tensors) == 1:
        return tensors[0]
    return torch.cat(tensors, dim)


def shapes_to_tensor(x, device=None):
    # from detectron2 wrappers.py
    if torch.jit.is_scripting():
        return torch.as_tensor(x, device=device)
    if torch.jit.is_tracing():
        assert all(
            isinstance(t, torch.Tensor) for t in x
        ), "Shape should be tensor during tracing!"
        # as_tensor should not be used in tracing because it records a constant
        ret = torch.stack(x)
        if ret.device != device:  # avoid recording a hard-coded device if not necessary
            ret = ret.to(device=device)
        return ret
    return torch.as_tensor(x, device=device)


fw_graph = [None]
bw_graph = [None]


def aot_graph_capture_backend(gm, args):
    from functorch.compile import min_cut_rematerialization_partition
    from torch._functorch.aot_autograd import aot_module_simplified

    def fw_compiler(gm, _):
        fw_graph[0] = gm
        return gm

    def bw_compiler(gm, _):
        bw_graph[0] = gm
        return gm

    return aot_module_simplified(
        gm,
        args,
        fw_compiler,
        bw_compiler,
        partition_fn=min_cut_rematerialization_partition,
        keep_inference_input_mutations=True,
    )


class Boxes:
    # from detectron2 poolers.py
    def __init__(self, tensor: torch.Tensor):
        """
        Args:
            tensor (Tensor[float]): a Nx4 matrix.  Each row is (x1, y1, x2, y2).
        """
        device = (
            tensor.device if isinstance(tensor, torch.Tensor) else torch.device("cpu")
        )
        tensor = torch.as_tensor(tensor, dtype=torch.float32, device=device)
        if tensor.numel() == 0:
            # Use reshape, so we don't end up creating a new tensor that does not depend on
            # the inputs (and consequently confuses jit)
            tensor = tensor.reshape((-1, 4)).to(dtype=torch.float32, device=device)
        assert tensor.dim() == 2 and tensor.size(-1) == 4, tensor.size()
        self.tensor = tensor

    def __len__(self) -> int:
        return self.tensor.shape[0]

    @property
    def device(self):
        return self.tensor.device


def convert_boxes_to_pooler_format(box_lists):
    # from detectron2 structures.py
    boxes = torch.cat([x.tensor for x in box_lists], dim=0)
    # __len__ returns Tensor in tracing.
    sizes = shapes_to_tensor([x.__len__() for x in box_lists], device=boxes.device)
    indices = torch.repeat_interleave(
        torch.arange(len(box_lists), dtype=boxes.dtype, device=boxes.device), sizes
    )
    return cat([indices[:, None], boxes], dim=1)


ReformerBackwardOutput = namedtuple(
    "ReformerBackwardOutput",
    ["attn_output", "hidden_states", "grad_attn_output", "grad_hidden_states"],
)
ReformerEncoderOutput = namedtuple(
    "ReformerEncoderOutput",
    ["hidden_states", "all_hidden_states", "all_attentions", "past_buckets_states"],
)


class _ReversibleFunction(torch.autograd.Function):
    # taken from modeling_reformer.py in huggingface
    @staticmethod
    def forward(
        ctx,
        hidden_states,
        layers,
        attention_mask,
        head_mask,
        num_hashes,
        all_hidden_states,
        all_attentions,
        past_buckets_states,
        use_cache,
        orig_sequence_length,
        output_hidden_states,
        output_attentions,
    ):
        all_buckets = ()

        # split duplicated tensor
        hidden_states, attn_output = torch.chunk(hidden_states, 2, dim=-1)

        for layer_id, (layer, layer_head_mask) in enumerate(zip(layers, head_mask)):
            if output_hidden_states is True:
                all_hidden_states.append(hidden_states)

            attn_output = layer(attn_output)
            all_buckets = all_buckets + (attn_output,)

        # Add last layer
        if output_hidden_states is True:
            all_hidden_states.append(hidden_states)

        # attach params to ctx for backward
        ctx.save_for_backward(attn_output.detach(), hidden_states.detach())
        ctx.layers = layers
        ctx.all_buckets = all_buckets
        ctx.head_mask = head_mask
        ctx.attention_mask = attention_mask

        # Concatenate 2 RevNet outputs
        return torch.cat([attn_output, hidden_states], dim=-1)

    @staticmethod
    def backward(ctx, grad_hidden_states):
        grad_attn_output, grad_hidden_states = torch.chunk(
            grad_hidden_states, 2, dim=-1
        )

        # free memory
        del grad_attn_output

        # num of return vars has to match num of forward() args
        # return gradient for hidden_states arg and None for other args
        return (
            grad_hidden_states,
            None,
            None,
            None,
            None,
            None,
            None,
            None,
            None,
            None,
            None,
            None,
        )


class ReformerEncoder(torch.nn.Module):
    def __init__(self):
        super().__init__()
        self.dropout = 0.5
        self.layer_norm = torch.nn.LayerNorm(512, eps=1.0e-12)
        self.layers = [torch.nn.Linear(256, 256)]

    def forward(
        self,
        hidden_states,
        attention_mask=None,
        head_mask=[None] * 6,
        num_hashes=None,
        use_cache=False,
        orig_sequence_length=64,
        output_hidden_states=False,
        output_attentions=False,
    ):
        # hidden_states and attention lists to be filled if wished
        all_hidden_states = []
        all_attentions = []
        past_buckets_states = [((None), (None)) for i in range(len(self.layers))]

        # concat same tensor for reversible ResNet
        hidden_states = torch.cat([hidden_states, hidden_states], dim=-1)
        hidden_states = _ReversibleFunction.apply(
            hidden_states,
            self.layers,
            attention_mask,
            head_mask,
            num_hashes,
            all_hidden_states,
            all_attentions,
            past_buckets_states,
            use_cache,
            orig_sequence_length,
            output_hidden_states,
            output_attentions,
        )

        # Apply layer norm to concatenated hidden states
        hidden_states = self.layer_norm(hidden_states)

        # Apply dropout
        hidden_states = torch.nn.functional.dropout(
            hidden_states, p=self.dropout, training=self.training
        )

        return ReformerEncoderOutput(
            hidden_states=hidden_states,
            all_hidden_states=all_hidden_states,
            all_attentions=all_attentions,
            past_buckets_states=past_buckets_states,
        )


class ListConfig:
    class ValueNode:
        def __init__(self, value):
            self.value = value

        def _dereference_node(self):
            return self

        def _is_missing(self):
            return False

        def _value(self):
            return self.value

    # Based on an example from omegaconfig.listconfig
    class ListIterator(Iterator[Any]):
        def __init__(self, lst: Any, resolve: bool) -> None:
            self.resolve = resolve
            self.iterator = iter(lst.__dict__["_content"])
            self.index = 0

        def __next__(self) -> Any:
            x = next(self.iterator)
            if self.resolve:
                x = x._dereference_node()
                if x._is_missing():
                    raise AssertionError

            self.index = self.index + 1
            if isinstance(x, ListConfig.ValueNode):
                return x._value()
            raise AssertionError

    def __iter__(self):
        return self._iter_ex(True)

    def _iter_ex(self, resolve: bool) -> Iterator[Any]:
        try:
            return ListConfig.ListIterator(self, resolve)
        except Exception:
            raise AssertionError from None

    def __init__(self):
        self._content = [
            ListConfig.ValueNode(1),
            ListConfig.ValueNode(3),
            ListConfig.ValueNode(torch.tensor([7.0])),
        ]


def longformer_chunk(hidden_states, window_overlap=256):
    """convert into overlapping chunks. Chunk size = 2w, overlap size = w"""

    # non-overlapping chunks of size = 2w
    hidden_states = hidden_states.view(
        hidden_states.size(0),
        hidden_states.size(1) // (window_overlap * 2),
        window_overlap * 2,
        hidden_states.size(2),
    )

    # use `as_strided` to make the chunks overlap with an overlap size = window_overlap
    chunk_size = list(hidden_states.size())
    chunk_size[1] = chunk_size[1] * 2 - 1

    chunk_stride = list(hidden_states.stride())
    chunk_stride[1] = chunk_stride[1] // 2
    return hidden_states.as_strided(size=chunk_size, stride=chunk_stride)


class PartialT5(torch.nn.Module):
    # Highly simplified T5Attention prefix
    def __init__(self):
        super().__init__()
        self.q = torch.nn.Linear(512, 512)
        self.k = torch.nn.Linear(512, 512)
        self.v = torch.nn.Linear(512, 512)

    def forward(
        self,
        hidden_states,
        key_value_states=None,
        past_key_value=None,
        query_length=None,
    ):
        batch_size, seq_length = hidden_states.shape[:2]

        real_seq_length = seq_length

        if past_key_value is not None:
            assert (
                len(past_key_value) == 2
            ), f"past_key_value should have 2 past states: keys and values. Got { len(past_key_value)} past states"
            real_seq_length += (
                past_key_value[0].shape[2] if query_length is None else query_length
            )

        def shape(states):
            """projection"""
            return states.view(batch_size, -1, 8, 64).transpose(1, 2)

        def project(hidden_states, proj_layer, key_value_states, past_key_value):
            """projects hidden states correctly to key/query states"""
            if key_value_states is None:
                # self-attn
                # (batch_size, n_heads, seq_length, dim_per_head)
                hidden_states = shape(proj_layer(hidden_states))
            elif past_key_value is None:
                # cross-attn
                # (batch_size, n_heads, seq_length, dim_per_head)
                hidden_states = shape(proj_layer(key_value_states))

            if past_key_value is not None:
                if key_value_states is None:
                    # self-attn
                    # (batch_size, n_heads, key_length, dim_per_head)
                    hidden_states = torch.cat([past_key_value, hidden_states], dim=2)
                else:
                    # cross-attn
                    hidden_states = past_key_value
            return hidden_states

        # get query states
        query_states = shape(
            self.q(hidden_states)
        )  # (batch_size, n_heads, seq_length, dim_per_head)

        # get key/value states
        key_states = project(
            hidden_states,
            self.k,
            key_value_states,
            past_key_value[0] if past_key_value is not None else None,
        )
        value_states = project(
            hidden_states,
            self.v,
            key_value_states,
            past_key_value[1] if past_key_value is not None else None,
        )

        # compute scores
        scores = torch.matmul(query_states, key_states.transpose(3, 2))

        # (truncated here )
        return scores, value_states


class ChunkReformerFeedForward(torch.nn.Module):
    # simplified from HF modeling_reformer.py
    def __init__(self):
        super().__init__()
        self.layer_norm = torch.nn.LayerNorm(256, eps=1e-12)
        self.dense = torch.nn.Linear(256, 256)
        self.output = torch.nn.Linear(256, 256)

    def forward(self, attention_output):
        return apply_chunking_to_forward(
            self.forward_chunk,
            attention_output + 1,
        )

    def forward_chunk(self, hidden_states):
        hidden_states = self.layer_norm(hidden_states)
        hidden_states = self.dense(hidden_states)
        return self.output(hidden_states)


def apply_chunking_to_forward(forward_fn, *input_tensors):
    # simplified from HF model_utils.py
    assert len(input_tensors) > 0
    tensor_shape = input_tensors[0].shape[1]
    assert all(input_tensor.shape[1] == tensor_shape for input_tensor in input_tensors)
    num_args_in_forward_chunk_fn = len(inspect.signature(forward_fn).parameters)
    if num_args_in_forward_chunk_fn != len(input_tensors):
        raise ValueError

    return forward_fn(*input_tensors)


def _validate_model_kwargs(fn, model_kwargs):
    # simplified from transformers.generation.utils._validate_model_kwargs
    unused_model_args = []
    model_args = set(inspect.signature(fn).parameters)
    for key, value in model_kwargs.items():
        if value is not None and key not in model_args:
            unused_model_args.append(key)
    if unused_model_args:
        raise ValueError(
            f"The following `model_kwargs` are not used by the model: {unused_model_args} (note: typos in the"
            " generate arguments will also show up in this list)"
        )


class FakeMamlInner(torch.nn.Module):
    def __init__(self):
        super().__init__()
        self.linear = torch.nn.Linear(784, 5)

    def forward(self, x, ignored=None, bn_training=False):
        return self.linear(x.view(x.shape[0], -1))


class PartialMaml(torch.nn.Module):
    # Highly simplified version of maml.meta.Meta.finetuning
    def __init__(self):
        super().__init__()
        self.net = FakeMamlInner()
        self.update_step_test = 10
        self.update_lr = 0.4

    def forward(self, x_spt, y_spt, x_qry, y_qry):
        querysz = x_qry.size(0)

        corrects = [0 for _ in range(self.update_step_test + 1)]

        # in order to not ruin the state of running_mean/variance and bn_weight/bias
        # we finetuning on the copied model instead of self.net
        net = deepcopy(self.net)

        # 1. run the i-th task and compute loss for k=0
        logits = net(x_spt)
        loss = F.cross_entropy(logits, y_spt)
        grad = torch.autograd.grad(loss, net.parameters())
        fast_weights = [
            p[1] - self.update_lr * p[0] for p in zip(grad, net.parameters())
        ]

        # this is the loss and accuracy before first update
        with torch.no_grad():
            # [setsz, nway]
            logits_q = net(x_qry, net.parameters(), bn_training=True)
            # [setsz]
            pred_q = F.softmax(logits_q, dim=1).argmax(dim=1)
            # scalar
            correct = torch.eq(pred_q, y_qry).sum().item()
            corrects[0] = corrects[0] + correct

        # this is the loss and accuracy after the first update
        with torch.no_grad():
            # [setsz, nway]
            logits_q = net(x_qry, fast_weights, bn_training=True)
            # [setsz]
            pred_q = F.softmax(logits_q, dim=1).argmax(dim=1)
            # scalar
            correct = torch.eq(pred_q, y_qry).sum().item()
            corrects[1] = corrects[1] + correct

        del net

        accs = torch.tensor(corrects) / querysz

        return accs


def softmax_backward_data(parent, grad_output, output, dim, self):
    from torch import _softmax_backward_data

    return _softmax_backward_data(grad_output, output, parent.dim, self.dtype)


class XSoftmax(torch.autograd.Function):
    # transformers.models.deberta.modeling_deberta.XSoftmax
    @staticmethod
    def forward(self, input, mask, dim):
        self.dim = dim
        rmask = ~(mask.to(torch.bool))
        output = input.masked_fill(rmask, torch.tensor(torch.finfo(input.dtype).min))
        output = torch.softmax(output, self.dim)
        output.masked_fill_(rmask, 0)
        self.save_for_backward(output, rmask)
        return output

    @staticmethod
    def backward(self, grad_output):
        (output, rmask) = self.saved_tensors
        inputGrad = softmax_backward_data(self, grad_output, output, self.dim, output)
        return inputGrad, None, None


class ModelOutput(collections.OrderedDict):
    """based on file_utils.py in HuggingFace"""

    def __getitem__(self, k):
        if isinstance(k, str):
            inner_dict = dict(self.items())
            return inner_dict[k]
        else:
            return self.to_tuple()[k]

    def __setattr__(self, name, value):
        if name in self.keys() and value is not None:
            # Don't call self.__setitem__ to avoid recursion errors
            super().__setitem__(name, value)
        super().__setattr__(name, value)

    def __setitem__(self, key, value):
        # Will raise a KeyException if needed
        super().__setitem__(key, value)
        # Don't call self.__setattr__ to avoid recursion errors
        super().__setattr__(key, value)

    def to_tuple(self):
        return tuple(self[k] for k in self.keys())


def create_rand_mask_from_inputs(
    from_blocked_mask,
    to_blocked_mask,
    rand_attn,
    num_attention_heads,
    num_rand_blocks,
    batch_size,
    from_seq_length,
    from_block_size,
):
    """taken from HF modeling_big_bird.py"""
    num_windows = from_seq_length // from_block_size - 2
    rand_mask = torch.stack(
        [p1[i1.flatten()] for p1, i1 in zip(to_blocked_mask, rand_attn)]
    )
    rand_mask = rand_mask.view(
        batch_size, num_attention_heads, num_windows, num_rand_blocks * from_block_size
    )
    rand_mask = torch.einsum("blq,bhlk->bhlqk", from_blocked_mask[:, 1:-1], rand_mask)
    return rand_mask


class SequentialAppendList(torch.nn.Sequential):
    """from timm/models/vovnet.py"""

    def forward(self, x: torch.Tensor, concat_list: List[torch.Tensor]) -> torch.Tensor:
        for i, module in enumerate(self):
            if i == 0:
                concat_list.append(module(x))
            else:
                concat_list.append(module(concat_list[-1]))
        x = torch.cat(concat_list, dim=1)
        return x, concat_list


class BatchNormAct2d(torch.nn.BatchNorm2d):
    """Taken from timm"""

    def __init__(
        self,
        num_features,
        eps=1e-5,
        momentum=0.1,
        affine=True,
        track_running_stats=True,
        act_layer=torch.nn.ReLU,
        inplace=True,
    ):
        super().__init__(
            num_features,
            eps=eps,
            momentum=momentum,
            affine=affine,
            track_running_stats=track_running_stats,
        )
        self.act = act_layer(inplace=inplace)

    @torch.jit.ignore
    def _forward_python(self, x):
        return super().forward(x)

    def forward(self, x):
        if torch.jit.is_scripting():
            x = self._forward_jit(x)
        else:
            x = self._forward_python(x)
        x = self.act(x)
        return x


def get_parameter_dtype(parameter):
    """from huggingface model_utils.py"""
    try:
        return next(parameter.parameters()).dtype
    except StopIteration:
        # For nn.DataParallel compatibility in PyTorch 1.5

        def find_tensor_attributes(module):
            tuples = [(k, v) for k, v in module.__dict__.items() if torch.is_tensor(v)]
            return tuples

        gen = parameter._named_members(get_members_fn=find_tensor_attributes)
        first_tuple = next(gen)
        return first_tuple[1].dtype


class DummyConfig:
    attn_layers = ["local", "lsh", "local", "lsh", "local", "lsh"]
    lsh_attn_chunk_length = 64
    local_attn_chunk_length = 64


def _get_min_chunk_len(config):
    """from hf_Reformer"""
    attn_types = config.attn_layers
    attn_types_set = set(attn_types)
    if len(attn_types_set) == 1 and attn_types[0] == "lsh":
        return config.lsh_attn_chunk_length
    elif len(attn_types_set) == 1 and attn_types[0] == "local":
        return config.local_attn_chunk_length
    elif len(attn_types_set) == 2 and attn_types_set == {"lsh", "local"}:
        return min(config.lsh_attn_chunk_length, config.local_attn_chunk_length)
    else:
        raise NotImplementedError(
            f"Only attn layer types 'lsh' and 'local' exist, but `config.attn_layers`: {config.attn_layers}. Select "
            "attn layer types from ['lsh', 'local'] only."
        )


def _stable_argsort(vector, dim):
    """from hf_Reformer"""
    # this function scales the vector so that torch.argsort is stable.
    # torch.argsort is not stable on its own
    scale_offset = torch.arange(vector.shape[dim], device=vector.device).view(1, 1, -1)
    scale_offset = scale_offset.expand(vector.shape)
    scaled_vector = vector.shape[dim] * vector + (scale_offset % vector.shape[dim])
    return torch.argsort(scaled_vector, dim=dim)


def _get_sorted_bucket_idx_and_undo_sorted_bucket_idx(buckets):
    """from hf_Reformer"""
    # no gradients are needed
    with torch.no_grad():
        # hash-based sort
        sorted_bucket_idx = _stable_argsort(buckets, dim=-1)

        # create simple indices to scatter to, to have undo sort
        indices = (
            torch.arange(sorted_bucket_idx.shape[-1], device=buckets.device)
            .view(1, 1, -1)
            .expand(sorted_bucket_idx.shape)
        )

        # get undo sort
        undo_sorted_bucket_idx = sorted_bucket_idx.new(*sorted_bucket_idx.size())
        undo_sorted_bucket_idx.scatter_(-1, sorted_bucket_idx, indices)

    return sorted_bucket_idx, undo_sorted_bucket_idx


class CustomList1(list):
    def __call__(self, x):
        for processor in self:
            x = processor(x)
        return x

    def clear(self):
        pass  # this prevents RestrictedListSubclassVariable from kicking in


class CustomList2(list):
    def __call__(self, x):
        for processor in self:
            x = processor(x)
        return x

    def length_times_10(self):
        return len(self) * 10

    def append_twice(self, x):
        self.extend([x, x])


def _merge_criteria_processor_list(default_list, custom_list):
    # simplified transformers/generation/utils.py
    if len(custom_list) == 0:
        return default_list
    for default in default_list:
        for custom in custom_list:
            if type(custom) is type(default):
                raise ValueError
    default_list.extend(custom_list)
    return default_list


class FeedForwardLayer(nn.Module):
    def __init__(self, d_model, dim_feedforward, activation, dropout) -> None:
        super().__init__()
        self.linear1 = nn.Linear(d_model, dim_feedforward)
        self.activation = activation
        self.dropout1 = nn.Dropout(dropout)
        self.linear2 = nn.Linear(dim_feedforward, d_model)
        self.dropout2 = nn.Dropout(dropout)

    def forward(self, x):
        return self.dropout2(
            self.linear2(self.dropout1(self.activation(self.linear1(x))))
        )


class TransformerEncoderLayer(nn.Module):
    def __init__(
        self,
        d_model,
        nhead,
        dim_feedforward=2048,
        dropout=0.1,
        activation=nn.ReLU(),
        layer_norm_eps=1e-5,
    ):
        super().__init__()
        self.self_attn = nn.MultiheadAttention(d_model, nhead, dropout=dropout)
        self.norm1 = nn.LayerNorm(d_model, eps=layer_norm_eps)
        self.norm2 = nn.LayerNorm(d_model, eps=layer_norm_eps)
        self.dropout = nn.Dropout(dropout)
        self.ff_block = FeedForwardLayer(d_model, dim_feedforward, activation, dropout)

    def forward(self, src, src_mask=None, src_key_padding_mask=None):
        x = src
        x = self.norm1(x + self._sa_block(x, src_mask, src_key_padding_mask))
        x = self.norm2(x + self._ff_block(x))
        return x

    # self-attention block
    def _sa_block(self, x, attn_mask, key_padding_mask):
        x = self.self_attn(
            x,
            x,
            x,
            attn_mask=attn_mask,
            key_padding_mask=key_padding_mask,
            need_weights=False,
        )[0]
        return self.dropout(x)

    # feed forward block
    def _ff_block(self, x):
        return self.ff_block(x)


class MockModule(torch.nn.Module):
    def inner_fn(self, left, right):
        return tuple(left) == tuple(right)

    def fn(self, tensor):
        if type(tensor) is int:
            return False

        torch.add(tensor, tensor)
        return self.inner_fn(tensor.shape, (1, 2, 3))


class IncByOne:
    def __init__(self, x):
        self.x = x + 1


class IncByTwo:
    def __init__(self, x):
        self.x = x + 2


class ReproTests(torch._dynamo.test_case.TestCase):
    def test_do_paste_mask(self):
        torch._dynamo.utils.counters.clear()
        cnt = torch._dynamo.testing.CompileCounter()
        opt__do_paste_mask = torch.compile(_do_paste_mask, backend=cnt)
        opt__do_paste_mask(
            torch.randn(1, 1, 28, 28),
            torch.tensor([[0.0, 1, 2, 4]]) * 1,
            427,
            640,
            True,
        )
        opt__do_paste_mask(
            torch.randn(1, 1, 28, 28),
            torch.tensor([[0.0, 1, 2, 4]]) * 2,
            427,
            640,
            True,
        )
        opt__do_paste_mask(
            torch.randn(1, 1, 28, 28),
            torch.tensor([[0.0, 1, 2, 4]]) * 3,
            612,
            612,
            True,
        )
        opt__do_paste_mask(
            torch.randn(1, 1, 28, 28),
            torch.tensor([[0.0, 1, 2, 4]]) * 4,
            612,
            612,
            True,
        )
        opt__do_paste_mask(
            torch.randn(1, 1, 28, 28),
            torch.tensor([[0.0, 1, 2, 4]]) * 2,
            427,
            640,
            False,
        )
        # (dynamic shapes, static shapes)
        self.assertIn(cnt.frame_count, (5, 7))
        self.assertIn(cnt.op_count, (94, 106, 121))

    def test_convert_boxes_to_pooler_format(self):
        boxes1 = [
            Boxes(torch.arange(0, 8).reshape((2, 4))),
            Boxes(torch.arange(8, 16).reshape((2, 4))),
        ]
        boxes2 = [
            Boxes(torch.arange(16, 20).reshape((1, 4))),
            Boxes(torch.arange(20, 24).reshape((1, 4))),
        ]
        correct1 = convert_boxes_to_pooler_format(boxes1)
        correct2 = convert_boxes_to_pooler_format(boxes2)
        fn = convert_boxes_to_pooler_format
        cnt = torch._dynamo.testing.CompileCounter()
        opt_fn = torch._dynamo.optimize(cnt)(fn)
        self.assertTrue(same(opt_fn(boxes1), correct1))
        self.assertTrue(same(opt_fn(boxes2), correct2))

        # repeat_interleave is a dynamic shape operator we do not execute/
        # In the future, we could reduce the frame_count down to 1
        # by guarding on the exact values of `Tensor repeats` arg
        if torch._dynamo.config.assume_static_by_default:
            self.assertExpectedInline(cnt.frame_count, """4""")
            self.assertExpectedInline(cnt.op_count, """10""")
        else:
            self.assertExpectedInline(cnt.frame_count, """4""")
            self.assertExpectedInline(cnt.op_count, """14""")

    def test_boxes_len(self):
        def fn(boxes):
            return len(boxes) + boxes.__len__() + boxes.tensor

        boxes1 = Boxes(torch.arange(0, 8).reshape((2, 4)))
        cnt = torch._dynamo.testing.CompileCounter()
        opt_fn = torch._dynamo.optimize_assert(cnt)(fn)
        self.assertTrue(same(opt_fn(boxes1), boxes1.tensor + 4.0))

        if torch._dynamo.config.assume_static_by_default:
            self.assertExpectedInline(cnt.frame_count, """1""")
            self.assertExpectedInline(cnt.op_count, """1""")
        else:
            self.assertExpectedInline(cnt.frame_count, """1""")
            self.assertExpectedInline(cnt.op_count, """2""")

    def _reformer(self, nopython):
        input = torch.randn([1, 64, 256])
        model = ReformerEncoder()
        torch.manual_seed(1337)
        correct = copy.deepcopy(model)(input)
        cnt = torch._dynamo.testing.CompileCounter()
        torch.manual_seed(1337)
        opt_model = torch._dynamo.optimize(cnt, nopython=nopython)(model)
        self.assertTrue(same(opt_model(input), correct))
        return cnt

    @requires_cuda
    def test_sub_alpha_scalar_repro(self):
        @torch.compile(backend="aot_eager")
        def f(x):
            return x.sub(1, alpha=2)

        f(torch.ones(2, device="cuda", dtype=torch.float64))

    # https://github.com/pytorch/pytorch/issues/113010
    def test_out_overload_non_contiguous(self):
        def f(x, y):
            return torch.abs(x, out=y.T)

        f_compiled = torch.compile(f, backend="aot_eager")

        x_ref = torch.arange(4, dtype=torch.float32).reshape(2, 2)
        y_ref = torch.arange(4, dtype=torch.float32).reshape(2, 2)
        x_test = torch.arange(4, dtype=torch.float32).reshape(2, 2)
        y_test = torch.arange(4, dtype=torch.float32).reshape(2, 2)

        out_ref = f(x_ref, y_ref)
        out_test = f_compiled(x_test, y_test)
        self.assertEqual(out_ref, out_test)
        self.assertEqual(y_ref, y_test)

    # https://github.com/pytorch/pytorch/issues/109053
    def test_view_dtype_overload(self):
        def f(x):
            return x.view(torch.int32)

        f_compiled = torch.compile(f, backend="aot_eager")

        x1 = torch.ones(4, requires_grad=True)
        out_ref = f(x1)
        out_test = f_compiled(x1)
        self.assertEqual(out_ref, out_test)

        x2 = torch.ones(4, requires_grad=False)
        out_ref = f(x2)
        out_test = f_compiled(x2)
        self.assertEqual(out_ref, out_test)

    # https://github.com/pytorch/pytorch/issues/90552
    def test_intermediate_leaf_requires_grad(self):
        def f(x):
            leaf = torch.ones(2, requires_grad=True)
            return leaf, leaf * 2

        f_compiled = torch.compile(f, backend="aot_eager")
        x = torch.arange(4, dtype=torch.float32).reshape(2, 2)

        leaf, out = f(x)
        leaf_test, out_test = f_compiled(x)
        out.sum().backward()
        out_test.sum().backward()
        self.assertEqual(leaf.grad, leaf_test.grad)

    # https://github.com/pytorch/pytorch/issues/113263
    def test_unpack_hooks_dont_run_during_tracing(self):
        def f(x, y):
            return x * y

        f_compiled = torch.compile(f, backend="aot_eager")

        pack_count = 0
        unpack_count = 0

        def pack_hook(x):
            nonlocal pack_count
            pack_count += 1
            return x

        # unpack hook shouldn't run during compilation, while we trace the forward
        def unpack_hook(x):
            nonlocal unpack_count
            unpack_count += 1
            return x

        x = torch.ones(4, requires_grad=True)
        y = torch.ones(4, requires_grad=False)
        with torch.autograd.graph.saved_tensors_hooks(pack_hook, unpack_hook):
            out_test = f_compiled(x, y)
            self.assertEqual(pack_count, 1)
            self.assertEqual(unpack_count, 0)
            out_test.sum().backward()
            self.assertEqual(pack_count, 1)
            self.assertEqual(unpack_count, 1)

    # https://github.com/pytorch/pytorch/issues/113263
    def test_unpack_hooks_can_be_disabled(self):
        def f(x, y):
            return x * y

        f_compiled = torch.compile(f, backend="aot_eager")

        x = torch.ones(4, requires_grad=True)
        y = torch.ones(4, requires_grad=False)
        with torch.autograd.graph.disable_saved_tensors_hooks("hooks are disabled"):
            out_test = f_compiled(x, y)
            out_test.sum().backward()

    # https://github.com/pytorch/pytorch/issues/113263
    def test_disabling_unpack_hooks_within_compiled_region(self):
        def g(z):
            with torch.autograd.graph.disable_saved_tensors_hooks("hooks are disabled"):
                return z + 5

        def f(x, y):
            z = x * y
            return g(z)

        f_compiled = torch.compile(f, backend="aot_eager")

        x = torch.ones(4, requires_grad=True)
        y = torch.ones(4, requires_grad=False)
        out_test = f_compiled(x, y)
        out_test.sum().backward()

    # See https://github.com/pytorch/pytorch/issues/97745
    def test_gan_repro_trying_to_backward_through_the_graph_a_second_time(self):
        def f(a, b):
            c = torch.ones(2, 2)
            d = torch.ones(2, 2)
            e = torch.matmul(a, c)
            g_loss = torch.abs(e - d).mean()
            g_loss.backward()
            fake_d_pred = torch.matmul(b, e.detach())
            d_loss = fake_d_pred.mean()
            d_loss.backward()

        a_ref = torch.randn(2, 2, requires_grad=True)
        b_ref = torch.randn(2, 2, requires_grad=True)
        out_ref = f(a_ref, b_ref)

        a_test = a_ref.clone().detach().requires_grad_(True)
        b_test = b_ref.clone().detach().requires_grad_(True)
        out_test = torch.compile(f, backend="aot_eager")(a_test, b_test)

        self.assertEqual(out_ref, out_test)
        self.assertEqual(a_ref.grad, a_test.grad)
        self.assertEqual(b_ref.grad, b_test.grad)

    # https://github.com/pytorch/pytorch/issues/111603
    def test_tuple_enum_as_key_dict(self):
        class MyEnum(Enum):
            A = "a"

        class SomeModel(torch.nn.Module):
            def __init__(self) -> None:
                super().__init__()
                self.linear = torch.nn.Linear(1, 1)

            def forward(self, x) -> torch.Tensor:
                return self.linear(x[MyEnum.A])

        x = {MyEnum.A: torch.rand(8, 1)}
        model_pytorch = SomeModel()
        model = torch.compile(model_pytorch)
        # Executing twice works
        model(x)
        y = model(x)
        self.assertEqual(y, model_pytorch(x))

    def test_embedding_backward_broadcasting_decomp(self):
        def f(grad_output, indices):
            num_weights = 10
            padding_idx = 1
            scale_grad_by_freq = True
            return torch.ops.aten.embedding_dense_backward(
                grad_output, indices, num_weights, padding_idx, scale_grad_by_freq
            )

        f_compiled = torch.compile(f, backend="aot_eager")

        grad_output = torch.ones(2, 4, 3, dtype=torch.float16)
        indices = torch.ones(2, 4, dtype=torch.int64)

        out_ref = f(grad_output, indices)
        out_test = f_compiled(grad_output, indices)

        self.assertEqual(out_ref, out_test)

    def test_reformer_eval(self):
        with torch.no_grad():
            cnt = self._reformer(nopython=True)
        self.assertEqual(cnt.frame_count, 1)
        self.assertEqual(cnt.op_count, 11)

    def test_reformer_train(self):
        with torch.enable_grad():
            cnt = self._reformer(nopython=False)
        expected_op_count = (
            """11""" if torch._dynamo.config.inline_inbuilt_nn_modules else """5"""
        )

        self.assertExpectedInline(cnt.frame_count, """1""")
        self.assertExpectedInline(cnt.op_count, expected_op_count)

    @disable_translation_validation_if_dynamic_shapes
    def test_longformer_chunk(self):
        input1 = torch.randn([1, 4096, 1])
        input2 = torch.randn([12, 4096, 64])
        correct1 = longformer_chunk(input1)
        correct2 = longformer_chunk(input2)
        fn = longformer_chunk
        cnt = torch._dynamo.testing.CompileCounter()
        opt_fn = torch._dynamo.optimize_assert(cnt)(fn)
        self.assertTrue(same(opt_fn(input1), correct1))
        self.assertTrue(same(opt_fn(input2), correct2))
        self.assertTrue(same(opt_fn(input1), correct1))
        self.assertTrue(same(opt_fn(input2), correct2))

        if torch._dynamo.config.assume_static_by_default:
            if torch._dynamo.config.automatic_dynamic_shapes:
                self.assertExpectedInline(cnt.frame_count, """2""")
                self.assertExpectedInline(cnt.op_count, """8""")
            else:
                self.assertExpectedInline(cnt.frame_count, """2""")
                self.assertExpectedInline(cnt.op_count, """4""")
        else:
            self.assertExpectedInline(cnt.frame_count, """2""")
            self.assertExpectedInline(cnt.op_count, """21""")

    def test_hf_t5_forward(self):
        input = torch.randn([1, 2048, 512])
        model = PartialT5()
        correct = model(input)
        cnt = torch._dynamo.testing.CompileCounter()
        opt_model = torch._dynamo.optimize_assert(cnt)(model)
        self.assertTrue(same(opt_model(input), correct))

        if torch._dynamo.config.assume_static_by_default:
            self.assertExpectedInline(cnt.frame_count, """1""")
            self.assertExpectedInline(cnt.op_count, """11""")
        else:
            self.assertExpectedInline(cnt.frame_count, """1""")
            self.assertExpectedInline(cnt.op_count, """11""")

    def test_module_in_skipfiles(self):
        model = nn.Linear(10, 10)
        cnt = torch._dynamo.testing.CompileCounter()
        torch.compile(model, backend=cnt, fullgraph=True)(torch.randn([5, 10]))
        self.assertEqual(cnt.frame_count, 1)
        self.assertEqual(cnt.op_count, 1)

    def test_function_in_skipfiles(self):
        cnt = torch._dynamo.testing.CompileCounter()
        torch.compile(torch.sin, backend=cnt, fullgraph=True)(torch.randn([5, 10]))
        self.assertEqual(cnt.frame_count, 1)
        self.assertEqual(cnt.op_count, 1)

    def test_slicing_dynamic_shape(self):
        def fn(y):
            x = torch.ones(8)
            idx = y[0]
            out = x[idx:]
            return (out + 3) * 5

        counter = torch._dynamo.testing.CompileCounter()
        opt_fn = torch._dynamo.optimize(counter)(fn)
        out = opt_fn(torch.ones(10, dtype=torch.long))
        # idx should be 1 -> slicing off [1:] of 8 elem tensor
        self.assertEqual(list(out.shape), [7])

        self.assertEqual(counter.op_count, 2)
        self.assertEqual(counter.frame_count, 1)

        self.assertEqual(list(opt_fn(torch.tensor([4])).shape), [4])

    def test_slicing_dynamic_shape_setitem(self):
        def fn(input_lengths: torch.Tensor, new_ones_1):
            getitem_13 = input_lengths[3]
            new_ones_1[(3, slice(getitem_13, None, None))] = 0
            setitem_13 = new_ones_1
            return (setitem_13,)

        x = torch.randn(10).to(dtype=torch.int64)
        y = torch.randn(10, 204)
        ref = fn(x, y)
        opt_fn = torch._dynamo.optimize("aot_eager")(fn)
        res = opt_fn(x, y)
        self.assertTrue(same(ref, res))

    @torch._dynamo.config.patch(error_on_recompile=True)
    @torch.fx.experimental._config.patch(use_duck_shape=False)
    def test_dynamic_shape_disable_duck_size(self):
        class TestModel(nn.Module):
            def __init__(
                self,
            ):
                super().__init__()

            def forward(self, x: torch.Tensor, val: int) -> torch.Tensor:
                return x + val

        main_model = TestModel().to(memory_format=torch.channels_last)
        opt_model = torch.compile(main_model, backend="eager", dynamic=True)

        x1 = torch.rand(2, 5, 10, 10).to(memory_format=torch.channels_last)
        x2 = torch.rand(2, 5, 4, 8).to(memory_format=torch.channels_last)

        o1_ref = main_model(x1, 4)
        o1 = opt_model(x1, 4)

        o2_ref = main_model(x2, 20)
        o2 = opt_model(x2, 20)

    def test_chunk_reformer_ff(self):
        input = torch.randn([1, 4096, 256])
        model = ChunkReformerFeedForward()
        correct = model(input)
        cnt = torch._dynamo.testing.CompileCounter()
        opt_model = torch._dynamo.optimize_assert(cnt)(model)
        self.assertTrue(same(opt_model(input), correct))

        self.assertEqual(cnt.frame_count, 1)
        self.assertLessEqual(cnt.op_count, 10)

    # see: https://github.com/pytorch/pytorch/issues/80067
    # NB: When you remove the expectedFailure, don't forget to
    # uncomment/adjust the assertEqual below
    @unittest.expectedFailure
    @torch._dynamo.config.patch(
        fake_tensor_propagation=True, capture_scalar_outputs=True
    )
    def test_maml_item_capture(self):
        a = torch.randn(5, 1, 28, 28)
        b = torch.zeros(5, dtype=torch.int64)
        c = torch.randn(75, 1, 28, 28)
        d = torch.zeros(75, dtype=torch.int64)
        model = PartialMaml()
        correct = model(a, b, c, d)
        cnt = torch._dynamo.testing.CompileCounter()
        opt_model = torch._dynamo.optimize(cnt)(model)
        for _ in range(10):
            self.assertTrue(same(opt_model(a, b, c, d), correct))

        # if torch._dynamo.config.assume_static_by_default:
        #     self.assertExpectedInline(cnt.frame_count, """2""")
        # else:
        #     self.assertExpectedInline(cnt.frame_count, """3""")
        # TODO(jansel): figure out why op count depends on imports
        self.assertIn(cnt.op_count, (36, 35, 34, 29, 28, 27))

    # see: https://github.com/pytorch/pytorch/issues/80067
    @torch._dynamo.config.patch(capture_scalar_outputs=False)
    def test_maml_no_item_capture(self):
        a = torch.randn(5, 1, 28, 28)
        b = torch.zeros(5, dtype=torch.int64)
        c = torch.randn(75, 1, 28, 28)
        d = torch.zeros(75, dtype=torch.int64)
        model = PartialMaml()
        correct = model(a, b, c, d)
        cnt = torch._dynamo.testing.CompileCounter()
        opt_model = torch._dynamo.optimize(cnt)(model)
        for _ in range(10):
            self.assertTrue(same(opt_model(a, b, c, d), correct))

        if torch._dynamo.config.assume_static_by_default:
            self.assertExpectedInline(cnt.frame_count, """4""")
        else:
            self.assertExpectedInline(cnt.frame_count, """5""")

    def test_hf_model_output(self):
        ex = ModelOutput(a=torch.randn(10), b=torch.randn(10), c=torch.randn(10))

        def fn1(x):
            return x["a"] + 1

        def fn2(x):
            return x.a + 1

        def fn3(x):
            return x.to_tuple()[0] + 1

        def fn4(x):
            return x[0] + 1

        cnt = torch._dynamo.testing.CompileCounter()
        for fn in (fn1, fn2, fn3, fn4):
            cnt.clear()
            opt_fn = torch._dynamo.optimize_assert(cnt)(fn)
            self.assertTrue(same(opt_fn(ex), ex.a + 1))
            self.assertEqual(cnt.frame_count, 1)
            self.assertEqual(cnt.op_count, 1)

    @disable_translation_validation_if_dynamic_shapes
    def test_create_rand_mask_from_inputs(self):
        args = [
            torch.randn([1, 64, 64]),
            torch.randn([1, 64, 64]),
            torch.zeros([1, 12, 62, 3], dtype=torch.int64),
            12,
            3,
            1,
            4096,
            64,
        ]
        correct = create_rand_mask_from_inputs(*args)
        fn = create_rand_mask_from_inputs

        cnt = torch._dynamo.testing.CompileCounter()
        opt_fn = torch._dynamo.optimize_assert(cnt)(fn)
        self.assertTrue(same(opt_fn(*args), correct))
        if torch._dynamo.config.assume_static_by_default:
            self.assertExpectedInline(cnt.frame_count, """1""")
            self.assertExpectedInline(cnt.op_count, """8""")
        else:
            self.assertExpectedInline(cnt.frame_count, """1""")
            self.assertExpectedInline(cnt.op_count, """11""")

    def test_rng_state(self):
        def fn():
            state = torch.get_rng_state()
            before = torch.rand(1000)
            torch.set_rng_state(state)
            after = torch.rand(1000)
            return before, after

        cnt = torch._dynamo.testing.CompileCounter()
        opt_fn = torch._dynamo.optimize(cnt)(fn)

        before, after = opt_fn()
        self.assertTrue(same(before, after))
        self.assertEqual(cnt.frame_count, 2)
        self.assertEqual(cnt.op_count, 2)  # rand, rand
        try:
            graph, _ = torch._dynamo.export(fn)()
            # See https://github.com/pytorch/pytorch/pull/87490
            self.fail("unexpected export success")
        except torch._dynamo.exc.Unsupported:
            pass

    def test_threading_local(self):
        import threading

        foo = threading.local()
        foo.x = torch.rand(1)

        def f(x):
            return torch.cat([x, foo.x])

        cnt = torch._dynamo.testing.CompileCounter()
        opt_f = torch._dynamo.optimize(cnt, nopython=True)(f)

        inp = torch.ones(1)
        out = f(inp)
        opt_out = opt_f(inp)
        self.assertEqual(opt_out, out)
        self.assertEqual(cnt.frame_count, 1)

    def test_seq_append_list(self):
        x = torch.randn(4, 10)
        model = SequentialAppendList(
            torch.nn.Linear(10, 10),
            torch.nn.ReLU(),
            torch.nn.Linear(10, 10),
            torch.nn.ReLU(),
        )
        # this one is tricky because it mutates the list provided as an input
        l1 = [x]
        l2 = [x]
        correct, _ = model(x, l1)
        cnt = torch._dynamo.testing.CompileCounter()
        opt_model = torch._dynamo.optimize_assert(cnt)(model)
        result, l3 = opt_model(x, l2)
        self.assertTrue(same(result, correct))
        self.assertTrue(same(l1, l2))
        self.assertIs(l2, l3)
        self.assertEqual(cnt.frame_count, 1)
        self.assertEqual(cnt.op_count, 5)

    def test_batch_norm_act(self):
        a = torch.randn(5, 1, 28, 28)
        model = BatchNormAct2d(1).eval()
        correct = model(a)
        cnt = torch._dynamo.testing.CompileCounter()
        if not torch._dynamo.config.specialize_int:
            # _local_scalar_dense causes graph break w 0-dim tensor
            opt_model = torch._dynamo.optimize(cnt)(model)
            self.assertTrue(same(opt_model(a), correct))
            return

        opt_model = torch._dynamo.optimize_assert(cnt)(model)
        self.assertTrue(same(opt_model(a), correct))
        self.assertEqual(cnt.frame_count, 1)
        self.assertEqual(cnt.op_count, 2)

    def test_get_parameter_dtype(self):
        model = SequentialAppendList(
            torch.nn.Linear(10, 10),
            torch.nn.ReLU(),
        )

        def fn(model, x):
            return x + torch.randn(10, dtype=get_parameter_dtype(model))

        cnt = torch._dynamo.testing.CompileCounter()
        opt_fn = torch._dynamo.optimize_assert(cnt)(fn)
        self.assertEqual(opt_fn(model, torch.randn(10)).dtype, torch.float32)
        self.assertEqual(cnt.frame_count, 1)
        self.assertEqual(cnt.op_count, 2)

    def test_nn_parameter(self):
        def test_fn():
            a = torch.nn.Parameter(torch.randn(5, 5))
            # Checks that TensorVariable stores the type information correctly
            self.assertTrue(isinstance(a, torch.nn.Parameter))
            return a

        cnt = torch._dynamo.testing.CompileCounter()
        opt_test_fn = torch._dynamo.optimize(cnt)(test_fn)
        out = opt_test_fn()
        self.assertTrue(isinstance(out, torch.nn.Parameter))

    def test_Size(self):
        def test_fn():
            a = torch.randn(4)
            x = torch.Size([1, 2, 3])
            # Checks that SizeVariable return torch.Size object
            assert isinstance(x, torch.Size)
            # Causes graph breaks and checks reconstruction of SizeVariable
            # object
            self.assertIsInstance(x, torch.Size)
            return a

        cnt = torch._dynamo.testing.CompileCounter()
        opt_test_fn = torch._dynamo.optimize(cnt)(test_fn)
        opt_test_fn()

    # See https://github.com/pytorch/pytorch/issues/100067
    def test_copy_weird_strides(self):
        # This test requires inductor's copy() decomp to preserve strides properly.
        def test_fn(a):
            b = torch.zeros(48, 4, 256, 513)
            b[:, 0, 1:256, 1:256] = a
            c = b.view(4, 12, 1024, 513)
            d = c.transpose(2, 1)
            d.add_(1)
            return d

        sh, st, dt, dev, rg = (
            (48, 255, 255),
            (787968, 513, 1),
            torch.float16,
            "cpu",
            True,
        )
        a = rand_strided(sh, st, dt, dev).requires_grad_(rg)
        compiled_f = torch.compile(test_fn, backend="aot_eager_decomp_partition")
        out1 = test_fn(a)
        out2 = compiled_f(a)
        self.assertEqual(out1, out2)

    def test_indexing_with_list(self):
        def test_fn():
            def run_test(tensor, *idx):
                npt = tensor.numpy()
                assert npt[idx].shape == tensor[idx].shape

            x = torch.arange(0, 10)
            cases = [
                [None, None],
                [1, None],
            ]

            for case in cases:
                run_test(x, *case)

            return torch.randn(4)

        cnt = torch._dynamo.testing.CompileCounter()
        opt_test_fn = torch._dynamo.optimize(cnt)(test_fn)
        opt_test_fn()

    def test_reformer_min_chunk_len(self):
        def fn(cfg):
            t = torch.empty(10)
            t.fill_(_get_min_chunk_len(cfg))
            return t[0]

        cfg = DummyConfig()
        cnt = torch._dynamo.testing.CompileCounter()
        opt_fn = torch._dynamo.optimize_assert(cnt)(fn)
        self.assertEqual(opt_fn(cfg), 64)
        # With unspec int, maximum computation is preserved
        self.assertExpectedInline(cnt.frame_count, """1""")
        self.assertExpectedInline(cnt.op_count, """3""")

    def test_reformer_sorting(self):
        x = torch.zeros([1, 12, 4096], dtype=torch.int64)
        correct = _get_sorted_bucket_idx_and_undo_sorted_bucket_idx(x)
        fn = _get_sorted_bucket_idx_and_undo_sorted_bucket_idx

        cnt = torch._dynamo.testing.CompileCounter()
        opt_fn = torch._dynamo.optimize_assert(cnt)(fn)
        self.assertTrue(same(opt_fn(x), correct))
        if torch._dynamo.config.assume_static_by_default:
            self.assertExpectedInline(cnt.frame_count, """1""")
            self.assertExpectedInline(cnt.op_count, """14""")
        else:
            self.assertExpectedInline(cnt.frame_count, """1""")
            self.assertExpectedInline(cnt.op_count, """16""")

    def test_recursive_map(self):
        # https://github.com/pytorch/torchdynamo/issues/132
        def _recursive_map(struct, batch_dim=0):
            for k, v in struct.items():
                if v is not None:
                    if isinstance(v, dict):
                        _recursive_map(v)
                    else:
                        struct[k] = v

        def toy_example(a, b, v):
            x = a / (torch.abs(a) + 1)
            if v is not None:
                _recursive_map(v)
            return x * b

        cnt = torch._dynamo.testing.CompileCounter()
        opt_toy_example = torch._dynamo.optimize(cnt)(toy_example)
        opt_toy_example(
            torch.randn(10),
            torch.randn(10),
            {"layer0": {"memory_keys": torch.randn(10)}},
        )
        self.assertEqual(cnt.frame_count, 1)
        self.assertEqual(cnt.op_count, 4)

    def test_issue114171(self):
        device = torch.device("cpu")

        def fcnn(in_dim, out_dim, hidden_dim, activation=torch.nn.GELU):
            layers = [
                torch.nn.Linear(in_dim, hidden_dim, device=device),
                activation(),
                torch.nn.Linear(hidden_dim, out_dim, device=device),
            ]
            return torch.nn.Sequential(*layers)

        class testmodel(torch.nn.Module):
            def __init__(self):
                super().__init__()
                self.interaction_networks = torch.nn.ModuleList(
                    [fcnn(262, 1174, 400) for _ in range(4)]
                )

            def interact(self, x, cycle):
                return self.interaction_networks[cycle](x)

        model = testmodel()
        forward_aot = torch.compile(
            model.interact, fullgraph=True, dynamic=True, backend="eager"
        )

        x = torch.rand([111, 262], device=device)
        y2 = forward_aot(x, 2)  # previously failed

    def test_issue175(self):
        n_heads = 2
        d_model = 64
        model = TransformerEncoderLayer(d_model, n_heads)
        inp = torch.randn(1, d_model)
        cnt = torch._dynamo.testing.CompileCounter()
        opt_model = torch._dynamo.optimize(cnt, nopython=True)(model)
        opt_model(inp)
        opt_model(inp)
        self.assertEqual(cnt.frame_count, 1)

        self.assertEqual(
            15 if torch._dynamo.config.inline_inbuilt_nn_modules else 12, cnt.op_count
        )

    def test_exec_import(self):
        def fn1():
            exec("import math")

        def fn2():
            try:
                math.sqrt(4)
                return False
            except NameError:
                return True

        def fn3():
            fn1()
            return fn2()

        self.assertTrue(fn3())
        opt_fn3 = torch._dynamo.optimize("eager")(fn3)
        self.assertTrue(opt_fn3())

    def test_exec_wildcard_import(self):
        # Test that globals are not carried over from frame to frame
        def fn1():
            exec("from torch import *")

        def fn2():
            x = torch.zeros(4)
            for i in range(5):
                x = x + i
            return x

        def fn3():
            fn1()
            return fn2()

        ref = fn3()
        opt_fn3 = torch._dynamo.optimize("eager")(fn3)
        res = opt_fn3()
        self.assertTrue(same(ref, res))

    def test_with_on_graph_break_inst(self):
        def reversible(x):
            print("Hello world")  # Cause graph break so inline fails
            return torch.sin(torch.cos(x))

        def fn(x):
            with torch.enable_grad():
                a = torch.sin(x)
                b = reversible(a)
                c = torch.sigmoid(b)
                c.sum().backward()
                return x.grad

        x = torch.randn(3, requires_grad=True)
        x.grad = None
        with torch.no_grad():
            ref = fn(x)

        x.grad = None
        opt_fn = torch._dynamo.optimize("eager")(fn)
        with torch.no_grad():
            res = opt_fn(x)
        self.assertTrue(same(ref, res))

    def test_with_on_graph_break_nested(self):
        def reversible(x):
            torch._dynamo.graph_break()  # Cause graph break so inline fails
            return torch.sin(torch.cos(x))

        def fn(x):
            # nested context manager failed previously
            with torch.no_grad():
                with torch.enable_grad():
                    a = torch.sin(x)
                    b = reversible(a)
                    c = torch.sigmoid(b)
                    c.sum().backward()
                    return x.grad

        x = torch.randn(3, requires_grad=True)
        x.grad = None
        with torch.no_grad():
            ref = fn(x)

        x.grad = None
        opt_fn = torch._dynamo.optimize("eager")(fn)
        with torch.no_grad():
            res = opt_fn(x)
        self.assertTrue(same(ref, res))

    # https://github.com/pytorch/torchdynamo/issues/1446
    def test_grad_mode_carrying_correct_state_after_graph_break(self):
        def fn(x):
            with torch.no_grad():
                y = x * 3
                print("Break")
                z = x + 2
            return y, z

        x = torch.randn(3, requires_grad=True)
        opt_fn = torch._dynamo.optimize("eager")(fn)
        y, z = opt_fn(x)
        self.assertFalse(y.requires_grad)
        self.assertFalse(z.requires_grad)

    def test_abc_setattr(self):
        # tests that we correctly bail out of __setattr__ calls

        # TODO: does not ensure ABC classes are correctly inferred as ClassVariables
        # (doesn't test the fix for 'super()')

        class BaseModule(torch.nn.Module, ABC):
            def blah(self, x):
                return x + 1

        class Derived(BaseModule):
            def __setattr__(self, name, value) -> None:
                super().__setattr__(name, value)

            def forward(self, x):
                # expect a graph break on __setattr__
                self.foo = 0
                return self.blah(x)

            def blah(self, x):
                return super().blah(x)

        x = torch.randn(3, requires_grad=True)
        mod = Derived()
        opt_mod = torch._dynamo.optimize("eager")(mod)
        opt_mod(x)

        # Not sure what this test is testing. It was earlier graph breaking on
        # __dict__, so the counter >= 2. With __dict__ support, there is no
        # graph break.
        self.assertGreaterEqual(torch._dynamo.utils.counters["frames"]["ok"], 1)
        self.assertGreaterEqual(torch._dynamo.utils.counters["frames"]["total"], 1)

    @torch._dynamo.config.patch("suppress_errors", True)
    def test_guard_fail_tensor_bool(self):
        @torch._dynamo.disable(recursive=False)
        def fn():
            condition_shape = (5, 5)
            dtypes = (torch.bool,)
            shapes = (
                (),
                (5,),
                (1, 5),
            )

            tensors = [
                torch.empty(shape, dtype=dtype).fill_(17)
                for shape, dtype in itertools.product(shapes, dtypes)
            ]

            x_vals = (5.0, *tensors)
            y_vals = (6.0, *tensors)

            @torch._dynamo.disable
            def get_expected(condition, x, y):
                x_np = x.cpu().numpy() if isinstance(x, torch.Tensor) else x
                y_np = y.cpu().numpy() if isinstance(y, torch.Tensor) else y
                return torch.from_numpy(
                    np.where(condition.cpu().numpy(), x_np, y_np)
                ).to(common_dtype)

            for x, y in zip(x_vals, y_vals):
                condition = torch.empty(*condition_shape, dtype=torch.bool).bernoulli_()
                common_dtype = torch.result_type(x, y)

                def check_equal(condition, x, y):
                    # NumPy aggressively promotes to double, hence cast to output to correct dtype
                    expected = get_expected(condition, x, y)
                    result = torch.where(condition, x, y)
                    assert torch.allclose(expected, result)

                check_equal(condition, x, y)
                check_equal(condition, y, x)

        fn()
        opt_fn = torch._dynamo.optimize("eager")(fn)
        opt_fn()

    def test_guard_fail_nested_tuple(self):
        def fn(args):
            return torch.ones(()), args[0] * 2

        # This adds a tensor check on args[1][0] and args[1][1]
        args1 = (torch.ones(1), (torch.ones(1), torch.ones(1)))
        args2 = (torch.ones(1), torch.ones(1))
        opt_fn = torch._dynamo.optimize("eager")(fn)
        ref = opt_fn(args1)
        res = opt_fn(args2)

        self.assertTrue(same(ref, res))

    def test_nullcontext1(self):
        @torch.compile(fullgraph=True, backend="eager")
        def fn(x, ctx):
            x = x.sin()
            with ctx:
                x = x.cos()
            x = x.sin()
            return x

        y = torch.randn(10)
        self.assertTrue(same(fn(y, contextlib.nullcontext()), y.sin().cos().sin()))

    def test_nullcontext2(self):
        @torch.compile(fullgraph=True, backend="eager")
        def fn(x, ctx):
            x = x.sin()
            with ctx():
                x = x.cos()
            x = x.sin()
            return x

        y = torch.randn(10)
        self.assertTrue(same(fn(y, contextlib.nullcontext), y.sin().cos().sin()))

    def test_no_grad_inline(self):
        @torch.no_grad()
        def a(x):
            return x.sin()

        @torch.compile(backend="eager", fullgraph=True)
        def b(x):
            return a(x).cos()

        y = torch.randn(10)
        self.assertTrue(same(b(y), y.sin().cos()))

    def test_longtensor_list(self):
        for partition in [0, 5, 10]:

            @torch._dynamo.disable
            def rand_gen():
                rand_vals = [random.randint(5, 10) for _ in range(10)]
                # List of tensors mixed with np.arrays
                return list(np.array(rand_vals[:partition])) + [
                    torch.tensor(val) for val in rand_vals[partition:]
                ]

            def fn(x):
                random_list = rand_gen()
                z = torch.LongTensor(random_list)
                return x * z

            x = torch.ones(10) * 2

            random.seed(0)
            ref0 = fn(x)
            ref1 = fn(x)

            random.seed(0)
            opt_fn = torch._dynamo.optimize("eager")(fn)
            res0 = opt_fn(x)
            res1 = opt_fn(x)

            self.assertTrue(same(ref0, res0))
            self.assertTrue(same(ref1, res1))

    def test_primtorch(self):
        @torch._dynamo.optimize("eager")
        def fn(x):
            torch._refs.abs(x)

        fn(torch.randn(3))

    @unittest.expectedFailure
    # inline_call [('inline in skipfiles: bind ...python3.10/inspect.py', 1)]
    def test_primtorch_no_graph_break(self):
        @torch._dynamo.optimize("eager", nopython=True)
        def fn(x):
            torch._refs.abs(x)

        fn(torch.randn(3))

    def test_torch_tensor_ops_no_graph_break(self):
        @torch._dynamo.optimize("eager", nopython=True)
        def fn(x):
            torch.Tensor.abs_(x)

        fn(torch.randn(3))

    @unittest.skipIf(
        not isinstance(torch.ops.aten.abs, torch._ops.OpOverloadPacket),
        "old pt doesn't work",
    )
    def test_torch_ops_aten(self):
        # Picked an op that doesn't show up in the default list
        @torch._dynamo.optimize("eager", nopython=True)
        def fn(x):
            return torch.ops.aten.absolute(x)

        fn(torch.randn(3))

    def test_hf_gelu_inline(self):
        class GELUActivation(nn.Module):
            def __init__(self):
                super().__init__()
                self.act = nn.functional.gelu

            def forward(self, input):
                return self.act(input)

        @torch._dynamo.optimize("eager", nopython=True)
        def fn(x):
            return GELUActivation()(x)

        y = torch.randn(10)
        self.assertTrue(same(fn(y), nn.functional.gelu(y)))

        @torch._dynamo.optimize("eager", nopython=True)
        def fn_returns(x):
            return GELUActivation(), x + 1

        act, _ = fn_returns(y)
        self.assertIsInstance(act, GELUActivation)
        self.assertIs(act.act, nn.functional.gelu)
        self.assertTrue(hasattr(act, "_buffers"))  # check that __init__ got called

    def test_dropout_inline(self):
        @torch._dynamo.optimize("eager")
        def fn(x):
            return torch.nn.Dropout(0.1)(x)

        y = torch.randn(10)
        torch.manual_seed(1337)
        ref = nn.functional.dropout(y, 0.1)
        torch.manual_seed(1337)
        res = fn(y)
        self.assertTrue(same(ref, res))

    def test_setitem_boolean_mask_diff(self):
        def fn(x, b, y):
            x = x.clone()
            x[b] = y
            return x

        opt_fn = torch._dynamo.optimize("aot_eager")(fn)
        x = torch.randn(4, requires_grad=True)
        b = torch.tensor([True, False, True, False])
        y = torch.randn(2, requires_grad=True)
        opt_fn(x, b, y)

    def test_setitem_tuple_boolean_mask_diff(self):
        def fn(x, b, y):
            x = x.clone()
            x[:, b] = y
            return x

        opt_fn = torch._dynamo.optimize("aot_eager")(fn)
        x = torch.randn(8, 4, requires_grad=True)
        b = torch.tensor([True, False, True, False])
        y = torch.randn(2, requires_grad=True)
        opt_fn(x, b, y)

    def test_torch_tensor_ops(self):
        def fn(x):
            return torch.Tensor.abs_(x)

        x = torch.randn(3)
        opt_fn = torch._dynamo.optimize("eager", nopython=True)(fn)
        y = fn(x)
        y_ = opt_fn(x)
        self.assertTrue(same(y, y_))

    def test_guard_ordering_shape_fail(self):
        # If a function which takes a tensor has an inner function which
        # is compiled and generates a guard on its shape,
        # they are evaluated in the wrong order. So if on a subsequent call
        # an int is passed instead of a tensor, guard evaluation will crash
        # with a "no attribute: shape" error
        m = MockModule()
        opt_m = torch._dynamo.optimize("eager")(m)
        opt_m.fn(torch.ones((5, 5)))
        opt_m.fn(-3)

    def test_tensor_isinstance_tuple(self):
        @torch._dynamo.optimize("eager")
        def fn():
            t = torch.ones(5, 5)
            if not isinstance(t, (int, torch.Tensor)):
                msg = str.format(
                    "{0} is not an instance of {1}",
                    type(t),
                    (int, torch.Tensor),
                )
                raise ValueError(msg)
            return True

        fn()

    def test_isinstance_dtype(self):
        @torch._dynamo.optimize("eager", nopython=True)
        def fn(x):
            isinstance(torch.bfloat16, torch.dtype)
            return x

        fn(torch.randn(3))

    def test_isinstance_storage(self):
        @torch._dynamo.optimize("eager")
        def fn(x):
            f = bytearray([0x00, 0x01, 0x02, 0x03, 0x04, 0x05, 0x10, 0x40])
            bools = torch.BoolStorage.from_buffer(f, "big")
            assert isinstance(bools, torch.BoolStorage)
            return x

        fn(torch.randn(3))

    def test_issue111522(self):
        @torch.compile(backend="eager", fullgraph=True)
        def f(x, y):
            return x + y.a

        class A:
            a = 2

        self.assertEqual(f(torch.zeros(2), A()), torch.full([2], 2.0))

        del A.a

        # graph break on missing attr
        with self.assertRaises(torch._dynamo.exc.Unsupported):
            f(torch.zeros(2), A())

    def test_dict_list_values(self):
        def inner_fn(args):
            return [x[1].shape for x in args]

        @torch._dynamo.optimize("eager")
        def fn(tensors):
            return inner_fn(zip(itertools.count(), tensors["args"]))

        fn({"args": [torch.ones(5, 5), torch.ones(5, 6), torch.ones(5, 7)]})
        fn({"args": [torch.ones(5, 5)]})

    def test_dict_iter(self):
        class MyMod(torch.nn.Module):
            def forward(self, x):
                z = {"my": 1, "const": 2, "dict": 3, "variable": 4}
                tot = 0
                for key in z:
                    tot += z[key]

                return tot

        x = torch.tensor([0])
        model = MyMod()
        opt_model = torch._dynamo.optimize("eager", nopython=True)(model)
        y = opt_model(x)

        self.assertEqual(y, 10)

    def test_sort_out(self):
        dtype = torch.float32
        device = "cpu"

        def fn():
            tensor = torch.randn((3, 5), dtype=dtype, device=device)[:, 0]
            values1 = torch.tensor(0, dtype=dtype, device=device)
            indices1 = torch.tensor(0, dtype=torch.long, device=device)
            torch.sort(tensor, out=(values1, indices1))
            self.assertEqual(values1.stride(), (1,))
            self.assertEqual(indices1.stride(), (1,))

        fn()
        opt_fn = torch._dynamo.optimize("eager")(fn)
        opt_fn()

    def test_sort_out2(self):
        class MyModule(torch.nn.Module):
            def __init__(self):
                super().__init__()
                self.register_buffer("sorted", torch.ones(4, 4))
                self.register_buffer("indices", torch.ones(4, 4, dtype=torch.long))

            def forward(self, x):
                torch.sort(x, out=(self.sorted, self.indices))
                return (x + 1, self.sorted, self.indices)

        x = torch.randn(4, 4)
        m = MyModule()
        ref = m(x)
        opt_m = torch._dynamo.optimize("eager")(m)
        res = opt_m(x)
        self.assertTrue(same(ref, res))

    def test_sigmoid_out(self):
        dtype = torch.float32
        device = "cpu"

        def fn():
            inp = torch.randn((3, 5), dtype=dtype, device=device)
            out1 = torch.tensor(0, dtype=dtype, device=device)
            torch.sigmoid(inp, out=out1)
            self.assertEqual(out1.numel(), 15)

        fn()
        opt_fn = torch._dynamo.optimize("eager")(fn)
        opt_fn()

    def test_sigmoid_out2(self):
        class MyModule(torch.nn.Module):
            def __init__(self):
                super().__init__()
                self.register_buffer("base", torch.ones(4, 4))

            def forward(self, x):
                torch.sigmoid(x, out=self.base)
                return x + self.base

        x = torch.randn(4, 4)
        m = MyModule()
        ref = m(x)
        opt_m = torch._dynamo.optimize("eager")(m)
        res = opt_m(x)
        self.assertTrue(same(ref, res))

    def test_slice_into_list_mutable(self):
        class Mod(torch.nn.Module):
            def forward(self, listy):
                x = listy[3:5]
                for i in range(10):
                    z = torch.abs(torch.randn(10)) + 1
                    x[0] = z
                return x

        m = Mod()
        listy = [torch.randn(10)] * 10

        cnt = torch._dynamo.testing.CompileCounter()
        opt_m = torch._dynamo.optimize(cnt, nopython=True)(m)
        opt_m.forward(listy)

        self.assertEqual(cnt.frame_count, 1)

    @torch._dynamo.config.patch(capture_scalar_outputs=True)
    def test_issue111918(self):
        cnt = CompileCounter()

        @torch.compile(backend=cnt, dynamic=True)
        def fn(x):
            x = x + 1
            y = x.item()
            if y > 2:
                return x * 2
            else:
                return x * 3

        x = torch.tensor([3.0])
        fn(x)
        self.assertEqual(cnt.frame_count, 2)
        self.assertEqual(cnt.op_count, 4)

        torch._dynamo.reset()
        fn = torch.compile(fn, fullgraph=True, backend="eager")
        with self.assertRaises(torch._dynamo.exc.UserError):
            fn(x)

    def test_vdd_duplicate_error(self):
        def fn(a, dt):
            keys = list(dt._jt_dict.keys())
            p = torch.cos(dt._jt_dict[keys[0]]._value)
            q = torch.sin(a)
            r = torch.sigmoid(dt._jt_dict[keys[0]]._value)
            return p + q + r

        class Value:
            def __init__(self):
                self._value = torch.randn(4)

        class Sample:
            def __init__(self):
                self._jt_dict = {}
                self._jt_dict["POSITION_ID"] = Value()

        a = torch.randn(4)
        sample = Sample()

        ref = fn(a, sample)

        optimized_fn = torch._dynamo.optimize("eager", nopython=True)(fn)
        res = optimized_fn(a, sample)

        self.assertTrue(same(ref, res))

    def test_specialized_stride(self):
        def f():
            e = torch.empty(4)
            x = e[::2]
            return x.stride()

        self.assertEqual(f(), torch._dynamo.optimize("eager")(f)())

    def test_out_none(self):
        # https://github.com/pytorch/pytorch/issues/92814
        def fn(input):
            return torch.nn.functional.normalize(input, dim=0, out=None)

        x = torch.rand([1])
        self.assertEqual(fn(x), torch._dynamo.optimize("eager")(fn)(x))

    def test_multi_import(self):
        if not has_detectron2():
            raise unittest.SkipTest("requires detectron2")

        @torch._dynamo.optimize("eager", nopython=True)
        def to_bitmasks(boxes):
            from detectron2.layers.mask_ops import (
                _paste_masks_tensor_shape,
                paste_masks_in_image,
            )

            if (
                paste_masks_in_image is not None
                and _paste_masks_tensor_shape is not None
            ):
                return boxes + 1

        self.assertTrue((to_bitmasks(torch.zeros(10)) == torch.ones(10)).all())

    def test_multi_dot_import(self):
        def fn1(x):
            return torch.sin(x)

        def fn(x):
            import torch.fx

            _ = torch.fx.symbolic_trace(fn1)
            return x * 2

        x = torch.randn(10)
        fn(x)
        cnt = torch._dynamo.testing.CompileCounter()
        opt_fn = torch._dynamo.optimize(cnt)(fn)
        opt_fn(x)
        self.assertEqual(cnt.frame_count, 1)

    def test_relative_import(self):
        try:
            from . import utils as _  # noqa: F401

            def fn(x):
                from .utils import tensor_for_import_testing

                return x * 2 * tensor_for_import_testing

        except ImportError:

            def fn(x):
                from utils import tensor_for_import_testing

                return x * 2 * tensor_for_import_testing

        x = torch.randn(10)
        fn(x)
        cnt = torch._dynamo.testing.CompileCounter()
        opt_fn = torch._dynamo.optimize(cnt, nopython=True)(fn)
        opt_fn(x)
        self.assertEqual(cnt.frame_count, 1)

    def test_relative_import_no_modulename(self):
        try:
            from . import utils as _  # noqa: F401

            def fn(x):
                from . import utils

                return x * 2 * utils.tensor_for_import_testing

        except ImportError:

            def fn(x):
                import utils

                return x * 2 * utils.tensor_for_import_testing

        x = torch.randn(10)
        fn(x)
        cnt = torch._dynamo.testing.CompileCounter()
        opt_fn = torch._dynamo.optimize(cnt, nopython=True)(fn)
        opt_fn(x)
        self.assertEqual(cnt.frame_count, 1)

    def test_bigbird_unsqueeze_inplace(self):
        def fn(reshape_2):
            view_2 = reshape_2.clone()
            view_2.unsqueeze_(2)
            cat_11 = torch.cat([view_2], dim=2)
            view_13 = cat_11.view((2, 12, 64, -1))
            return (view_13,)

        x = torch.randn(2, 12, 64, 64, requires_grad=True)
        ref = fn(x)
        opt_fn = torch._dynamo.optimize("aot_eager")(fn)
        res = opt_fn(x)
        self.assertTrue(same(ref, res))

    def test_issue1466_size_aot_autograd(self):
        def fn(x):
            # do a tensor op and a size compute
            y = x * 2
            x_size = x.size()
            # trigger a graph break
            print("arf")
            # use the tensor op and size compute
            z = y.view(x_size) + 1
            return z

        x = torch.randn(2, 3, requires_grad=True)
        ref = fn(x)
        opt_fn = torch._dynamo.optimize("aot_eager")(fn)
        res = opt_fn(x)
        self.assertTrue(same(ref, res))

    def test_ellipsis(self):
        class Repro(torch.nn.Module):
            def __init__(self):
                super().__init__()
                self.lnorm = torch.nn.LayerNorm(
                    (256,), eps=1e-06, elementwise_affine=True
                )
                self.linear = torch.nn.Linear(
                    in_features=256, out_features=256, bias=True
                )

            def forward(self, cat_10):
                lnorm = self.lnorm(cat_10)
                getitem_64 = lnorm[
                    (slice(None, None, None), slice(0, 1, None), Ellipsis)
                ]
                linear = self.linear(getitem_64)
                return (linear,)

        args = [torch.randn(2, 197, 256)]

        mod = Repro()
        opt_mod = torch._dynamo.optimize("eager", nopython=True)(mod)

        self.assertTrue(same(mod(*args), opt_mod(*args)))

    def test_reinplacing(self):
        class MockModule(torch.nn.Module):
            def __init__(self):
                super().__init__()
                self.self_layoutlm_embeddings_x_position_embeddings = (
                    torch.nn.Embedding(1024, 768)
                )
                self.self_layoutlm_embeddings_y_position_embeddings = (
                    torch.nn.Embedding(1024, 768)
                )

            def forward(self, getitem_1, getitem_2, add):
                self_layoutlm_embeddings_x_position_embeddings = (
                    self.self_layoutlm_embeddings_x_position_embeddings(getitem_1)
                )
                self_layoutlm_embeddings_y_position_embeddings = (
                    self.self_layoutlm_embeddings_y_position_embeddings(getitem_2)
                )
                add_1 = add + self_layoutlm_embeddings_x_position_embeddings
                add_2 = add_1 + self_layoutlm_embeddings_y_position_embeddings
                return (add_2,)

        mod = MockModule()
        opt_mod = torch._dynamo.optimize("aot_eager_decomp_partition")(mod)

        args = [
            ((2, 512), (2048, 4), torch.int64, "cpu", False),
            ((2, 512), (2048, 4), torch.int64, "cpu", False),
            ((2, 512, 768), (393216, 768, 1), torch.float32, "cpu", True),
        ]
        args = [
            rand_strided(sh, st, dt, dev).requires_grad_(rg)
            for (sh, st, dt, dev, rg) in args
        ]
        self.assertTrue(same_two_models(mod, opt_mod, args))

    def test_optimized_deepcopy(self):
        # See https://github.com/pytorch/pytorch/pull/88629
        class Foo(torch.nn.Module):
            def __init__(self):
                super().__init__()
                self.fc = torch.nn.Linear(in_features=2, out_features=3, bias=True)

            def forward(self, x):
                return self.fc(x)

        mod = Foo()
        opt_mod = torch._dynamo.optimize("eager")(mod)
        args = [torch.randn(1, 2)]
        self.assertTrue(same_two_models(mod, opt_mod, args))

    def test_class_member(self):
        class Foo(torch.nn.Module):
            a = 4
            b = torch.ones(3, 4)

            def __init__(self):
                super().__init__()
                self.c = 4

            def forward(self, x):
                return x.cos() + self.a + self.b + self.c

        mod = Foo()
        opt_mod = torch._dynamo.optimize("eager", nopython=True)(mod)
        args = (torch.randn(3, 4),)
        self.assertTrue(same(mod(*args), opt_mod(*args)))

    def test_named_buffers(self):
        class Foo(torch.nn.Module):
            def __init__(self):
                super().__init__()
                self.register_buffer("x", torch.ones(3))
                self.register_buffer("y", torch.ones(3))

            def forward(self, inp):
                res = 0
                for name, buffer in self.named_buffers():
                    res += buffer.sum()

                return inp.cos() + res

        mod = Foo()
        opt_mod = torch._dynamo.optimize("eager", nopython=True)(mod)
        args = (torch.randn(3, 4),)
        self.assertTrue(same(mod(*args), opt_mod(*args)))

    def test_requires_grad_guards_with_grad_mode1(self):
        def f(x):
            if x.requires_grad:
                return x + 1
            else:
                return x + 2

        x = torch.ones(2, requires_grad=True)

        f_compiled = torch.compile(f)
        with torch.no_grad():
            # compile an inference graph
            f_compiled(x)

        # Test: we should fail guards and recompile (even though it's still an inference graph)
        out_ref = f(x.detach())
        out = f_compiled(x.detach())

        self.assertEqual(out_ref, out)
        self.assertEqual(out_ref.requires_grad, out.requires_grad)

    def test_requires_grad_guards_with_grad_mode2(self):
        x = torch.ones(2, requires_grad=True)
        x_ref = x.clone().detach().requires_grad_(True)

        m = torch.nn.Linear(2, 2)
        m_compiled = torch.compile(m)

        with torch.no_grad():
            # compile an inference graph
            m_compiled(x)

        # Test: we should fail guards and recompile a training graph
        out_ref = m(x_ref)
        out = m_compiled(x)
        self.assertEqual(out_ref, out)
        self.assertEqual(out_ref.requires_grad, out.requires_grad)

    def test_is_symbolic_tracing(self):
        # Ensure no graph break here
        def fn(x):
            if is_fx_tracing_test():
                return x * 2
            return x * 4

        a = torch.randn(4)
        ref = fn(a)
        opt_fn = torch._dynamo.optimize("eager", nopython=True)(fn)
        res = opt_fn(a)
        self.assertTrue(same(ref, res))

    def test_tokenization(self):
        from collections import UserDict

        class BatchEncoding(UserDict):
            """
            Copied from tokenization
            """

            def __init__(
                self,
                data,
            ):
                super().__init__(data)

            def __getattr__(self, item: str):
                try:
                    return self.data[item]
                except KeyError as e:
                    raise AttributeError from e

        def tokenization(x):
            encoding = BatchEncoding({"key": x})
            return encoding["key"]

        opt_fn = torch._dynamo.optimize("eager")(tokenization)
        x = torch.rand((1, 4))
        ref = tokenization(x)
        res = opt_fn(x)
        self.assertTrue(same(ref, res))

    def test_modules(self):
        class Foo(torch.nn.Module):
            def __init__(self):
                super().__init__()
                self.fc = torch.nn.Linear(4, 3)

            def forward(self, inp):
                res = torch.zeros(3, 3)
                for mod in self.modules():
                    res += self.fc(inp)
                return res

        mod = Foo()
        args = (torch.ones(3, 4),)
        cnt = torch._dynamo.testing.CompileCounter()
        opt_mod = torch._dynamo.optimize(cnt, nopython=True)(mod)
        self.assertTrue(same(mod(*args), opt_mod(*args)))
        self.assertEqual(cnt.op_count, 5)
        self.assertEqual(cnt.frame_count, 1)

    def test_omegaconf_listconfig_iter(self):
        obj = ListConfig()
        x = torch.zeros(2)

        def fn():
            y = x
            for i in obj:
                y += i
            return y

        expected = fn()
        actual = torch.compile(fn, fullgraph=True, backend="eager")()
        self.assertEqual(actual, expected)

    def test_user_defined_iter(self):
        class MyIter:
            def __init__(self):
                self.i = 0

            def __iter__(self):
                return self

            def __next__(self):
                if self.i < 3:
                    self.i += 1
                    return self.i
                raise StopIteration

        @torch.compile(backend="eager", fullgraph=True)
        def fn(x):
            for i in MyIter():
                x += i
            return x

        self.assertEqual(fn(torch.zeros(1)), torch.full([1], 6.0))

    def test_stop_iteration_reconstruct(self):
        @torch.compile(backend="eager", fullgraph=True)
        def fn(x):
            return x.sin(), StopIteration(1, 2, 3)

        _, res = fn(torch.ones(1))
        self.assertEqual(str(res), str(StopIteration(1, 2, 3)))

    def test_tensor_data_kwarg(self):
        # https://github.com/pytorch/pytorch/issues/96278
        def f():
            return torch.tensor(data=[[1.0, -1.0]])

        cnt = torch._dynamo.testing.CompileCounter()
        opt_fn = torch._dynamo.optimize(cnt, nopython=True)(f)
        self.assertTrue(same(f(), opt_fn()))
        self.assertEqual(cnt.frame_count, 1)

    @requires_cuda
    def test_norm_dtype(self):
        def foo(_stack0):
            getitem = _stack0[(slice(None, None, None), -1)]
            _stack0 = None
            normalize = torch.nn.functional.normalize(getitem, p=2, dim=1)
            getitem = None
            return (normalize,)

        args = [((2, 50, 256), (1, 256, 1), torch.float16, "cuda", False)]
        args = [
            rand_strided(sh, st, dt, dev).requires_grad_(rg)
            for (sh, st, dt, dev, rg) in args
        ]

        opt_foo = torch._dynamo.optimize("aot_eager_decomp_partition")(foo)
        with torch.cuda.amp.autocast(enabled=True):
            ref = foo(*args)[0]
            res = foo(*args)[0]
            self.assertEqual(ref.dtype, res.dtype)

            self.assertTrue(same(res, ref))

    def test_for_loop_graph_break(self):
        def inner(x):
            return torch.sin(x)

        def fn(x):
            for _ in range(100):
                inner(x)
                torch._dynamo.graph_break()
            return x

        cnt = torch._dynamo.testing.CompileCounter()
        opt_fn = torch._dynamo.optimize(cnt)(fn)
        x = torch.randn(4)
        opt_fn(x)
        self.assertEqual(cnt.frame_count, 1)
        self.assertEqual(cnt.op_count, 1)

    def test_for_loop_graph_break_before(self):
        # Checks that the backedge is calculated correctly
        def inner(x):
            return torch.sin(x)

        def fn(x):
            torch._dynamo.graph_break()
            for _ in range(100):
                inner(x)
            return x

        cnt = torch._dynamo.testing.CompileCounter()
        opt_fn = torch._dynamo.optimize(cnt)(fn)
        x = torch.randn(4)
        opt_fn(x)
        self.assertEqual(cnt.frame_count, 1)
        self.assertEqual(cnt.op_count, 100)

    def test_avoid_dupe_specialization(self):
        def f(x, y):
            return (x + y) * 1

        opt_f = torch._dynamo.optimize("aot_eager")(f)

        for b in [True, False]:
            x = torch.randn(4, requires_grad=b)
            y = torch.randn(4, requires_grad=b)
            self.assertEqual(f(x, x), opt_f(x, x))
            self.assertEqual(f(x, y), opt_f(x, y))

    def test_validate_model_kwargs(self):
        cnt = CompileCounter()

        def f1(a, b):
            return torch.sin(a) + torch.cos(b)

        @torch.compile(backend=cnt, fullgraph=True)
        def f2(**kwargs):
            _validate_model_kwargs(f1, kwargs)
            return f1(**kwargs)

        x = torch.randn(10)
        y = torch.randn(10)

        self.assertEqual(f2(a=x, b=y), f1(x, y))
        self.assertEqual(cnt.frame_count, 1)
        self.assertEqual(cnt.op_count, 3)

    def test_swin_base_tensor_attr(self):
        class Foo(torch.nn.Module):
            def __init__(self):
                super().__init__()
                # NB: not a parameter or buffer
                self.t = torch.randn(3)

            def forward(self, x):
                return x + torch.cat((self.t, self.t))

        mod = Foo()
        opt_mod = torch._dynamo.optimize("eager")(mod)
        args = [torch.randn(6)]
        self.assertTrue(same_two_models(mod, opt_mod, args))
        opt_mod(*args)

    def test_pointless_graph_removal(self):
        cnt = torch._dynamo.testing.CompileCounter()

        @torch.compile(backend=cnt)
        def fn(x):
            with torch.no_grad():
                torch._dynamo.graph_break()
                return x + 1

        fn(torch.randn(4))
        self.assertEqual(cnt.frame_count, 1)
        self.assertEqual(cnt.op_count, 3)

    def test_output_aliases_intermediate(self):
        def f(x):
            intermediate = x.mul(2)
            return intermediate.view(-1), intermediate

        opt_f = torch._dynamo.optimize("aot_eager")(f)

        for b in [True, False]:
            x = torch.randn(4, requires_grad=b)
            out = f(x)
            out_test = opt_f(x)
            self.assertEqual(out[0], out_test[0])
            self.assertEqual(out[1], out_test[1])
            self.assertEqual(out[0].requires_grad, out_test[0].requires_grad)
            self.assertEqual(out[1].requires_grad, out_test[1].requires_grad)
            # test that the aliasing relationship of outputs is preserved
            out[0].mul_(2)
            out_test[0].mul_(2)
            self.assertEqual(out[0], out_test[0])
            self.assertEqual(out[1], out_test[1])

    def test_while_loop_graph_break(self):
        # Repro of tacotron2 cache_size_recompilation
        def inner(x):
            return torch.sin(x)

        def fn(x):
            i = 20
            while i > 10:
                x = inner(x)
                i -= 1
                torch._dynamo.graph_break()
            return x

        cnt = torch._dynamo.testing.CompileCounter()
        opt_fn = torch._dynamo.optimize(cnt)(fn)
        x = torch.randn(4)
        opt_fn(x)
        self.assertEqual(cnt.frame_count, 1)
        self.assertEqual(cnt.op_count, 1)

    def test_nested_while_loop_graph_break(self):
        def inner_loop(x):
            i = 3
            while i > 0:
                i -= 1
                x += 1
                torch._dynamo.graph_break()
            return x

        def inner(x):
            inner_loop(x)
            return torch.sin(x)

        def fn(x):
            i = 20
            while i > 10:
                x = inner(x)
                i -= 1
                torch._dynamo.graph_break()
            return x

        cnt = torch._dynamo.testing.CompileCounter()
        opt_fn = torch._dynamo.optimize(cnt)(fn)
        x = torch.randn(4)
        opt_fn(x)
        self.assertEqual(cnt.frame_count, 1)
        self.assertEqual(cnt.op_count, 1)

    def test_while_loop_graph_break_inside_call_function(self):
        # Repro of huggingface graph break inside loop in `get_parameter_dtype`.
        # Skip only the inner frame that has loop that contains graph break.
        def inner(x):
            for i in range(3):
                x += 1
                torch._dynamo.graph_break()
            return x

        def fn(x):
            x += 2
            inner(x)
            x += 3
            return x

        cnt = torch._dynamo.testing.CompileCounter()
        opt_fn = torch._dynamo.optimize(cnt)(fn)
        x = torch.randn(4)
        opt_fn(x)
        self.assertEqual(cnt.frame_count, 2)
        self.assertEqual(cnt.op_count, 2)

    def test_exception_in_dynamo_handling(self):
        hit_handler = False

        # See https://github.com/pytorch/pytorch/pull/96488
        @contextlib.contextmanager
        def ctx():
            try:
                yield
            except RuntimeError:
                nonlocal hit_handler
                hit_handler = True

        @torch._dynamo.optimize("eager")
        def f():
            with ctx():
                h()

        def h():
            raise RuntimeError("boof")

        # Should not error
        f()
        self.assertTrue(hit_handler)

    def test_generator_dealloc(self):
        # See https://github.com/pytorch/pytorch/pull/96488
        #
        # NB: yes, [(...)] is intentional, this is a list containing a
        # generator
        generator_box = [(x for x in [1, 2, 3])]

        counter = torch._dynamo.testing.CompileCounter()

        def g(x):
            return x + 2

        # TODO: This test is pretty delicate.  To test if it's actually doing
        # anything, rebuild eval_frame.c with '#define TORCHDYNAMO_DEBUG 1'
        # and then look at the logs for:
        #
        # TRACE[_custom_eval_frame:650] begin <genexpr> test_repros.py 2276 -1 0 0
        # TRACE[_custom_eval_frame:664] throw <genexpr>
        #
        # This means we're actually hitting the relevant codepath

        # NB: Make sure we don't actually Dynamo this frame; if we do Dynamo
        # this frame, Dynamo actually DOES understand list.clear and will
        # arrange for the generator deallocation to happen when the eval frame
        # handler is disabled, which will prevent the bug from happening (we
        # specifically want to trigger the generator deallocation WHILE the
        # dynamo eval frame handler is active), as that will cause the
        # generator to become exhausted and trigger the throw_flag == TRUE
        # case.
        @torch._dynamo.disable(recursive=False)
        def f(x):
            generator_box.clear()
            return g(x)

        self.assertNoUnraisable(
            lambda: torch._dynamo.optimize(counter)(f)(torch.randn(3))
        )

        # Make sure the x + 2 is captured (a previous incorrect implementation
        # of this fix would have disabled the eval frame callback, which means
        # g wouldn't get traced
        self.assertEqual(counter.op_count, 1)

    def test_error_return_without_exception_set(self):
        # https://github.com/pytorch/pytorch/issues/93781
        @torch.compile
        def f():
            _generator_type = type(_ for _ in ())

        self.assertNoUnraisable(f)

    def common_merge_criteria_processor_list(self, list_cls, fullgraph):
        cnt = CompileCounter()

        @torch.compile(backend=cnt, fullgraph=fullgraph)
        def f(x, left, right):
            combined = _merge_criteria_processor_list(left, right)
            return combined(x)

        l1 = list_cls([torch.nn.ReLU(), torch.nn.Sigmoid()])
        l2 = list_cls([])
        input = torch.randn(16)
        result = f(input, l1, l2)
        self.assertEqual(result, l1(input))
        self.assertEqual(cnt.frame_count, 1)
        self.assertEqual(cnt.op_count, 2)

        cnt.clear()
        l3 = list_cls([torch.nn.SiLU()])
        expected = l3(l1(input))
        result = f(input, l1, l3)
        self.assertEqual(len(l1), 3)
        self.assertEqual(result, expected)
        self.assertEqual(cnt.frame_count, 1)
        self.assertEqual(cnt.op_count, 3)

    def test_merge_criteria_processor_list1(self):
        self.common_merge_criteria_processor_list(CustomList1, False)

    def test_merge_criteria_processor_list2(self):
        self.common_merge_criteria_processor_list(CustomList2, True)

    def test_restricted_list_subclass1(self):
        cnt = CompileCounter()

        @torch.compile(backend=cnt, fullgraph=True)
        def fn(a, b):
            l = CustomList2()
            l.extend([True])
            l.append(a)
            l.extend([b])
            l.pop(0)
            l.append(l.length_times_10())
            return sum(l)

        x = torch.randn(10)
        y = torch.randn(10)
        self.assertEqual(fn(x, y), x + y + 20)
        self.assertEqual(cnt.op_count, 3)

    def test_restricted_list_subclass2(self):
        cnt = CompileCounter()

        @torch.compile(backend=cnt, fullgraph=True)
        def fn(a, b):
            l1 = CustomList2([a + 1])
            l2 = CustomList2([b + 2])
            l1.extend(l2)
            return l1

        x = torch.randn(10)
        y = torch.randn(10)
        z = fn(x, y)
        self.assertEqual(type(z), CustomList2)
        self.assertEqual(len(z), 2)
        self.assertEqual(z.length_times_10(), 20)
        self.assertEqual(list(z), [x + 1, y + 2])

    def test_restricted_list_subclass3(self):
        cnt = CompileCounter()

        @torch.compile(backend=cnt, fullgraph=True)
        def fn(a: CustomList2, b: CustomList2):
            a.extend(b)
            a.append_twice(b[2] + 1)
            a.append(b[3] + 2)
            return b

        x = torch.randn(10)
        y = torch.randn(10)
        l = CustomList2([x, y])
        self.assertIs(fn(l, l), l)
        self.assertEqual(len(l), 7)
        self.assertIs(l[0], x)
        self.assertIs(l[1], y)
        self.assertIs(l[2], x)
        self.assertIs(l[3], y)
        self.assertEqual(l[4], x + 1)
        self.assertIs(l[5], l[4])
        self.assertEqual(l[6], y + 2)

    def test_rewrite_assert_with_msg(self):
        def f(x):
            b = x.sin()
            assert x[0] == 3, "First dim need to be 3"
            return x.cos() + b

        args = (torch.Tensor([3, 4, 5]),)
        cnt = torch._dynamo.testing.CompileCounter()

        opt_f = torch._dynamo.optimize(cnt, nopython=True)(f)
        self.assertTrue(same(f(*args), opt_f(*args)))
        self.assertEqual(cnt.op_count, 6)
        self.assertEqual(cnt.frame_count, 1)

        exported, _ = torch._dynamo.export(f)(torch.Tensor([3, 4, 5]))
        self.assertTrue(same(exported(*args), f(*args)))

    def test_list_aliasing(self):
        cnt = CompileCounter()

        @torch.compile(backend=cnt, fullgraph=True)
        def fn(a):
            a.append(torch.sin(a[0]))
            return a

        x = torch.randn(10)
        l = [x]
        self.assertIs(fn(l), l)
        self.assertEqual(len(l), 2)
        self.assertIs(l[0], x)
        self.assertEqual(l[1], torch.sin(x))
        self.assertEqual(cnt.frame_count, 1)
        self.assertEqual(cnt.op_count, 1)

    def test_not_rewrite_assert_for_other_errors(self):
        def f(x):
            b = x.sin()
            if not x.sum() <= 3:
                raise ValueError("input sum needs to be 3")
            return x.cos() + b

        args = (torch.Tensor([3, 4, 5]),)
        opt_fn = torch._dynamo.optimize("eager")(f)
        with self.assertRaisesRegex(ValueError, "input sum needs to be 3"):
            opt_fn(*args)

    def test_rewrite_assert_dont_change_bytecode(self):
        def fn(x):
            with torch.no_grad():
                assert x.max() < 5, f"invalid max {x.max()}"
                x = torch.sin(x)
            return x

        x = torch.ones(4)
        opt_fn = torch._dynamo.optimize("eager")(fn)
        self.assertTrue(same(fn(x), opt_fn(x)))

    def test_rewrite_assert_without_msg(self):
        def f(x):
            b = x.sin()
            assert x[0] == 3
            return x.cos() + b

        args = (torch.Tensor([3, 4, 5]),)
        exported, _ = torch._dynamo.export(f)(torch.Tensor([3, 4, 5]))
        self.assertTrue(same(exported(*args), f(*args)))

        with self.assertRaisesRegex(RuntimeError, "assertion error"):
            exported(torch.Tensor([5, 6, 7]))

    def test_rewrite_assert_with_non_string_msg(self):
        def f(x):
            b = x.sin()
            assert x[0] == 2, x.size()
            return x.cos() + b

        torch._dynamo.utils.counters.clear()
        args = torch.Tensor([3, 4, 5])
        opt_f = torch._dynamo.optimize("eager")(f)
        with self.assertRaisesRegex(AssertionError, "torch.Size"):
            opt_f(args)
        self.assertEqual(
            torch._dynamo.utils.counters["graph_break"][
                "assert with non-string message"
            ],
            1,
        )

    def test_rewrite_assert_noop(self):
        def f(x):
            b = x.sin()
            assert True
            assert x.dtype == torch.float32
            return x.cos() + b

        args = (torch.Tensor([3, 4, 5]),)
        exported, _ = torch._dynamo.export(f)(torch.Tensor([3, 4, 5]))
        self.assertTrue(same(exported(*args), f(*args)))

        cnt = torch._dynamo.testing.CompileCounter()
        opt_f = torch._dynamo.optimize(cnt, nopython=True)(f)
        self.assertTrue(same(f(*args), opt_f(*args)))
        # torch._assert shouldn't be in the graph
        self.assertEqual(cnt.op_count, 3)
        self.assertEqual(cnt.frame_count, 1)

        exported, _ = torch._dynamo.export(f)(torch.Tensor([4, 4, 5]))
        self.assertTrue(same(exported(*args), f(*args)))

    def test_size_typematch(self):
        def f(x, y):
            if isinstance(x, torch.Size):
                return y + 1
            else:
                return y + 2

        y = torch.zeros(1)
        x1 = torch.Size((3,))
        x2 = (3,)

        cnt = torch._dynamo.testing.CompileCounter()
        opt_f = torch._dynamo.optimize(cnt, nopython=True)(f)
        self.assertTrue(same(f(x1, y), opt_f(x1, y)))
        self.assertTrue(same(f(x2, y), opt_f(x2, y)))
        self.assertEqual(cnt.frame_count, 2)

    def test_dict_subclass_contains(self):
        # pattern from huggingface
        class ClassInstantier(collections.OrderedDict):
            pass

        @torch.compile(fullgraph=True, backend="eager")
        def f(x, d):
            if "key1" in d:
                x = x + 2
            if "key2" in d:
                x = x + 4
            x = x + 8
            return x

        result = f(torch.ones(8), ClassInstantier({"key1": torch.ones(8)}))
        self.assertTrue(same(result, torch.full([8], 11.0)))

        result = f(torch.ones(8), ClassInstantier({"key2": torch.ones(8)}))
        self.assertTrue(same(result, torch.full([8], 13.0)))

    def test_hf_classinstantier(self):
        # hf activations.py
        class ClassInstantier(collections.OrderedDict):
            def __getitem__(self, key):
                content = super().__getitem__(key)
                cls, kwargs = content if isinstance(content, tuple) else (content, {})
                return cls(**kwargs)

        ACT2CLS = ClassInstantier(
            {
                "relu": (nn.ReLU, {"inplace": False}),
                "tanh": nn.Tanh,
            }
        )

        @torch.compile(fullgraph=True, backend="eager")
        def f(x, act):
            return ACT2CLS[act](x)

        y = torch.randn(10)
        self.assertTrue(same(f(y, "tanh"), torch.tanh(y)))
        self.assertTrue(same(f(y, "relu"), torch.relu(y)))

    def test_ephemeral_module(self):
        # hf activations.py
        class ReLUSquaredActivation(nn.Module):
            def forward(self, input):
                relu_applied = torch.nn.functional.relu(input)
                squared = torch.square(relu_applied)
                return squared

        @torch.compile(fullgraph=True, backend="eager")
        def f(x):
            x = x + 0.2
            x = ReLUSquaredActivation()(x)
            x = x + 1
            return x

        y = torch.randn(10)
        self.assertTrue(same(f(y), ReLUSquaredActivation()(y + 0.2) + 1))

    def test_inplace_unsqueeze_input(self):
        def backend(gm, example_inputs):
            self.assertEqual(example_inputs[-1].size(), torch.Size([1, 3, 4]))
            return gm

        @torch.compile(backend=backend)
        def fn(x):
            x.unsqueeze_(0)
            return x + 1

        inputs = [torch.randn(3, 4)]
        self.assertEqual(fn(*inputs).size(), torch.Size([1, 3, 4]))
        self.assertEqual(inputs[0].size(), torch.Size([1, 3, 4]))

    def test_batchnorm_e2e(self):
        class Repro(torch.nn.Module):
            def __init__(self):
                super().__init__()
                self.bn = torch.nn.BatchNorm2d(
                    64, eps=1e-05, momentum=0.1, affine=True, track_running_stats=True
                )
                self.conv1 = torch.nn.Conv2d(
                    64,
                    64,
                    kernel_size=(3, 3),
                    stride=(1, 1),
                    padding=(1, 1),
                    bias=False,
                )

            def forward(self, x):
                x1 = self.bn(x)
                x2 = self.conv1(x1)
                out = torch.nn.functional.relu(x2)
                return (out,)

        torch.manual_seed(1337)

        m_ref = Repro()
        m_test = deepcopy(m_ref)

        @torch._dynamo.optimize("aot_eager_decomp_partition")
        def compiled_fn(x):
            return m_test(x)

        x_ref = torch.randn(2, 64, 32, 32, requires_grad=True)
        x_test = x_ref.clone()

        # Loop multiple times: each iteration the running_mean/var on batchnorm will update,
        # which changes the output of the next iteration
        for _ in range(3):
            ref = m_ref(x_ref)
            res = compiled_fn(x_test)

            self.assertTrue(same(ref, res))

            for r in ref:
                if r.requires_grad:
                    r.sum().backward()
            for r in res:
                if r.requires_grad:
                    r.sum().backward()

            for param_ref, param_test in zip(m_ref.parameters(), m_test.parameters()):
                self.assertTrue(same(param_ref, param_test))
            # Assert running_mean/var
            for buffer_ref, buffer_test in zip(m_ref.buffers(), m_test.buffers()):
                self.assertTrue(same(buffer_ref, buffer_test))

    @torch._dynamo.config.patch("assume_static_by_default", False)
    def test_dynamic_shapes_right_side(self):
        def f(x):
            return torch.ones(5 * x.shape[0])

        inp = torch.randn(6, 5)

        gm, _ = torch._dynamo.export(f, aten_graph=True)(torch.randn(4, 5))
        self.assertEqual(gm(inp).shape, f(inp).shape)

    @torch._dynamo.config.patch("specialize_int", False)
    def test_maybe_multiply_symint(self):
        # https://github.com/pytorch/pytorch/issues/97346
        from torch._functorch.aot_autograd import aot_module_simplified

        def my_aot_compiler(gm, example_inputs):
            def my_compiler(gm, example_inputs):
                return gm.forward

            # Invoke AOTAutograd
            return aot_module_simplified(gm, example_inputs, fw_compiler=my_compiler)

        def my_example(t1, t2, d):
            out = torch.add(t1, t2, alpha=d)
            return out

        compiled_fn = torch.compile(backend=my_aot_compiler, dynamic=True)(my_example)

        t1 = torch.arange(3, dtype=torch.float32).requires_grad_(True)
        t2 = torch.arange(3, dtype=torch.float32).requires_grad_(True)

        ra = compiled_fn(t1, t2, 5)
        self.assertEqual(ra, torch.tensor([0.0, 6.0, 12.0]))

        ra = compiled_fn(t1, t2, 6)
        self.assertEqual(ra, torch.tensor([0.0, 7.0, 14.0]))

    def test_build_map_unpack_with_call(self):
        def forward_with_cond_scale(x, t, cond_scale, self_cond, other1, other2):
            return x.sin() + t + cond_scale + self_cond + other1 + other2

        @torch.compile(backend="eager", fullgraph=True)
        def fn(x):
            d1 = dict(other1=5)
            d2 = dict(other2=4)
            text_cond = {**d1, **d2}
            return forward_with_cond_scale(x, 1, cond_scale=2, self_cond=3, **text_cond)

        self.assertTrue(same(fn(torch.ones(4)), torch.ones(4).sin() + 15))

    @torch._dynamo.config.patch(verbose=True)
    def test_graph_break_unsupported_fake(self):
        counter = torch._dynamo.testing.CompileCounter()

        @torch._dynamo.optimize(counter)
        def f(x):
            return torch.ops.test_sample.foo(x + 1) + 1

        f(torch.randn(3))

        self.assertEqual(counter.op_count, 2)
        self.assertEqual(counter.frame_count, 2)

    def test_delattr(self):
        class MyObj:
            def __init__(self, a, b):
                self.a = a
                self.b = b

        @torch.compile(backend="eager", fullgraph=True)
        def fn(x, obj):
            del obj.a
            obj.c = x + 1
            del obj.c
            tmp = MyObj(x + 2, x + 3)
            del tmp.b
            if hasattr(obj, "a"):
                return x + 1
            return tmp

        x = torch.zeros([])
        obj1 = MyObj(x, x)
        obj2 = fn(x, obj1)
        self.assertFalse(hasattr(obj1, "a"))
        self.assertFalse(hasattr(obj1, "c"))
        self.assertFalse(hasattr(obj2, "b"))
        self.assertEqual(obj1.b.item(), 0)
        self.assertEqual(obj2.a.item(), 2)

    def test_delattr_raises(self):
        class MyObj:
            def __init__(self, a, b):
                self.a = a
                self.b = b

        @torch.compile(backend="eager")
        def fn(x, obj):
            del obj.a
            x = x + 1
            obj.a  # will raise
            return x

        x = torch.zeros([])
        obj1 = MyObj(x, x)
        self.assertRaises(AttributeError, lambda: fn(x, obj1))

    def test_delsubscr(self):
        @torch.compile(backend="eager")
        def fn(x):
            del x["a"]
            y = x["b"] + 1
            return y

        x = {"a": torch.tensor([1]), "b": torch.tensor([1])}
        result = fn(x)
        self.assertFalse(hasattr(x, "a"))
        self.assertEqual(result.item(), 2)

    def test_delsubscr_raises(self):
        @torch.compile(backend="eager")
        def fn(x):
            del x["a"]
            y = x["a"] + 1  # should raise KeyError
            return y

        x = {"a": torch.tensor([1]), "b": torch.tensor([1])}
        self.assertRaises(KeyError, lambda: fn(x))

    def test_attached_attribute_in_dir(self):
        class MyModule(torch.nn.Module):
            def __init__(self):
                super().__init__()
                self.linear = torch.nn.Linear(16, 16)
                self.relu = torch.nn.ReLU()

            def forward(self, x):
                return self.relu(self.linear(x))

        mod = torch.compile(MyModule(), backend="eager")
        mod.is_compiled = True
        self.assertTrue("is_compiled" in dir(mod))

    @torch._dynamo.config.patch("automatic_dynamic_shapes", False)
    def test_dynamic_shapes_implicit_guard(self):
        def f(x):
            y = x * x.size(x.shape[0])
            torch.sum(y, [y.shape[0]])
            return y

        cnt = torch._dynamo.testing.CompileCounter()
        opt_fn = torch._dynamo.optimize(cnt, nopython=True)(f)
        opt_fn(torch.randn(3, 1, 1, 1, 1))
        self.assertEqual(cnt.frame_count, 1)

    def test_dalle2_maybe(self):
        def normalize(x):
            return x.cos()

        @torch.compile(backend="eager", fullgraph=True)
        def fn(x, normalize_img):
            lowres_cond_img = x.sin()
            lowres_cond_img = maybe(normalize_img)(lowres_cond_img)
            return lowres_cond_img

        self.assertEqual(fn(torch.ones([]), normalize), torch.ones([]).sin().cos())

    def test_functools_wraps(self):
        def cool_name(x):
            return x.sin()

        @torch.compile(backend="eager", fullgraph=True)
        def fn(x):
            y = x.cos()

            @functools.wraps(cool_name)
            def uncool_name():
                return cool_name(y)

            return uncool_name

        result = fn(torch.ones([]))
        self.assertEqual(result.__name__, "cool_name")
        self.assertEqual(result(), torch.ones([]).cos().sin())

    def test_dynamic_shapes_float_guard(self):
        def f(x):
            return torch.nn.functional.dropout(x, x.shape[0] / 6)

        cnt = torch._dynamo.testing.CompileCounter()
        opt_fn = torch._dynamo.optimize(cnt, nopython=True)(f)
        opt_fn(torch.randn(3))
        self.assertEqual(cnt.frame_count, 1)

    @torch._dynamo.config.patch(capture_scalar_outputs=True)
    def test_tensor_item(self):
        def f(x, y):
            val = y.item()
            return x.sum() + val

        gm, _ = torch._dynamo.export(
            f,
            aten_graph=True,
        )(
            torch.zeros(6, 4),
            torch.tensor(1),
        )
        self.assertEqual(
            f(torch.zeros(6, 4), torch.tensor(1)),
            gm(torch.zeros(6, 4), torch.tensor(1)),
        )
        self.assertEqual(
            f(torch.zeros(6, 4), torch.tensor(2)),
            gm(torch.zeros(6, 4), torch.tensor(2)),
        )

    def test_list_index(self):
        for i, list_type in enumerate(
            (
                list,
                tuple,
                torch.Size,
                collections.deque,
                namedtuple("FourElems", "one two three four", defaults=[0, 0, 0, 0]),
            )
        ):
            torch._dynamo.reset()
            for index in ([], [2], [0, 3]):

                def f(t):
                    if i == 4:  # namedtuple
                        xs = list_type(1, 2, 3, 4)
                    else:
                        xs = list_type([1, 2, 3, 4])
                    res = xs.index(3, *index)
                    return t + res

                res = torch._dynamo.optimize(backend="eager", nopython=True)(f)(
                    torch.zeros(1)
                )

                self.assertEqual(res, torch.tensor([2.0]))

    def test_list_index_not_found(self):
        def f(t):
            xs = ["bar", "foo", "baz", "buzz"]
            res = xs.index("non-existent")
            return t + res

        # Raising ValueError from item not found is unsupported
        with self.assertRaises(
            torch._dynamo.exc.Unsupported,
        ):
            torch._dynamo.optimize(backend="eager", nopython=True)(f)(torch.zeros(1))

    def test_list_index_tensor_unsupported(self):
        for index in ([], [2], [0, 3]):

            def f(t):
                xs = [torch.tensor([i]) for i in range(4)]
                res = xs.index(torch.tensor([2]), *index)
                return t + res

            with self.assertRaisesRegex(
                torch._dynamo.exc.UserError, "Dynamic control flow is not supported"
            ):
                torch._dynamo.optimize(backend="eager", nopython=True)(f)(
                    torch.zeros(1)
                )

    def test_hf_xsoftmax_inference(self):
        def fn(input, mask):
            return XSoftmax.apply(input + 1, mask, 1) + 2

        fn_opt = torch.compile(fn, backend="eager", fullgraph=True)

        inputs = [
            torch.randn(4, 10),
            torch.randn(4, 10) < 0,
        ]
        expected = fn(*inputs)
        actual = fn_opt(*inputs)
        self.assertTrue(same(actual, expected))

    @mock.patch("torch._dynamo.config.guard_nn_modules", True)
    def test_hf_xsoftmax_training(self):
        from torch._dynamo.utils import counters

        counters.clear()

        def fn(input, mask):
            return XSoftmax.apply(input, mask, 1)

        cnt = torch._dynamo.testing.CompileCounter()
        fn_opt = torch.compile(fn, backend=cnt, fullgraph=False)

        torch.manual_seed(1234)
        inputs1 = [
            torch.randn(4, 10, requires_grad=True),
            torch.randn(4, 10) < 0,
        ]
        torch.manual_seed(1234)
        inputs2 = [
            torch.randn(4, 10, requires_grad=True),
            torch.randn(4, 10) < 0,
        ]

        expected = fn(*inputs1)
        actual = fn_opt(*inputs2)
        self.assertTrue(same(actual, expected))
        self.assertEqual(dict(counters["frames"]), {"total": 1, "ok": 1})
        self.assertEqual(cnt.op_count, 2)
        self.assertEqual(cnt.frame_count, 1)
        cnt.clear()
        counters.clear()

        expected.sum().backward()
        actual.sum().backward()
        self.assertTrue(same(inputs1[0].grad, inputs2[0].grad))

        # currently we don't capture the backwards frame
        self.assertEqual(cnt.frame_count, 0)
        self.assertEqual(cnt.op_count, 0)
        self.assertEqual(dict(counters["frames"]), {})
        self.assertEqual(dict(counters["graph_break"]), {})

    def test_autograd_function_graph_break(self):
        class MySin(torch.autograd.Function):
            @staticmethod
            def forward(ctx, x):
                torch._dynamo.graph_break()
                ctx.save_for_backward(x)
                return x.sin()

            @staticmethod
            def backward(ctx, gx):
                (x,) = ctx.saved_tensors
                return gx * x.cos()

        x = torch.randn([], requires_grad=True)

        @torch.compile(backend="eager")
        def fn(x):
            return MySin.apply(x)

        y = fn(x)
        self.assertEqual(y, x.sin())

        (gx,) = torch.autograd.grad(y, x)
        self.assertEqual(gx, x.cos())

    def test_jit_trace_errors(self):
        @torch.compile(backend="eager", dynamic=True)
        def f(x):
            return x + 1

        with self.assertRaises(RuntimeError):
            torch.jit.trace(f, torch.randn(3))

        with torch._dynamo.config.patch(error_on_nested_jit_trace=False):
            torch.jit.trace(f, torch.randn(3))

    @torch._dynamo.config.patch("assume_static_by_default", False)
    def test_tensor_split(self):
        def f(x):
            return torch.split(x, x.shape[0] // 2, dim=0)[0]

        gm, _ = torch._dynamo.export(
            f,
            aten_graph=True,
        )(
            torch.zeros(6, 4),
        )

        self.assertEqual(f(torch.ones(8, 4)), gm(torch.ones(8, 4)))

    def test_optim_state_references_cleared(self):
        model = torch.nn.Linear(2048, 2048, bias=False)
        x = torch.ones(2048)
        state_ref = 0

        optimizer = torch.optim.Adadelta(model.parameters(), lr=0.01)

        def opt_step():
            optimizer.step()

        compiled_opt_step = torch._dynamo.optimize("eager")(opt_step)

        def compiled_model_step(x):
            optimizer.zero_grad()
            y = model(x)
            torch.sum(y).backward()
            compiled_opt_step()

        compiled_model_step(x)

        # Picked "square_avg" arbitrarily to check that
        # optimizer state tensors are deallocated
        state_ref = weakref.ref(
            optimizer.state[optimizer.param_groups[0]["params"][0]]["square_avg"]
        )
        optimizer = None

        self.assertIsNone(state_ref())

    def test_grad_references_cleared(self):
        model = torch.nn.Linear(2048, 2048, bias=False)
        x = torch.ones(2048)
        optimizer = torch.optim.Adadelta(model.parameters(), lr=0.01)

        def opt_step():
            optimizer.step()

        compiled_opt_step = torch._dynamo.optimize("eager")(opt_step)

        def compiled_model_step(x):
            optimizer.zero_grad(True)
            y = model(x)
            torch.sum(y).backward()
            compiled_opt_step()

        compiled_model_step(x)
        param_grad_ref = weakref.ref(next(iter(model.parameters())).grad)
        optimizer.zero_grad(True)
        self.assertIsNone(param_grad_ref())

    def test_batch_encoding_clone_inputs(self):
        class BatchEncoding(dict):
            """
            Copied from test_tokenization
            """

            def __init__(
                self,
                data,
            ):
                super().__init__(data)

            def __getattr__(self, item: str):
                try:
                    return self.data[item]
                except KeyError as e:
                    raise AttributeError from e

        encoding = BatchEncoding({"key": torch.rand((1, 4))})
        cloned_encoding = torch._dynamo.utils.clone_inputs(encoding)
        self.assertTrue(type(cloned_encoding) is not dict)

    def test_iadd_graph_break(self):
        def fn(x):
            a = ()
            x = torch.sin(x)
            a += (x,)
            return a

        x = torch.randn(4)
        ref = fn(x)

        opt_fn = torch._dynamo.optimize("eager", nopython=True)(fn)
        res = opt_fn(x)
        self.assertTrue(same(ref, res))

    def test_odict_get_item_index_name(self):
        d = {float: torch.float32, np.float16: torch.float16}

        @torch.compile(backend="eager")
        def f(x, y1, y2):
            return torch.zeros(5, dtype=d[y1]), torch.zeros(5, dtype=d[y2])

        f(torch.zeros(4), float, np.float16)

    def test_dedup_global(self):
        @torch.compile()
        def f():
            return _GLOBAL_CPU_TENSOR + _GLOBAL_CPU_TENSOR

        self.assertEqual(f(), _GLOBAL_CPU_TENSOR + _GLOBAL_CPU_TENSOR)

    def test_randint_out_dynamic(self):
        def randint_fn(high, size, out):
            return torch.randint(high, size, out=out)

        opt_model = torch.compile(randint_fn)

        out1 = torch.empty(10, dtype=torch.int32)
        opt_model(17, (10,), out1)

        out2 = torch.empty(12, dtype=torch.int32)
        opt_model(17, (12,), out2)

    @requires_cuda
    def test_guard_default_device(self):
        try:
            torch.set_default_device("cuda")

            counter = torch._dynamo.testing.CompileCounter()

            @torch._dynamo.optimize(counter)
            def f():
                x = torch.randn(3)
                return x * 2

            self.assertEqual(f().device.type, "cuda")
            self.assertEqual(counter.frame_count, 1)

            torch.set_default_device("cpu")

            self.assertEqual(f().device.type, "cpu")
            self.assertEqual(counter.frame_count, 2)

        finally:
            torch.set_default_device(None)

    def test_list_self_reference(self):
        # Issue - https://github.com/pytorch/pytorch/issues/100150
        root = []
        root[:] = [root, root, None, None]

        @torch._dynamo.optimize("eager")
        def test_bug():
            return root

        test_bug()

    def test_hf_bigbird_unsqueeze(self):
        def torch_bmm_nd(inp_1, inp_2, ndim=None):
            torch._dynamo.graph_break()
            return torch.bmm(inp1, inp2)

        def fn(inp1, inp2, inp3, inp4, c):
            a = torch_bmm_nd(inp1, inp2, 4)
            a.unsqueeze_(2)
            a = a * 2

            b = torch_bmm_nd(inp3, inp4, 4)
            b.unsqueeze_(2)
            l = a + b

            out = torch.cat([a, b, c], dim=2)
            return out, l

        inp1 = torch.rand(1, 64, 448)
        inp2 = torch.rand(1, 448, 64)
        inp3 = torch.rand(1, 64, 448)
        inp4 = torch.rand(1, 448, 64)
        c = torch.rand(1, 64, 1, 64)

        cnt = torch._dynamo.testing.CompileCounter()
        opt_fn = torch._dynamo.optimize(cnt)(fn)
        opt_fn(inp1, inp2, inp3, inp4, c)
        self.assertEqual(cnt.frame_count, 3)

    def test_torch_variable_type(self):
        # from torchvision
        def check_type(obj, types_or_checks):
            for type_or_check in types_or_checks:
                if (
                    isinstance(obj, type_or_check)
                    if isinstance(type_or_check, type)
                    else type_or_check(obj)
                ):
                    return True
            return False

        opt_check_type = torch._dynamo.optimize("eager")(check_type)
        ref = check_type(torch.randn(4), [torch.Tensor])
        res = opt_check_type(torch.randn(4), [torch.Tensor])
        self.assertEqual(ref, res)

    # Test for https://github.com/pytorch/pytorch/issues/103132
    @torch._dynamo.config.patch("assume_static_by_default", False)
    def test_inference_mode_dynamic_shapes(self):
        class Repro(torch.nn.Module):
            def __init__(self):
                super().__init__()

            def forward(self, param):
                z = torch.matmul(param, param)
                return z

        model = Repro()
        # Need a 3d tensor to actually cause the error:
        # we go down a path of the C++ matmul decomp that calls sizes().
        inp = torch.randn(4, 4, 4, requires_grad=True)
        model = torch.compile(model, backend="aot_eager", dynamic=True)
        with torch.inference_mode():
            model(inp)

    def test_kwargs_out_list_variable(self):
        class Repro(torch.nn.Module):
            def __init__(self):
                super().__init__()

            def forward(self, param):
                z = torch.frexp(**param)
                return z

        model = Repro()
        params = {"input": torch.tensor([[0.0, 1, 2, 4]])}
        params["out"] = [
            torch.empty(0, dtype=torch.float32),  # mantissa
            torch.empty(0, dtype=torch.int32),  # exponent
        ]

        model = torch.compile(model, backend="eager")
        mantissa, exponent = model(params)
        ref_mantissa = torch.tensor([[0.0000, 0.5000, 0.5000, 0.5000]])
        ref_exponent = torch.tensor([[0, 1, 2, 3]], dtype=torch.int32)
        self.assertEqual(ref_mantissa, mantissa)
        self.assertEqual(ref_exponent, exponent)

    @torch._dynamo.config.patch(capture_scalar_outputs=True)
    def test_split_with_sizes_aot_autograd(self):
        def fn(result, split_sizes):
            rs = torch.ops.aten.split_with_sizes(result, split_sizes.tolist())
            return rs

        example_inputs = (
            torch.randn(32, requires_grad=True),
            torch.tensor((7, 16, 9)),
        )
        actual = torch.compile(fn, fullgraph=True, backend="aot_eager")(*example_inputs)
        expected = fn(*example_inputs)
        self.assertEqual(actual, expected)

    def test_unspecialized_nn_module_with_torch_variable_attribute(self):
        """
        In this case self.fn = something that should be a TorchVariable.
        When it's not a TorchVariable, dynamo tries to trace through and fails.
        This makes sure that the self.fn is handled as a TorchVariable.
        """

        class UserModule(torch.nn.Module):
            torchdynamo_force_dynamic = True  # forced to be a UnspecializedNNModule

            def __init__(self, fn):
                super().__init__()
                self.fn = fn

            def forward(self, **inp):
                return self.fn(**inp)

        inputs = {
            "input": torch.randn([2, 9]).uniform_(0, 1),
            "target": torch.randn([2, 9]).uniform_(0, 1),
            "reduction": "mean",
        }

        mod = UserModule(torch.nn.functional.binary_cross_entropy)
        ref = mod(**inputs)
        res = torch._dynamo.optimize("eager", nopython=True)(mod)(**inputs)
        self.assertEqual(ref, res)

    def test_call_finally_python_3_8(self):
        # Issue - https://github.com/pytorch/pytorch/issues/97811
        def make_fn(g):
            def fn():
                while True:
                    try:
                        print(g)
                        break
                    except Exception as _:
                        break

            return torch.compile(fn, backend="eager")

        make_fn(None)()

    def test_call_finally_python_3_8_2(self):
        def f(x):
            while x:
                try:
                    pass
                except Exception as _:
                    continue

        torch.compile(f, backend="eager")(0)

    def test_call_finally_opcode_python_3_8(self):
        def fn():
            try:
                return torch.zeros(4)
            finally:
                return torch.ones(4)  # noqa: SIM107, B012

        result = torch.compile(fn, backend="aot_eager")()
        self.assertEqual(result, torch.ones(4))

    def test_string_format(self):
        s = "temp{i}"

        @torch.compile(backend="eager", fullgraph=True)
        def fn(x):
            if s.format(i=4) == "temp4":
                return torch.sin(x)
            return torch.cos(x)

        x = torch.randn(4)
        self.assertEqual(fn(x), torch.sin(x))

    # Repro of torch._dynamo.exc.InternalTorchDynamoError: 'NoneType' object has no attribute 'guards'
    # due to bad empty list handling
    def test_empty_list_contains_with_jump(self):
        def fn(x, l):
            if x in l:
                return x.cos()
            return x.sin()

        counter = CompileCounter()
        compiled_fn = torch._dynamo.optimize(counter)(fn)(torch.randn([2, 2]), [])
        self.assertEqual(counter.frame_count, 1)

    def test_graph_break_on_jit_isinstance(self):
        @torch.compile(backend="eager")
        def fn(x):
            if torch.jit.isinstance(x, List[str]):
                return x * 2
            return x

        opt_fn = torch.compile(fn, backend="eager")
        x = torch.rand(4)
        self.assertTrue(same(fn(x), opt_fn(x)))

    def test_add_sub_alpha_out(self):
        inp = torch.randn(2, 3, 4)
        other = 1
        alpha = 2
        for op in [torch.add, torch.sub]:
            out = torch.zeros(2, 3, 4)
            compile_out = torch.zeros(2, 3, 4)
            op(inp, other, alpha=alpha, out=out)
            compiled_fn = torch.compile(op, dynamic=True)
            compiled_fn(inp, other, alpha=alpha, out=compile_out)
            self.assertTrue(same(out, compile_out))

    def test_negative_shape_guard(self):
        def fn(x):
            if x.size() != (5, 1, 2, 3):
                return x.cos()
            return x.sin()

        counter = torch._dynamo.testing.CompileCounter()
        opt_fn = torch.compile(fn, backend=counter, dynamic=True)

        x = torch.ones(5, 1, 3, 4)
        x2 = torch.ones(5, 1, 2, 3)
        self.assertEqual(fn(x), opt_fn(x))
        self.assertEqual(fn(x2), opt_fn(x2))
        self.assertEqual(counter.frame_count, 2)

    @torch._dynamo.config.patch(capture_scalar_outputs=True)
    def test_deferred_runtime_asserts(self):
        @torch.compile(fullgraph=True)
        def f(x):
            y = x.item()
            torch._check_is_size(y)
            if y >= 0:
                return x * 2
            else:
                return x * 3

        f(torch.tensor([3]))
        self.assertRaises(RuntimeError, lambda: f(torch.tensor([-2])))

    def test_addr_alpha_beta_out(self):
        inp = torch.randn(2, 3)
        vec1 = torch.randn(2)
        vec2 = torch.randn(3)
        alpha = 2
        beta = 5

        out = torch.zeros(2, 3)
        compile_out = torch.zeros(2, 3)

        torch.addr(inp, vec1, vec2, alpha=alpha, beta=beta, out=out)
        compiled_fn = torch.compile(torch.addr, dynamic=True)
        compiled_fn(inp, vec1, vec2, alpha=alpha, beta=beta, out=compile_out)
        self.assertTrue(same(out, compile_out))

    def test_setattr_requires_grad_graph_breaks(self):
        def fn(x):
            z = x + 4
            x.requires_grad = True
            y = x * z
            return y

        for backend in ["count", "eager", "aot_eager"]:
            if backend == "count":
                backend = CompileCounter()
            opt_fn = torch.compile(fn, backend=backend)

            eager = torch.zeros(5)
            compiled = eager.clone()

            out_eager = fn(eager)
            out_opt = opt_fn(compiled)

            self.assertEqual(out_eager, out_opt)

            out_eager.sum().backward()
            out_opt.sum().backward()

            self.assertEqual(eager, compiled)
            if isinstance(backend, CompileCounter):
                self.assertEqual(backend.frame_count, 2)  # graph breaks

    def test_dynamic_shapes_double_not_equal(self):
        # https://github.com/pytorch/pytorch/issues/113393
        def fn(x):
            if x.size() != (5, 1, 2, 3):
                return x.cos()
            return x.sin()

        opt_fn = torch.compile(fn, backend="eager")

        x = torch.ones(5, 1, 2, 3)
        x2 = torch.ones(5, 1, 3, 4)
        self.assertEqual(fn(x), opt_fn(x))
        self.assertEqual(fn(x2), opt_fn(x2))

    def test_inductor_no_recursionerror_on_for_loops(self):
        def forward(x):
            for _ in range(1000):
                x = 1.0 * x
            return x

        self.assertTrue(
            same(torch.compile(forward)(torch.tensor([1.0])), torch.tensor([1.0]))
        )

    def test_user_defined_object_callable(self):
        # https://github.com/pytorch/pytorch/issues/114019
        class MyCallable:
            def __call__(self, x):
                return x + 1

        def fn(x):
            # Create in graph - will not have source
            return MyCallable()(x)

        fn_opt = torch.compile(fn, backend="eager", fullgraph=True)
        self.assertEqual(fn_opt(torch.zeros(1)), fn(torch.zeros(1)))

    @torch._dynamo.config.patch(log_compilation_metrics=True)
    def test_many_views_with_mutation(self):
        # When symbolic storage offsets were added in #113734, tensors_definitely_do_not_overlap
        # began adding shape guards - a quadratic amount relative to the number of inputs.
        # Test this configuration, and test that a reasonable number of guards are added.
        # Note, when dynamic shapes are turned on, this test fails and we still get quadratic guards.
        def fn(x):
            x[0].relu_()
            return torch.cat(x).sum()

        AMT = 32
        src = torch.rand(16 * (AMT + 1))

        x = [src.as_strided((4, 4), (4, 1), 3 + 16 * i) for i in range(AMT)]

        torch._dynamo.reset()
        torch._dynamo.utils.clear_compilation_metrics()

        res = torch.compile(fn, backend="aot_eager")(x)

        all_metrics = torch._dynamo.utils.get_compilation_metrics()

        total_guards = sum(metric.guard_count for metric in all_metrics)
        self.assertLess(total_guards, AMT * 8)

        total_shape_env_guards = sum(
            metric.shape_env_guard_count for metric in all_metrics
        )
        self.assertLess(total_shape_env_guards, AMT * 8)

    # https://github.com/pytorch/pytorch/issues/118799
    def test_subclass_graph_output_repro(self):
        @torch._dynamo.allow_in_graph
        def to_subclass(x):
            return TwoTensor(x.clone(), x.clone())

        def f(x):
            tmp_subclass = to_subclass(x)
            return tmp_subclass.view(-1)

        x = torch.ones(2)
        out_ref = f(x)
        out_test = torch.compile(f, backend="aot_eager")(x)
        self.assertEqual(out_ref, out_test)

    def test_numpy_tobytes_no_error(self):
        def fn(x):
            x += 1
            z = x.tobytes()
            x += 1
            return z

        cnt = torch._dynamo.testing.CompileCounter()
        opt_fn = torch._dynamo.optimize(cnt)(fn)
        opt_arg, arg = np.array([1, 2]), np.array([1, 2])
        self.assertEqual(opt_fn(opt_arg), fn(arg))
        self.assertEqual(cnt.frame_count, 2)

    def test_numpy_not_ndarray_recompiles(self):
        import torch

        def fn(x=None):
            if x is None:
                x = np.ones(3)
            elif isinstance(x, int):
                x = np.ones(6)
            elif isinstance(x, str):
                x = np.ones(9)
            return x**2

        cnt = torch._dynamo.testing.CompileCounter()
        opt_fn = torch._dynamo.optimize(cnt)(fn)

        x = np.zeros((2, 2))

        self.assertEqual(opt_fn(x), fn(x))
        self.assertEqual(cnt.frame_count, 1)
        self.assertEqual(opt_fn(), fn())
        self.assertEqual(cnt.frame_count, 2)
        self.assertEqual(opt_fn(10), fn(10))
        self.assertEqual(cnt.frame_count, 3)
        self.assertEqual(opt_fn("10"), fn("10"))
        self.assertEqual(cnt.frame_count, 4)

    @parametrize(
        "backend",
        ["eager", "aot_eager", "inductor"],
    )
    @parametrize(
        "func_name",
        ["func1", "func2", "func3"],
    )
    def test_tensor_set_data(self, backend, func_name):
        # https://github.com/pytorch/pytorch/issues/113030
        def func1(x, y):
            x.data = y
            x.add_(1)
            return x

        def func2(x, y):
            x.data = y
            y.data = torch.zeros([0])
            return x

        def func3(x, y):
            z = x
            x.data = y
            y.data = torch.zeros([0])
            return torch.tensor(x is z)

        funcs = {"func1": func1, "func2": func2, "func3": func3}
        func = funcs[func_name]

        if backend != "eager" and func is func1:
            # add_ not working w/ aot_autograd?
            return

        torch._dynamo.reset()
        cnt = torch._dynamo.testing.CompileCounterWithBackend(backend)

        compiled_fn = torch.compile(func, backend=cnt, fullgraph=True)
        requires_grad = func is not func1
        for i in range(0, 5):
            # Inputs
            eager_a = torch.ones([6], requires_grad=requires_grad)
            compiled_a = torch.ones([6], requires_grad=requires_grad)

            eager_b = torch.ones([6], requires_grad=requires_grad)
            compiled_b = torch.ones([6], requires_grad=requires_grad)

            # Eager
            out_eager = func(eager_a, eager_b)
            # Compiled
            out_compiled = compiled_fn(compiled_a, compiled_b)
            self.assertEqual(eager_a, compiled_a)
            self.assertEqual(eager_b, compiled_b)
            self.assertTrue(torch.equal(out_eager, out_compiled))

            # func1 hits a leaf Variable that requires grad is being used in an in-place operation
            if requires_grad:
                bwd_inp_eager = torch.randn([6])
                bwd_inp_compiled = torch.clone(bwd_inp_eager)
                eager_a.backward(bwd_inp_eager)
                compiled_a.backward(bwd_inp_compiled)
                self.assertEqual(eager_a.grad, compiled_a.grad)

        # Prove guarding works - we run the compiled_fn 5 times
        # frame_count should stay at 1.
        self.assertEqual(cnt.frame_count, 1)

    @unittest.skipIf(
        TEST_WITH_ROCM or not PLATFORM_SUPPORTS_FLASH_ATTENTION,
        "flash attention not supported",
    )
    def test_flash_attn_backward_mixed_strides(self):
        # in this repro, "grad_out" and "value" are transposed tensors,
        # but "key" and "value" are contiguous
        def gen_inputs(device):
            return (
                torch.randn(
                    2, 513, 16, 64, dtype=torch.float16, device=device
                ).transpose(1, 2),
                torch.randn(2, 16, 513, 64, dtype=torch.float16, device=device),
                torch.randn(2, 16, 513, 64, dtype=torch.float16, device=device),
                torch.randn(
                    2, 513, 16, 64, dtype=torch.float16, device=device
                ).transpose(1, 2),
                torch.randn(2, 16, 513, 64, dtype=torch.float16, device=device),
                torch.randn(2, 16, 513, device=device),
                None,
                None,
                513,
                513,
                0.0,
                False,
                torch.tensor(1, dtype=torch.int64),
                torch.tensor(1, dtype=torch.int64),
            )

        inps_cuda = gen_inputs("cuda")
        inps_meta = gen_inputs("meta")
        (
            out1_ref,
            out2_ref,
            out3_ref,
        ) = torch.ops.aten._scaled_dot_product_flash_attention_backward(
            *inps_cuda, scale=0.125
        )
        from torch._meta_registrations import meta__scaled_dot_product_flash_backward

        out1_test, out2_test, out3_test = meta__scaled_dot_product_flash_backward(
            *inps_meta, scale=0.125
        )

        self.assertEqual(out1_ref.shape, out1_test.shape)
        self.assertEqual(out1_ref.stride(), out1_test.stride())
        self.assertEqual(out2_ref.shape, out2_test.shape)
        self.assertEqual(out2_ref.stride(), out2_test.stride())
        self.assertEqual(out3_ref.shape, out3_test.shape)
        self.assertEqual(out3_ref.stride(), out3_test.stride())

    def test_user_ctor_ctx_manager(self):
        class UserCtxManager:
            def __enter__(self):
                return 1

            def __exit__(self, exc_type, exc_val, exc_tb):
                pass

        def fn(x, y):
            ucm = UserCtxManager()
            return x * x

        cnt = torch._dynamo.testing.CompileCounter()
        opt_fn = torch._dynamo.optimize(cnt, nopython=True)(fn)
        x = torch.rand([2, 2])
        opt_fn(x, x)
        self.assertExpectedInline(cnt.frame_count, """1""")

    @torch._dynamo.config.patch(capture_scalar_outputs=True)
    def test_unbacked_arange_in_bounds(self):
        # see https://github.com/pytorch/pytorch/issues/113002
        class PaddingNet(nn.Module):
            def __init__(self):
                super().__init__()

            def forward(self, lengths):
                max_seq_len = lengths.max().item()
                row_vector = torch.arange(0, max_seq_len, 1)
                matrix = torch.unsqueeze(lengths, dim=-1)
                mask = row_vector < matrix
                mask = mask.type(torch.float32)
                mask_3d_btd = mask[:, :, None]
                return mask_3d_btd

        model = PaddingNet()
        lengths = torch.tensor([5, 4, 4, 4], dtype=torch.int32)

        cnt = torch._dynamo.testing.CompileCounter()
        opt_fn = torch._dynamo.optimize(cnt, nopython=True)(model)
        opt_fn(lengths)
        self.assertEqual(cnt.frame_count, 1)

    def test_overlapping_inputs_with_dynamic_shapes_error(self):
        @torch.compile(backend="aot_eager")
        def fn(a, b, c, d, e, f):
            a.mul_(2)
            b.mul_(2)
            c.mul_(2)
            d.mul_(2)
            e.mul_(2)
            f.mul_(2)

            base = torch.ones(2, 20)
            a = base[:, 0:2]
            b = base[:, 2:4]
            c = base[:, 4:6]
            d = base[:, 6:8]
            e = base[:, 8:10]
            f = base[:, 10:12]
            f2 = base[:, 10:14]
            out = fn(a, b, c, d, e, f)
            with self.assertRaisesRegex(
                AssertionError, "is being compiled with dynamic shapes"
            ):
                out2 = fn(a, b, c, d, e, f2)

    def test_user_ctor_ctx_manager_custom_init(self):
        class UserCtxManager:
            def __init__(self, x):
                x[0] = 10

            def __enter__(self):
                return 1

            def __exit__(self, exc_type, exc_val, exc_tb):
                pass

        def fn(x, y):
            ucm = UserCtxManager(y)
            return x * y[0]

        cnt = torch._dynamo.testing.CompileCounter()
        opt_fn = torch._dynamo.optimize(cnt, nopython=True)(fn)
        x = torch.rand([2, 2])
        self.assertEqual(opt_fn(x, [5]), fn(x, [5]))
        self.assertExpectedInline(cnt.frame_count, """1""")

    def test_user_ctor_ctx_manager_custom_init_graph_break(self):
        counter = [0]

        class UserCtxManager:
            def __init__(self, k):
                k[0] += 1

            def __enter__(self):
                return 1

            def __exit__(self, exc_type, exc_val, exc_tb):
                pass

        def fn(x, counter):
            x = x * x
            ucm = UserCtxManager(counter)
            return x * x

        cnt = torch._dynamo.testing.CompileCounter()
        opt_fn = torch._dynamo.optimize(cnt)(fn)
        x = torch.rand([2, 2])
        self.assertEqual(opt_fn(x, counter), fn(x, counter))
        self.assertEqual(counter[0], 2)
        for i in range(0, 10):
            opt_fn(x, counter)
        self.assertEqual(counter[0], 12)
        if torch._dynamo.config.assume_static_by_default:
            self.assertExpectedInline(cnt.frame_count, """2""")
        else:
            self.assertExpectedInline(cnt.frame_count, """1""")

    @unittest.expectedFailure
    def test_many_overlapping_inputs_does_not_explode_guards(self):
        from torch._dynamo.backends.common import aot_autograd

        # Before, this was (9702, 0)
        num_shape_guards = None
        num_aot_guards = None
        num_compiles = 0

        def guard_count_backend(gm, *args):
            nonlocal num_shape_guards
            nonlocal num_aot_guards
            nonlocal num_compiles
            num_shape_guards = len(
                torch._guards.TracingContext.try_get().fake_mode.shape_env.guards
            )
            num_aot_guards = len(
                torch._guards.TracingContext.try_get().guards_context.aotautograd_guards
            )
            num_compiles += 1
            return gm

        aot_guard_counter = aot_autograd(fw_compiler=guard_count_backend)

        @torch.compile(backend=aot_guard_counter, dynamic=True)
        def f(*args):
            for a in args:
                a.add_(1)

        x = torch.ones(1000, requires_grad=True)
        args = x.split(10)

        with torch.no_grad():
            f(*args)
        # In this example, there were 4950 guards (roughly (# tensors) ^ 2 // 2),
        # because every pair of aliased inputs needs a guard.
        self.assertTrue(num_aot_guards < 5000)
        # But there are no dynamic shape guards.
        self.assertEqual(num_shape_guards, 0)
        # don't recompile
        with torch.no_grad():
            f(*args)
        self.assertEqual(num_compiles, 1)

    def test_invalid_seq_unpack(self):
        def myfn(arg):
            (a, b) = arg

        def fn():
            return myfn((1, 2, 3))

        try:
            torch.compile(fn)()
        except ValueError:
            pass
        else:
            self.fail("expected exception")

    def test_megablocks_moe(self):
        try:
            from megablocks.layers import moe
            from megablocks.layers.arguments import Arguments
        except ImportError as e:
            raise unittest.SkipTest("requires megablocks") from e
        bs, sl, hs, num_experts, top_k = (16, 1024, 512, 1, 1)
        args = Arguments(
            hidden_size=hs,
            ffn_hidden_size=hs * 2,
            moe_num_experts=num_experts,
            moe_capacity_factor=1,
            moe_top_k=top_k,
        )
        moe_mlp = moe.MoE(args)
        moe_mlp.cuda(torch.cuda.current_device()).half()
        x = torch.randn(sl, bs, hs).cuda().half()
        out1, _ = moe_mlp(x)
        out2, _ = torch.compile(moe_mlp, backend="eager")(x)
        self.assertEqual(out1, out2)

    def test_udf_classes_reconstruction(self):
        def fn(x):
            o = T(5)
            return o.x + x

        opt_fn = torch.compile(fn, backend="eager")
        T = IncByOne

        x = torch.randn(4)
        self.assertEqual(fn(x), opt_fn(x))

        # This should recompile
        T = IncByTwo
        self.assertEqual(fn(x), opt_fn(x))

    def test_contains_range_constprop(self):
        def fn(x):
            # dynamo should const prop to False
            if 3 in range(0, 10):
                return x + 1
            else:
                return x + 2

        opt_fn = torch.compile(fn, backend="eager")
        x = torch.zeros(4)
        self.assertEqual(fn(x), opt_fn(x))

    # https://github.com/pytorch/pytorch/issues/104505
    def test_as_strided_on_base_with_mutation_works(self):
        def foo(a):
            f = a.as_strided((2,), (1,), 0)
            f.add_(1.0)
            return a

        a = torch.randn(2, 4)
        a_ref = a.clone()
        out_ref = foo(a_ref)
        f_compiled = torch.compile(foo, backend="aot_eager")
        out = f_compiled(a)
        self.assertEqual(out_ref, out)
        self.assertEqual(a_ref, a)

    # https://github.com/pytorch/pytorch/issues/104505
    def test_as_strided_on_existing_view_banned(self):
        def foo(a):
            e = a.diagonal()
            f = e.as_strided((2,), (1,), 0)
            f.add_(1.0)
            return a

        a = torch.randn(2, 4)
        a_ref = a.clone()
        out_ref = foo(a_ref)
        f_compiled = torch.compile(foo, backend="aot_eager")
        with self.assertRaisesRegex(
            RuntimeError,
            "encountered a mutation on a view chain of length 2, where view 1 was an as_strided",
        ):
            out = f_compiled(a)

    def test_dont_aggressively_write_assert(self):
        record_graph = torch._dynamo.testing.EagerAndRecordGraphs()

        @torch.compile(dynamic=True, backend=record_graph)
        def f(x):
            assert x.shape[0] > 3
            assert x[0].sum() > 0
            assert 1 % (x.shape[0] // 2) != 0
            assert 32 * (x.shape[0] // 2) ** 2 - 16 * (x.shape[0] // 2) != 0
            return x.cos()

        f(torch.ones(6, 4))
        graph = record_graph.graphs[0]
        # It is bit annoying that we generate useless statements for
        # shape guards, but DCE should be able to remove them since t
        # there is no backed assert on them. The reason this is ok is
        # because dynamo will only skip the assert statement, but not
        # the instructions before it.
        self.assertExpectedInline(
            str(graph.code).strip(),
            """\
def forward(self, s0 : torch.SymInt, s1 : torch.SymInt, L_x_ : torch.Tensor):
    l_x_ = L_x_
    getitem_2 = l_x_[0]
    sum_1 = getitem_2.sum();  getitem_2 = None
    gt_1 = sum_1 > 0;  sum_1 = None
    _assert_async = torch._assert_async(gt_1, 'assertion error');  gt_1 = None
    cos = l_x_.cos();  l_x_ = None
    return (cos,)""",
        )
        for node in graph.graph.nodes:
            if "example_value" in node.meta and isinstance(
                node.meta["example_value"], torch._subclasses.fake_tensor.FakeTensor
            ):
                shape_env = node.meta["example_value"].fake_mode.shape_env
                lower_ranges = [val.lower for val in shape_env.var_to_range.values()]
                self.assertTrue(lower_ranges == [4, 2])

        @torch.compile(dynamic=True, backend=record_graph)
        def f_fail(x):
            assert x.shape[0] < 3

        # We graph-break here, so the failure should be eager
        with self.assertRaisesRegex(AssertionError, ""):
            f_fail(torch.ones(6, 4))

    def test_detectron2_instances_cat(self):
        class Instances:
            def __init__(self, image_size: Tuple[int, int], **kwargs: Any):
                self._image_size = image_size
                self._fields: Dict[str, Any] = {}
                for k, v in kwargs.items():
                    self.set(k, v)

            @property
            def image_size(self) -> Tuple[int, int]:
                return self._image_size

            def __setattr__(self, name: str, val: Any) -> None:
                if name.startswith("_"):
                    super().__setattr__(name, val)
                else:
                    self.set(name, val)

            def __getattr__(self, name: str) -> Any:
                if name == "_fields" or name not in self._fields:
                    raise AttributeError(
                        f"Cannot find field '{name}' in the given Instances!"
                    )
                return self._fields[name]

            def __len__(self) -> int:
                for v in self._fields.values():
                    # use __len__ because len() has to be int and is not friendly to tracing
                    return v.__len__()
                raise NotImplementedError("Empty Instances does not support __len__!")

            def set(self, name: str, value: Any) -> None:
                with warnings.catch_warnings(record=True):
                    data_len = len(value)
                if len(self._fields):
                    assert (
                        len(self) == data_len
                    ), f"Adding a field of length {data_len} to a Instances of length {len(self)}"
                self._fields[name] = value

            def get(self, name: str) -> Any:
                return self._fields[name]

            @staticmethod
            def cat(instance_lists: List["Instances"]) -> "Instances":
                assert all(isinstance(i, Instances) for i in instance_lists)
                assert len(instance_lists) > 0
                if len(instance_lists) == 1:
                    return instance_lists[0]

                image_size = instance_lists[0].image_size
                if not isinstance(
                    image_size, torch.Tensor
                ):  # could be a tensor in tracing
                    for i in instance_lists[1:]:
                        assert i.image_size == image_size
                ret = Instances(image_size)
                for k in instance_lists[0]._fields.keys():
                    values = [i.get(k) for i in instance_lists]
                    v0 = values[0]
                    if isinstance(v0, torch.Tensor):
                        values = torch.cat(values, dim=0)
                    elif isinstance(v0, list):
                        values = list(itertools.chain(*values))
                    elif hasattr(type(v0), "cat"):
                        values = type(v0).cat(values)
                    else:
                        raise ValueError(
                            f"Unsupported type {type(v0)} for concatenation"
                        )
                    ret.set(k, values)
                return ret

        instances = [
            Instances((16, 16), a=torch.randn(16, 16), b=torch.randn(16, 16))
            for _ in range(3)
        ]

        @torch.compile(backend="eager", fullgraph=True)
        def fn(instances):
            return instances[0].cat(instances)

        actual = fn(instances)
        expected = instances[0].cat(instances)
        self.assertEqual(type(actual), type(expected))
        self.assertEqual(actual.__dict__, expected.__dict__)

    def test_weakref(self):
        def fn(x_weak, weight, y):
            if x_weak is not None and x_weak() is not weight:
                return torch.sin(y)
            return torch.cos(y)

        weight = torch.randn(4)
        y = torch.randn(4)
        x_weak = weakref.ref(weight)

        ref = fn(x_weak, weight, y)

        opt_fn = torch.compile(fn, backend="eager", fullgraph=True)
        res = opt_fn(x_weak, weight, y)
        self.assertEqual(ref, res)

    def test_weakref_reconstruct(self):
        def fn(x_weak, weight, y):
            y = torch.sin(y)
            referent = x_weak()
            torch._dynamo.graph_break()
            if referent is not weight:
                return torch.sin(y)
            return torch.cos(y)

        weight = torch.randn(4)
        y = torch.randn(4)
        x_weak = weakref.ref(weight)

        ref = fn(x_weak, weight, y)

        cnt = torch._dynamo.testing.CompileCounter()
        opt_fn = torch.compile(fn, backend=cnt)
        res = opt_fn(x_weak, weight, y)
        self.assertEqual(ref, res)
        self.assertEqual(cnt.frame_count, 2)

    def test_weakref_del(self):
        def fn(x_weak, y):
            x = x_weak()
            if x is not None:
                return torch.sin(y)
            return torch.cos(y)

        weight = torch.randn(4)
        x_weak = weakref.ref(weight)
        y = torch.randn(4)

        opt_fn = torch.compile(fn, backend="eager", fullgraph=True)

        ref = fn(x_weak, y)
        res = opt_fn(x_weak, y)
        self.assertEqual(ref, res)

        del weight
        gc.collect()
        ref = fn(x_weak, y)
        res = opt_fn(x_weak, y)
        self.assertEqual(ref, res)

    #     @torch._functorch.config.patch(
    #         recompute_views=True,
    #     )
    #     def test_storage_resize_forward_full_graph(self):
    #         class TestModule(torch.nn.Module):
    #             def __init__(self):
    #                 super().__init__()
    #                 self.param = torch.nn.Parameter(torch.randn(4, 4))

    #             def forward(self, x):
    #                 self.param.untyped_storage().resize_(
    #                     self.param.numel() * self.param.itemsize
    #                 )
    #                 with torch.no_grad():
    #                     torch._foreach_copy_([self.param], [x])
    #                 out = torch.matmul(self.param, self.param)
    #                 self.param.untyped_storage().resize_(0)
    #                 return out

    #         def post_accumulate_grad_hook(param):
    #             param.untyped_storage().resize_(0)

    #         # Beginning of backward, resize and put data into the param
    #         def pre_backward_hook(module, grad) -> None:
    #             module.param.untyped_storage().resize_(
    #                 self.param.numel() * self.param.itemsize
    #             )
    #             with torch.no_grad():
    #                 # simulates loading data into param from allgather
    #                 module.param.fill_(2)

    #         def post_forward_hook(module, args, output):
    #             output.register_hook(functools.partial(pre_backward_hook, module))

    #         x = torch.randn(4, 4)

    #         mod_ref = TestModule()
    #         mod_test = deepcopy(mod_ref)

    #         # Start the param off with zero storage size to mimic fsdp
    #         mod_ref.param.untyped_storage().resize_(0)
    #         mod_test.param.untyped_storage().resize_(0)

    #         # Resize storage at beginning of backward
    #         # Free storage at end of backward
    #         mod_ref.register_forward_hook(post_forward_hook, prepend=False)
    #         mod_ref.param.register_post_accumulate_grad_hook(post_accumulate_grad_hook)
    #         mod_test.register_forward_hook(post_forward_hook, prepend=False)
    #         mod_test.param.register_post_accumulate_grad_hook(post_accumulate_grad_hook)

    #         mod_test = torch.compile(mod_test, backend=aot_graph_capture_backend)

    #         out_ref = mod_ref(x)
    #         out_test = mod_test(x)
    #         self.assertExpectedInline(
    #             str(fw_graph[0].code.strip()),
    #             """\
    # def forward(self, primals_1, primals_2):
    #     _foreach_copy = torch.ops.aten._foreach_copy.default([primals_1], [primals_2]);  primals_1 = primals_2 = None
    #     getitem = _foreach_copy[0];  _foreach_copy = None
    #     mm = torch.ops.aten.mm.default(getitem, getitem)
    #     return [mm, getitem]""",
    #         )
    #         self.assertEqual(out_ref, out_test)

    def test_super_in_staticmethod(self):
        class A:
            @staticmethod
            def foo():
                return super().__init__()

        def fn(obj):
            return obj.foo()

        obj = A()

        try:
            fn(obj)
        except Exception as e:
            orig_str = str(e)
        self.assertIn("no arguments", orig_str)

        try:
            torch.compile(backend="eager")(fn)(obj)
        except Exception as e:
            compiled_str = str(e)
        self.assertEqual(orig_str, compiled_str)

    def test_nn_module_callable(self):
        class M(nn.Module):
            def forward(self, x):
                return x.sin()

        def f(m):
            return callable(m)

        res = torch.compile(f, fullgraph=True)(M())
        self.assertTrue(res)

    def test_stk_sdd_is_transposed(self):
        trigger_graph_break = False

        def _is_transposed(x):
            return (
                not x.is_contiguous()
                and x.stride()[0] == 1
                and x.stride()[1] == x.size()[0]
            )

        class SDD(torch.autograd.Function):
            @staticmethod
            def forward(ctx, lhs, rhs):
                ctx.save_for_backward(lhs, rhs)
                out = torch.full_like(lhs, 1.0, dtype=lhs.dtype, device=lhs.device)
                return out

            @staticmethod
            def backward(ctx, dy):
                saved_tensors = ctx.saved_tensors
                lhs, rhs = saved_tensors[:2]
                trans_a = _is_transposed(lhs)
                trans_b = _is_transposed(rhs)
                dlhs = None
                if ctx.needs_input_grad[0]:
                    dlhs = torch.full_like(lhs, 1.0 if trans_a else 2.0)
                drhs = None
                if ctx.needs_input_grad[1]:
                    drhs = torch.full_like(rhs, 1.0 if trans_b else 2.0)
                if trigger_graph_break:
                    if _is_transposed(dy):
                        return dlhs + 1, drhs + 1, None, None
                return dlhs, drhs, None, None

        x1 = torch.randn((8, 8), requires_grad=True)
        y1 = torch.randn((8, 8)).transpose(0, 1).requires_grad_(True)
        x2 = torch.randn((8, 8), requires_grad=True)
        y2 = torch.randn((8, 8)).transpose(0, 1).requires_grad_(True)

        SDD.apply(x1, y1).sum().backward()

        @torch.compile(backend="eager", fullgraph=True)
        def fn():
            return SDD.apply(x2, y2)

        fn().sum().backward()

        self.assertEqual(x1.grad, x2.grad)
        self.assertEqual(y1.grad, y2.grad)

        trigger_graph_break = True
        with self.assertRaises(torch._dynamo.exc.Unsupported):
            fn().sum().backward()

    def test_partially_initialized_module_property(self):
        class Matrix(torch.nn.Module):
            def __init__(self, data):
                super().__init__()
                self._data = data
                self.foo = 10 * self.blocking

            @property
            def data(self):
                return self._data

            @property
            def blocking(self):
                return self.data.shape[1]

        @torch.compile(backend="eager", fullgraph=True)
        def fn():
            return Matrix(torch.randn(10, 20))

        v = fn()
        self.assertEqual(v.foo, 200)
        self.assertEqual(v.data.shape, (10, 20))
        self.assertEqual(type(v), Matrix)

    def test_nn_parametrize(self):
        class Module(nn.Module):
            def __init__(self) -> None:
                super().__init__()
                self.param = torch.nn.Parameter(torch.randn(10, 10))

            def forward(self, x):
                return self.param @ x

        class Parametrization(torch.nn.Module):
            def forward(self, x):
                return torch.sin(x)

        m = Module()
        torch.nn.utils.parametrize.register_parametrization(
            m, "param", Parametrization()
        )

        sin_found = False

        def backend(gm, _):
            nonlocal sin_found
            for node in gm.graph.nodes:
                if node.target is torch.sin:
                    sin_found = True
            return gm

        opt_m = torch.compile(m, backend=backend, fullgraph=True)
        inp = torch.randn(10, 10)
        self.assertEqual(m(inp), opt_m(inp))
        self.assertTrue(sin_found)

        torch.nn.utils.parametrize.remove_parametrizations(m, "param")
        sin_found = False
        self.assertEqual(m(inp), opt_m(inp))
        self.assertFalse(sin_found)

    def test_nn_module_property_closure(self):
        x = torch.randn(10, 10)

        class Mod(torch.nn.Module):
            @property
            def y(self):
                return torch.ones(10, 10) + x

            def forward(self, x):
                return x @ self.y

        mod = Mod()

        def fn(x):
            return mod(x)

        opt_fn = torch.compile(fn, backend="eager", fullgraph=True)

        inp = torch.randn(10, 10)
        self.assertEqual(fn(inp), opt_fn(inp))

    def test_global_fn_mutation(self):
        def foo(x, y):
            return global_fn(x) + y

        x = torch.ones(1)
        y = torch.ones(1)

        opt = torch.compile(foo, fullgraph=True, backend="eager")
        self.assertEqual(opt(x, y), foo(x, y))

        # Change global_fn
        global global_fn

        def new_fn(x):
            return torch.cos(x)

        global_fn = new_fn
        self.assertEqual(opt(x, y), foo(x, y))

    # ref https://github.com/pytorch/pytorch/issues/123974
    def test_list_reverse(self):
        def ladder(x):
            trail = x.size(-1)
            assert trail > 2
            weights = []
            for s in [trail, trail - 1, trail - 2]:
                weights.append(torch.ones(s, s - 1))

            for w in weights:
                x = x @ w

            weights.reverse()

            for w in weights:
                x = x @ w.t()

            return x

        data = torch.randn(3, 4)
        opt_ladder = torch.compile(ladder, fullgraph=True, backend="eager")
        self.assertEqual(opt_ladder(data), ladder(data))

    @unittest.expectedFailure
    def test_trace_functional_tensor_with_error(self):
        from torch._subclasses.fake_tensor import FakeTensorMode
        from torch._subclasses.functional_tensor import (
            FunctionalTensor,
            FunctionalTensorMode,
        )

        def f(a, tmp):
            a_view = a.view(-1)
            with torch.no_grad():
                a.set_(tmp)
                a_view.mul_(2)
            return a + tmp

        fake_mode = FakeTensorMode()
        with FunctionalTensorMode():
            inp = torch.ones(3, 3, requires_grad=True)
            inp = fake_mode.from_tensor(inp, static_shapes=True)
            inp = FunctionalTensor.to_functional(inp)

            tmp = torch.ones(3, 3, requires_grad=True)
            tmp = fake_mode.from_tensor(tmp, static_shapes=True)
            tmp = FunctionalTensor.to_functional(tmp)

            opt_f = torch.compile(f, backend="eager")
            with self.assertRaisesRegex(
                RuntimeError, "cannot mutate tensors with frozen storage"
            ):
                opt_f(inp, tmp)

        # grad state may not be properly reset after the error
        self.assertTrue(torch.is_grad_enabled())

    def test_const_dict_keyerror(self):
        d = {}

        def fn(x):
            try:
                y = d[0]
            except KeyError:
                y = 1
            return x + y

        opt_fn = torch.compile(fn, backend="eager")
        inp = torch.randn(3, 3)
        self.assertEqual(fn(inp), opt_fn(inp))

    def test_dict_tag_guard(self):
        class Foo:
            def __init__(self):
                self.scalar = 10

        def fn(d, x):
            return d["a"] * d["b"] * d["c"].scalar * x

        foo = Foo()

        d = {"a": 2, "b": 3, "c": foo}

        opt_fn = torch.compile(fn, backend="eager")
        inp = torch.randn(3, 3)
        self.assertEqual(fn(d, inp), opt_fn(d, inp))

        d["a"] = 4
        self.assertEqual(fn(d, inp), opt_fn(d, inp))

        # Check that recompilation happens
        foo.scalar = 12
        self.assertEqual(fn(d, inp), opt_fn(d, inp))

    def test_nonconst_issubclass(self):
        def fn(x):
            if issubclass(x.__class__, np.ndarray):
                return 1
            return 0

        opt_fn = torch.compile(fn, backend="eager")
        opt_fn(np.ones([3, 3]))

    def test_issue126128(self):
        def fn():
            x = torch.randn(1, 10)
            y = torch.randn(10, 1)
            return torch.mm(x, y).sum()

        def fn2():
            x = torch.randn(10, 100)
            y = torch.randn(100, 10)
            return torch.mm(x, y).sum()

        with fresh_inductor_cache():
            torch.compile(fn)()

        torch.compile(fn2)()

    def test_jit_script_defaults(self):
        @torch.jit.script
        def fast_cos(x, c: float = 2.0):
            return torch.cos(x) * c

        class Mod(torch.nn.Module):
            def __init__(self):
                super().__init__()
                self.fast_cos = fast_cos

            def forward(self, x):
                return self.fast_cos(x)

        mod = Mod()
        opt_mod = torch.compile(mod, backend="eager", fullgraph=True)
        x = torch.randn(4)
        self.assertEqual(mod(x), opt_mod(x))

    def test_enum(self):
        class ExplicitEnum(str, Enum):
            @classmethod
            def _missing_(cls, value):
                raise ValueError(
                    f"{value} is not a valid {cls.__name__}, please select one of {list(cls._value2member_map_.keys())}"
                )

        class PaddingStrategy(ExplicitEnum):
            LONGEST = "longest"
            MAX_LENGTH = "max_length"
            DO_NOT_PAD = "do_not_pad"

        def fn(x):
            a = PaddingStrategy("longest")
            if a == PaddingStrategy.LONGEST:
                return torch.sin(x)
            return torch.cos(x)

        x = torch.randn(3, 3)
        opt_fn = torch.compile(fn, backend="eager", fullgraph=True)
        self.assertEqual(fn(x), opt_fn(x))

    def test_hasattr_builtin(self):
        class MyClass:
            foo: int = 1

        def func(x, m):
            if getattr(type(m), "foo", 0):
                return x + MyClass.foo
            return x

        opt_func = torch.compile(func, backend="eager", fullgraph=True)
        m = MyClass()
        x = torch.zeros(())
        self.assertEqual(func(x, m), opt_func(x, m))
        self.assertEqual(func(x, 0), opt_func(x, 0))

    def test_grad(self):
        def fn(x, y):
            x._grad = y
            return x.grad.data

        x = torch.randn(4, requires_grad=True)
        y = torch.randn(4)
        opt_fn = torch.compile(fn, backend="eager")
        self.assertEqual(fn(x, y), opt_fn(x, y))

    def test_nn_module_stack_bc(self):
        from torch._dynamo.mutation_guard import GenerationTracker

        def compiler(gm, *args):
            module_stacks = [
                node.meta.get("nn_module_stack", None) for node in gm.graph.nodes
            ]
            module_stacks, _ = pytree.tree_flatten(module_stacks)
            module_stacks = [x for x in module_stacks if isinstance(x, str)]
            for stack in module_stacks:
                self.assertTrue("_module" not in stack)
            return gm.forward

        class SubMod(torch.nn.Module):
            def __init__(self):
                super().__init__()
                self.linear = torch.nn.Linear(2, 2)

            def forward(self, x):
                return self.linear(x)

        class Mod(torch.nn.Module):
            def __init__(self):
                super().__init__()
                self.submod1 = SubMod()
                self.submod2 = SubMod()

            def forward(self, x):
                return self.submod1(x) + self.submod2(x)

        mod = Mod()
        opt_mod = torch.compile(mod, backend=compiler)
        opt_mod(torch.randn(2, 2))

        with torch._dynamo.config.patch(inline_inbuilt_nn_modules=True):
            mod = Mod()
            opt_mod = torch.compile(mod, backend=compiler)
            opt_mod(torch.randn(2, 2))

        # an example similar to Pippy usecase
        mod = Mod()
        GenerationTracker.tag(mod.submod1)
        GenerationTracker.mark_class_dynamic(type(mod.submod1))
        mod = Mod()
        opt_mod = torch.compile(mod, backend=compiler)
        opt_mod(torch.randn(2, 2))

    def test_is_make_fx_tracing(self):
        @torch.compile(backend="eager", fullgraph=True)
        def fn(x):
            torch.nn.modules.activation._is_make_fx_tracing()
            return torch.sin(x)

        fn(torch.rand(4))

    def test_negative_floor_div_solve(self):
        class CompiledClass(nn.Module):
            def __init__(self):
                super().__init__()
                self.nums = torch.tensor([1, 2, 3, 4, 5, 6, 7, 8, 9, 10])
                self.t = 5

            def forward(self):
                self.num = self.nums[self.t // 12]
                self.t += 1
                return self.num

        m = CompiledClass()
        m = torch.compile(m, backend="eager")

        # the first call works
        m()
        # the second call causes a failure
        m()

    # https://github.com/pytorch/pytorch/issues/121621
    def test_tensor_random(self):
        def random_op(tensor, params):
            res = tensor.random_(**params)
            return res

        random_op = torch.compile(random_op)
        params = {"from": -10, "to": 10}
        tensor = torch.randn([2, 3])
        res = random_op(tensor, params)

<<<<<<< HEAD
=======
    # https://github.com/pytorch/pytorch/issues/128072
    def test_map_with_multiple_args(self):
        def f(a, b):
            return a[0] * b[0] + a[1] * b[1]

        def gen_inps(len_x, len_y):
            x = [torch.randn(5) for _ in range(len_x)]
            y = [torch.randn(5) for _ in range(len_y)]
            return x, y

        def g(x, y):
            return tuple(map(f, x, y))

        opt_g = torch.compile(g, fullgraph=True, backend="eager")

        inps = gen_inps(3, 3)
        self.assertEqual(g(*inps), opt_g(*inps))

        inps = gen_inps(3, 5)
        self.assertEqual(g(*inps), opt_g(*inps))

>>>>>>> d3ab8cec

instantiate_parametrized_tests(ReproTests)


if __name__ == "__main__":
    from torch._dynamo.test_case import run_tests

    run_tests()<|MERGE_RESOLUTION|>--- conflicted
+++ resolved
@@ -5327,8 +5327,6 @@
         tensor = torch.randn([2, 3])
         res = random_op(tensor, params)
 
-<<<<<<< HEAD
-=======
     # https://github.com/pytorch/pytorch/issues/128072
     def test_map_with_multiple_args(self):
         def f(a, b):
@@ -5350,7 +5348,6 @@
         inps = gen_inps(3, 5)
         self.assertEqual(g(*inps), opt_g(*inps))
 
->>>>>>> d3ab8cec
 
 instantiate_parametrized_tests(ReproTests)
 
