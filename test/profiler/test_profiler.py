--- conflicted
+++ resolved
@@ -362,17 +362,10 @@
         return sorted(rf_id for rf_id in rf_ids_ if rf_id is not None)
 
 
-<<<<<<< HEAD
-    def get_kineto_external_ids(self, events: List[Json]) -> List[int]:
-        """Returns a sorted list of external Ids for CPU operators and user annotations"""
-        ops_and_annotations = (e for e in events if e.get("cat", "") in ['cpu_op', 'user_annotation'])
-        return sorted(e.get("args", {}).get("External id", -1) for e in ops_and_annotations)
-=======
     def get_kineto_rf_ids(self, events: List[Json]) -> List[int]:
         """Returns a sorted list of Record function IDs for CPU operators and user annotations"""
         ops_and_annotations = (e for e in events if e.get("cat", "") in ['cpu_op', 'user_annotation'])
         return sorted(e.get("args", {}).get("Record function id", -1) for e in ops_and_annotations)
->>>>>>> 22ba180e
 
 
     @unittest.skipIf(not kineto_available(), "Kineto is required")
@@ -440,23 +433,6 @@
             kineto = json.load(f)
             events = kineto["traceEvents"]
 
-<<<<<<< HEAD
-        # Look up rf_ids and external ids as two lists.
-        rf_ids = self.get_execution_trace_rf_ids(nodes)
-        external_ids = self.get_kineto_external_ids(events)
-        self.assertEqual(len(rf_ids), len(external_ids))
-
-        # There should be a constant difference between elements in each list
-        # The test experiences a jump in the difference between iterations;
-        # adding some buffer.
-        deltas = {x - y for x, y in zip(rf_ids, external_ids)}
-        self.assertLessEqual(
-            len(deltas),
-            loop_count,
-            msg=f"ET and kineto rf_id should have constant difference, deltas = {deltas}\n"
-                f"rf_ids = {rf_ids}\n"
-                f"external_ids = {external_ids}\n"
-=======
         # Look up rf_ids in both Execution and Kineto trace as two lists.
         rf_ids_et = self.get_execution_trace_rf_ids(nodes)
         rf_ids_kineto = self.get_kineto_rf_ids(events)
@@ -468,7 +444,6 @@
             msg=f"ET and kineto rf_id should exactly match\n"
                 f"  rf_ids_et = {rf_ids_et}\n"
                 f"  rf_ids_kineto = {rf_ids_kineto}\n"
->>>>>>> 22ba180e
         )
 
 
@@ -508,7 +483,6 @@
         assert loop_count == expected_loop_events
 
     @unittest.skipIf(IS_WINDOWS, 'torch.compile does not support WINDOWS')
-    @unittest.skipIf(sys.version_info >= (3, 12), "torch.compile is not supported on python 3.12+")
     def test_execution_trace_with_pt2(self):
 
         class ConvAndRelu(nn.Module):
