# Defines derivative formulas and Python signatures of methods on Variable
#
# Note about possibly confusing nomenclature: An 'output gradient' is the
# gradient of an output of a forward function. Output gradients are used as
# the inputs to backward functions. `grads` is a vector of output gradients,
# and `grad == grads[0]`, in all the derivative formulas in this file.
# An 'input gradient' is the gradient of an input to a forward function.
# Input gradients are the outputs of backward functions, corresponding to the
# input names included in the derivative formulas defined in this file.
# Also, every time we talk computing "gradient" we actually mean computing
# the vector jacobian product using the given 'output gradient' as the vector.
#
# Each entry consists of:
#   - A 'name', which specifies the ATen name of the function you
#     are defining derivatives for, and an argument specification.
#   - An optional 'dispatch' entry which can be used to specify
#     per-autograd dispatch key derivatives. If this entry is not
#     specified, then the gradient entries will be taken as the
#     default gradients (i.e. registered for every backward dispatch
#     key). (see _test_autograd_multiple_dispatch for an example
#     of how to register separate derivates for different dispatch keys).
#     The list of allowed dispatch keys (in addition to 'Default' which
#     represents the Autograd alias key) is torchgen/model.py:AUTOGRAD_KEYS.
#   - One or more gradients entries, mapping differentiable input
#     names to a formula specifying how to compute its gradient.
#     Note that a single gradient entry can specify the gradient
#     formula for multiple input names, by specifying a key
#     "input1, input2" (see atan2 for an example).
#   - An argument can be flagged as 'non_differentiable'.
#   - Optional entry with key 'output_differentiability' and value a list of the
#     same length as the number of outputs from the forward function. The list
#     should contain only booleans, specifying whether each of the output Tensor
#     is differentiable.
#     If it is not specified for a function that returns multiple elements but
#     uses `grad` instead of `grads[idx]`, then all but the first output will
#     be marked as non-differentiable.
#     If None of the output is differentiable, you can also add the function
#     name to `gen_variable_type.py`'s `DONT_REQUIRE_DERIVATIVE` list.
#
# There are two cases for Tensor and TensorList arguments here:
#   - If that argument is differentiable, in the sense that a gradient with respect
#     to that argument could exist. You should either:
#       - Specify the formula for that gradient
#       - Specify not_implemented("function_name") as a formula to say that this is not
#         implemented yet (but might be in the future and the user can request that on an issue)
#   - If that argument is not differentiable, because it is not a floating point dtype or the
#     function is not differentiable with respect to that argument  for
#     example. You should either:
#       - Do not specify any formula for this argument
#       - Specify explicitly that this argument is "non_differentiable". Note that in this case,
#         we trust you that this argument will never have requires_grad=True and it will be silently
#         ignored if it does.
#
# If a function has out-of-place and in-place variants, then the derivative
# definition for the in-place variant is optional. It will default to the
# definition for the out-of-place variant. Note that _out variants are never
# differentiable.
#
# Gradient expressions are standard C++ expressions operating on ATen
# variables.  In a gradient expression, the following variables/functions
# are in scope:
#
#   - 'grad', the gradient of the output (often spelled grad_output
#     in Python) which we are going to left-multiply.
#
#     When a function returns multiple *differentiable* outputs,
#     you can refer to the gradients of each outputs using 'grads',
#     e.g., 'grads[0]', 'grads[1]'.
#
#     When a function returns multiple *differentiable* outputs that
#     are named, you can refer to the gradients of each outputs using
#     'grad_{name}', e.g., 'grad_x', 'grad_y'.
#
#     When a function returns *one* differentiable output (the
#     first output) and some more nondifferentiable outputs,
#     you MUST refer to the gradient of the differentiable output with
#     'grad' (this case is special-cased in our code generation).
#
#     Note that the number of differentiable outputs can be modified by the
#     'output_differentiability' entry (see above).
#
#     Across a differentiable function's derivatives set, it is not
#     permitted to mix the use of "grad", "grads", and
#     "grad_{name}". You must be consistent for that differentiable
#     function.
#
#   - Any of the input arguments, tensor or non-tensor, including
#     argument names that only appear in Declarations.yaml, e.g. 'output'.
#
#   - 'result', representing the result of evaluating the forward
#     expression for ATen native function declarations. If the forward
#     expression outputs a tuple, use 'resultX' instead to access the
#     X-th entry
#
#   - 'grad_input_mask', a std::array<bool, n>, specifies which input
#     gradients are actually needed.  For example, in the entry
#     `input0, input1: foo(grad_input_mask)`, `grad_input_mask` is a size
#     two array, where `grad_input_mask[0]` is true if `input0` requires
#     grad, and `grad_input_mask[1]` is true if `input1` requires grad.
#
#     (NB: if your function computes gradient for a list of tensors,
#     the `grad_input_mask` will only have a single entry for the list
#     specifying if either zero or at least one tensor from the list requires
#     grad.  If we want to support more fine-grained signalling,
#     we'll need some alternate variable which is not a std::array)
#
#   - 'retain_variables', a bool which is true if a user has specified
#     that saved variables should be retained in case the backwards is
#     run again later.  This allows an optimization where we can
#     destroy saved buffers if we know variables are not going to be retained,
#     e.g., it is used by _cudnn_rnn
#
#   - `wrap_opt_if`, is a 2-argument function that accepts a tensor
#     variable and a boolean condition that dictates whether to save that
#     variable in a graph. The result of this function is `c10::optional<Tensor>`,
#     and it is `c10::nullopt` when the condition evalutes to `false`,
#     otherwise it is the variable wrapped in `c10::optional<Tensor>`.
#     For example, wrap_opt_if(var_0, grad_input_mask[1] || grad_input_mask[2])
#     would mean that `var_0` is saved as long as the second (grad_input_mask[1])
#     or the third (grad_input_mask[2]) argument requires gradients.
#     Another interpretation of this expression would read as `var_0` is needed
#     in the backward computation of the second or the third argument.
#     NOTE: the usage of `var_i.requires_grad()` in the conditional expression
#     is not supported, use `grad_input_mask[i]` instead.
#     NOTE: `wrap_opt_if` could be used to prevent saving redundant variables
#     with multi-output backward formulas.
#     See https://github.com/pytorch/pytorch/issues/97575 for more details
#     on the issue.
#
# If you need a complex expression, e.g., with local variables,
# write a _backward function in torch/csrc/autograd/FunctionsManual.cpp
# and invoke it from here.  By the way, go read
# https://github.com/zdevito/ATen/issues/163; this describes an
# important hazard that occurs when porting backwards from Python to C++
#
# Double backwards gradient expressions can be somewhat confusing;
# the most important thing to remember is: (1) you need to define a
# derivative formula for every input, including inputs named things
# like 'grad_output', and (2) the gradient to multiply with is always
# called 'grad' (even though it really is a grad-grad).
#
# You can also add forward derivative definition by defining a formula for
# a returned value (in general "result" if the name is not specified). This
# formula works the same way as the backward one and advanced implementations
# should also be placed in the FunctionsManual file.
# This formula should compute a single Jacobian vector product using the (primal)
# value of the argument "foo_p", its forward grad "foo_t" and the result of the
# function as "result".
# Note that the forward derivative can be automatically generated in two cases:
#     - if your function is linear (NOT affine or multi-linear), then you can
#       specify so by just using the string "auto_linear" for the formula.
#     - if your function is applied element wise (and has a single input), you
#       can specify so by just using the string "auto_element_wise" for the formula.
#
# Note that to avoid unpacking overhead, functions taking TensorList as inputs
# will always have their forward grad formula called. This function is responsible
# to check if any computation is needed and should return an undefined Tensor when
# there is nothing to do. You can check "cat_forward" for a full example.
#
# NB: There are a number of gradient definitions in here which are bogus
# (implemented using zeros_like).  These gradients are (hopefully) not
# used by our frontend.  You MUST check the frontend code; search for
# OpName.apply to see if it's still using a legacy Python style API.
#
# Note: Returning views.
# The following cases exist:
#     - If a function returns no view, it can have arbitrary outputs.
#     - If a function return at least one Tensor that is a differentiable view
#       of one of its input:
#         - If there is only one differentiable output, this Tensor is marked as a
#           differentiable view. (alias or transpose for example)
#         - If there are more than one differentiable output, by default all the views are
#           marked as differentiable views and created with allow_rebase_history=false.
#           Meaning that any inplace operation on it will raise an error. (unbind for example)
#
#  Notes about undefined output gradients:
#     All backward functions must support all combinations of undefined output
#     gradient Tensors, where `grad[i].defined() == false`. Depending on the
#     number of input and output grads your derivative formula uses, code
#     generation may automatically add some level of undefined grad support,
#     according to these three cases:
#
#       * 1 input grad and 1 output grad:
#           Complete undefined grad support is automatically added, so you
#           shouldn't have to think about it, unless there is a bug in the code
#           generation.
#
#       * 1 input grad and multiple output grads:
#           Undefined grad support is automatically added ONLY in the case where
#           all output grads are undefined. You will have to add explicit support
#           for cases where a subset of output grads is undefined.
#
#       * multiple input grads:
#           No automatic support, so you will need to add it.
#
#     If your derivative formula uses more than one output grad, it is usually
#     preferable to add undefined grad support in the backward function itself
#     (if you're using one), rather than in the derivative formula in this file.
#
#     Undefined Tensors are created with the default constructor `at::Tensor()`.
#     It is an efficient way to represent a Tensor filled with zeros because
#     the Tensor holds no sizing information and no Storage data is allocated.
#     But consequentially, Tensor operations cannot be performed on them.
#     Therefore, your backward function should treat an undefined output grad as
#     a zero, and it needs to be a special case.
#
#     If all output grads are undefined, then it should be correct for the
#     backward function to return undefined input grads. Since we use the chain
#     rule, output grads equal to zero should result in input grads equal to zero,
#     unless there is some rare special case.
#
#     If a subset of output grads is undefined, then it may be acceptable for
#     the backward function to return undefined input grads--it depends on the
#     specific function, so you'll have to determine that yourself. If returning
#     an undefined Tensor is correct for a given input grad, it is also logically
#     correct to return a defined grad full of zeros, but that would not be
#     preferable since it would be less efficient.
#
# NB: The parameter names here MUST be consistent with the parameter names
# in native_functions.yaml
- name: abs(Tensor self) -> Tensor
  self: grad * self.sgn()
  result: handle_r_to_c(result.scalar_type(), self_t.conj() * self_p.sgn())

- name: acos(Tensor self) -> Tensor
  self: grad * -((-self * self + 1).rsqrt()).conj()
  result: auto_element_wise

- name: add.Tensor(Tensor self, Tensor other, *, Scalar alpha=1) -> Tensor
  self: handle_r_to_c(self.scalar_type(), grad)
  other: handle_r_to_c(other.scalar_type(), maybe_multiply(grad, alpha.conj()))
  result: self_t + maybe_multiply(other_t, alpha)

- name: add.Scalar(Tensor self, Scalar other, Scalar alpha=1) -> Tensor
  self: handle_r_to_c(self.scalar_type(), grad)
  result: self_t.clone()

- name: addbmm(Tensor self, Tensor batch1, Tensor batch2, *, Scalar beta=1, Scalar alpha=1) -> Tensor
  self: maybe_multiply(grad, beta.conj())
  batch1: maybe_multiply(grad.unsqueeze(0).expand_symint({ batch1.sym_size(0), batch1.sym_size(1), batch2.sym_size(2) }).bmm(batch2.transpose(1, 2).conj()), alpha.conj())
  batch2: maybe_multiply(batch1.transpose(1, 2).conj().bmm(grad.unsqueeze(0).expand_symint({ batch1.sym_size(0), batch1.sym_size(1), batch2.sym_size(2) })), alpha.conj())
  result: maybe_multiply(self_t, beta) + maybe_multiply(batch1_t.bmm(batch2_p).sum(0), alpha) + maybe_multiply(batch1_p.bmm(batch2_t).sum(0), alpha)

- name: addcdiv(Tensor self, Tensor tensor1, Tensor tensor2, *, Scalar value=1) -> Tensor
  self: handle_r_to_c(self.scalar_type(), grad)
  tensor1: handle_r_to_c(tensor1.scalar_type(), grad * (value / tensor2).conj())
  tensor2: handle_r_to_c(tensor2.scalar_type(), -grad * (value * tensor1 / (tensor2 * tensor2)).conj())
  result: self_t + maybe_multiply(tensor1_t / tensor2_p, value) - maybe_multiply(tensor2_t * (tensor1_p / tensor2_p) / tensor2_p, value)

- name: addcmul(Tensor self, Tensor tensor1, Tensor tensor2, *, Scalar value=1) -> Tensor
  self: handle_r_to_c(self.scalar_type(), grad)
  tensor1: handle_r_to_c(tensor1.scalar_type(), grad * (tensor2 * value).conj())
  tensor2: handle_r_to_c(tensor2.scalar_type(), grad * (tensor1 * value).conj())
  result: self_t + maybe_multiply(tensor1_t * tensor2_p, value) + maybe_multiply(tensor2_t * tensor1_p, value)

- name: addmm(Tensor self, Tensor mat1, Tensor mat2, *, Scalar beta=1, Scalar alpha=1) -> Tensor
  self: maybe_multiply(grad, beta.conj())
  mat1: mm_mat1_backward(grad, mat2, mat1.sym_sizes(), mat1.sym_strides(), mat1.layout(), alpha)
  mat2: mm_mat2_backward(grad, mat1, mat2.sym_sizes(), mat2.sym_strides(), mat2.layout(), alpha)
  result: maybe_multiply(self_t, beta) + maybe_multiply(mat1_t.mm(mat2_p), alpha) + maybe_multiply(mat1_p.mm(mat2_t), alpha)

- name: _sparse_addmm(Tensor self, Tensor mat1, Tensor mat2, *, Scalar beta=1, Scalar alpha=1) -> Tensor
  self: maybe_multiply(grad, beta)
  mat1: mm_mat1_sparse_backward(grad, mat1, mat2, alpha)
  mat2: mm_mat2_backward(grad, mat1, mat2.sym_sizes(), mat2.sym_strides(), mat2.layout(), alpha)

- name: addmv(Tensor self, Tensor mat, Tensor vec, *, Scalar beta=1, Scalar alpha=1) -> Tensor
  self: maybe_multiply(grad, beta.conj())
  mat: maybe_multiply(grad.ger(vec.conj()), alpha.conj())
  vec: maybe_multiply(mat.t().conj().mv(grad), alpha.conj())
  result: maybe_multiply(self_t, beta) + maybe_multiply(mat_t.mv(vec_p), alpha) + maybe_multiply(mat_p.mv(vec_t), alpha)

- name: addr(Tensor self, Tensor vec1, Tensor vec2, *, Scalar beta=1, Scalar alpha=1) -> Tensor
  self: maybe_multiply(grad, beta.conj())
  vec1: maybe_multiply(grad.mv(vec2.conj()), alpha.conj())
  vec2: maybe_multiply(grad.t().mv(vec1.conj()), alpha.conj())
  result: maybe_multiply(self_t, beta) + maybe_multiply(vec1_t.outer(vec2_p), alpha) + maybe_multiply(vec1_p.outer(vec2_t), alpha)

- name: affine_grid_generator(Tensor theta, SymInt[] size, bool align_corners) -> Tensor
  theta: affine_grid_generator_backward_symint(grad, size, align_corners)

- name: alias(Tensor(a) self) -> Tensor(a)
  self: grad
  result: self_t

- name: angle(Tensor self) -> Tensor
  self: angle_backward(grad, self)
  result: handle_r_to_c(result.scalar_type(), angle_backward(self_t.conj(), self_p).conj())

# The four items below are necessary because TensorIterator doesn't work on
# Variables (codegen does not unwrap the input Tensor for all() and any() ).
- name: any(Tensor self) -> Tensor
  output_differentiability: [False]

- name: any.dim(Tensor self, int dim, bool keepdim=False) -> Tensor
  output_differentiability: [False]

- name: any.dims(Tensor self, int[]? dim=None, bool keepdim=False) -> Tensor
  output_differentiability: [False]

- name: _is_all_true(Tensor self) -> Tensor
  self: non_differentiable

- name: _is_any_true(Tensor self) -> Tensor
  self: non_differentiable

- name: all(Tensor self) -> Tensor
  output_differentiability: [False]

- name: all.dim(Tensor self, int dim, bool keepdim=False) -> Tensor
  output_differentiability: [False]

- name: all.dims(Tensor self, int[]? dim=None, bool keepdim=False) -> Tensor
  output_differentiability: [False]

- name: acosh(Tensor self) -> Tensor
# Save one rsqrt in the real case by using that for x real and positive sqrt(x*y) = sqrt(x)*sqrt(y) (not true in the complex case)
  self: "self.is_complex() ? grad * ((self + 1).rsqrt() * (self - 1).rsqrt()).conj() : grad * (self * self - 1).rsqrt()"
  result: auto_element_wise

- name: acosh_(Tensor(a!) self) -> Tensor(a!)
  self: not_implemented("inplace version of acosh")

- name: asinh(Tensor self) -> Tensor
  self: grad * (self.pow(2) + 1).rsqrt().conj()
  result: auto_element_wise

- name: asinh_(Tensor(a!) self) -> Tensor(a!)
  self: not_implemented("inplace version of asinh")

- name: atanh(Tensor self) -> Tensor
  self: grad * 1 / (1 - self.pow(2)).conj()
  result: auto_element_wise

- name: atanh_(Tensor(a!) self) -> Tensor(a!)
  self: not_implemented("inplace version of atanh")

- name: as_strided(Tensor(a) self, SymInt[] size, SymInt[] stride, SymInt? storage_offset=None) -> Tensor(a)
  self: as_strided_backward(grad, TensorGeometry(self), size, stride, storage_offset)
  result: auto_linear

- name: as_strided_(Tensor(a!) self, SymInt[] size, SymInt[] stride, SymInt? storage_offset=None) -> Tensor(a!)
  self: as_strided_backward(grad, TensorGeometry(self), size, stride, storage_offset)
  result: auto_linear

- name: asin(Tensor self) -> Tensor
  self: grad * (-self * self + 1).rsqrt().conj()
  result: auto_element_wise

- name: atan(Tensor self) -> Tensor
  self: grad / (self * self + 1).conj()
  result: auto_element_wise

- name: atan2(Tensor self, Tensor other) -> Tensor
  self, other: atan2_backward(grad, self, other, grad_input_mask)
  result: (-self_p * other_t + other_p * self_t) / (self_p.pow(2) + other_p.pow(2))

- name: baddbmm(Tensor self, Tensor batch1, Tensor batch2, *, Scalar beta=1, Scalar alpha=1) -> Tensor
  self: maybe_multiply(grad, beta.conj())
  batch1: maybe_multiply(grad.bmm(batch2.transpose(1, 2).conj()), alpha.conj())
  batch2: maybe_multiply(batch1.transpose(1, 2).conj().bmm(grad), alpha.conj())
  result: maybe_multiply(self_t, beta) + maybe_multiply(batch1_t.bmm(batch2_p), alpha) + maybe_multiply(batch1_p.bmm(batch2_t), alpha)

- name: bernoulli(Tensor self, *, Generator? generator=None) -> Tensor
  self: zeros_like(grad)
  result: auto_element_wise

- name: bernoulli_.Tensor(Tensor(a!) self, Tensor p, *, Generator? generator=None) -> Tensor(a!)
  self: zeros_like(grad)
  p: zeros_like(p)
  result: self_t.zero_()

- name: bernoulli_.float(Tensor(a!) self, float p=0.5, *, Generator? generator=None) -> Tensor(a!)
  self: zeros_like(grad)
  result: self_t.zero_()

- name: bmm(Tensor self, Tensor mat2) -> Tensor
  self: grad.bmm(mat2.transpose(1, 2).conj())
  mat2: self.transpose(1, 2).conj().bmm(grad)
  result: self_t.bmm(mat2_p) + self_p.bmm(mat2_t)

- name: matmul(Tensor self, Tensor other) -> Tensor
  self, other: matmul_backward(grad, self, other, grad_input_mask)

- name: cat(Tensor[] tensors, int dim=0) -> Tensor
  tensors: cat_tensors_backward(grad, to_args_sizes_symint(tensors), to_args_scalartypes(tensors), dim)
  result: cat_jvp(tensors, dim)

- name: cauchy_(Tensor(a!) self, float median=0, float sigma=1, *, Generator? generator=None) -> Tensor(a!)
  self: zeros_like(grad)
  result: self_t.zero_()

- name: ceil(Tensor self) -> Tensor
  self: zeros_like(grad)
  result: auto_element_wise

- name: cholesky(Tensor self, bool upper=False) -> Tensor
  self: cholesky_backward(grad, upper, result)

- name: linalg_cholesky_ex(Tensor self, *, bool upper=False, bool check_errors=False) -> (Tensor L, Tensor info)
  self: cholesky_backward(grad, upper, L)
  L: cholesky_jvp(self_t, L, upper)

- name: cholesky_solve(Tensor self, Tensor input2, bool upper=False) -> Tensor
  self, input2: cholesky_solve_backward(grad, self, input2, result, upper, grad_input_mask)
  result: cholesky_solve_jvp(result, input2_p, input2_t, self_t, upper)

- name: cholesky_inverse(Tensor self, bool upper=False) -> Tensor
  self: cholesky_inverse_backward(grad, self, upper, result)
  result: cholesky_inverse_jvp(self_p, self_t, result, upper)

# For clamp, gradient is not defined at the boundaries. But empirically it's helpful
# to be able to get gradient on min and max, so we return the subgradient 1 for these cases.
- name: clamp.Tensor(Tensor self, Tensor? min=None, Tensor? max=None) -> Tensor
  self: clamp_backward(grad, self, min, max)
  min, max: clamp_backward_min_max(grad, self, min, max, grad_input_mask)
  result: clamp_jvp(self_p, self_t, min_p, min_t, max_p, max_t)

- name: clamp(Tensor self, Scalar? min=None, Scalar? max=None) -> Tensor
  self: clamp_backward(grad, self, min, max)
  result: auto_element_wise

- name: clamp_min(Tensor self, Scalar min) -> Tensor
  self: where(self >= min, grad, at::scalar_tensor(0., grad.options()))
  result: auto_element_wise

- name: clamp_min.Tensor(Tensor self, Tensor min) -> Tensor
  self: where(self >= min, grad, at::scalar_tensor(0., grad.options()))
  min: where(self < min, grad, at::scalar_tensor(0., grad.options()))
  result: where(self_p >= min_p, self_t, min_t)

- name: clamp_max(Tensor self, Scalar max) -> Tensor
  self: where(self <= max, grad, at::scalar_tensor(0., grad.options()))
  result: auto_element_wise

- name: clamp_max.Tensor(Tensor self, Tensor max) -> Tensor
  self: where(self <= max, grad, at::scalar_tensor(0., grad.options()))
  max: where(self > max, grad, at::scalar_tensor(0., grad.options()))
  result: where(self_p <= max_p, self_t, max_t)

- name: clone(Tensor self, *, MemoryFormat? memory_format=None) -> Tensor
  self: grad
  result: auto_linear

- name: _lazy_clone(Tensor self) -> Tensor
  self: grad
  result: auto_linear

- name: _to_copy(Tensor self, *, ScalarType? dtype=None, Layout? layout=None, Device? device=None, bool? pin_memory=None, bool non_blocking=False, MemoryFormat? memory_format=None) -> Tensor
  self: _to_copy_backward(grad, self.options())
  result: _to_copy(self_t, dtype, layout, device, pin_memory, non_blocking, memory_format)
  # The condition is: if dtype is not nullopt, then isDifferentiableType(*dtype)
  # (If dtype IS nullopt, we rely on the regular check that any input requires grad).
  output_differentiability: ["!dtype || isDifferentiableType(*dtype)"]

- name: _coalesce(Tensor self) -> Tensor
  self: grad

- name: complex(Tensor real, Tensor imag) -> Tensor
  real: at::real(grad)
  imag: at::imag(grad)
  result: at::complex(real_t, imag_t)

- name: polar(Tensor abs, Tensor angle) -> Tensor
  abs, angle: polar_backward(grad, result)
  result: at::complex(abs_t*angle_p.cos() - angle_t*abs_p*angle_p.sin(), abs_t*angle_p.sin() + angle_t*abs_p*angle_p.cos())

- name: _conj(Tensor(a) self) -> Tensor(a)
  self: grad.conj()
  result: self_t.conj()

- name: _neg_view(Tensor(a) self) -> Tensor(a)
  self: grad.neg()
  result: self_t._neg_view()

- name: _conj_physical(Tensor self) -> Tensor
  self: grad.conj_physical()
  result: self_t.conj_physical()

- name: conj_physical_(Tensor(a!) self) -> Tensor(a!)
  self: grad.conj_physical()
  result: self_t.conj_physical_()

- name: copysign.Tensor(Tensor self, Tensor other) -> Tensor
  self: copysign_tensor_self_backward(grad, self, result)
  other: zeros_like(other)
  result: copysign_tensor_self_backward(self_t, self_p, result)

- name: copysign.Scalar(Tensor self, Scalar other) -> Tensor
  self: copysign_tensor_self_backward(grad, self, result)
  result: auto_element_wise

- name: cos(Tensor self) -> Tensor
  self: grad * -self.sin().conj()
  result: auto_element_wise

- name: cosh(Tensor self) -> Tensor
  self: grad * self.sinh().conj()
  result: auto_element_wise

- name: count_nonzero.dim_IntList(Tensor self, int[] dim) -> Tensor
  output_differentiability: [False]

- name: count_nonzero(Tensor self, int? dim=None) -> Tensor
  output_differentiability: [False]

- name: linalg_cross(Tensor self, Tensor other, *, int dim=-1) -> Tensor
  self: at::linalg_cross(other.conj(), grad, dim)
  other: at::linalg_cross(grad, self.conj(), dim)
  result: "at::linalg_cross(self_t, other_p, dim) + at::linalg_cross(self_p, other_t, dim)"

- name: logcumsumexp(Tensor self, int dim) -> Tensor
  self: logcumsumexp_backward(grad, self, result, dim)
  result: logcumsumexp_jvp(self_p, self_t, dim)

- name: cumprod(Tensor self, int dim, *, ScalarType? dtype=None) -> Tensor
  self: cumprod_backward(grad.to(self.scalar_type()), self, dim, result)
  result: "cumprod_jvp(self_t, self_p, result, dim).to(dtype.has_value() ? *dtype : self_p.scalar_type())"

- name: cumsum(Tensor self, int dim, *, ScalarType? dtype=None) -> Tensor
  self: cumsum_backward(grad.to(self.scalar_type()), dim)
  result: auto_linear

- name: cummax(Tensor self, int dim) -> (Tensor values, Tensor indices)
  self: cummaxmin_backward(grad, self, indices, dim)
  values: self_t.gather(dim, indices)

- name: cummin(Tensor self, int dim) -> (Tensor values, Tensor indices)
  self: cummaxmin_backward(grad, self, indices, dim)
  values: self_t.gather(dim, indices)

- name: conv_tbc(Tensor self, Tensor weight, Tensor bias, int pad=0) -> Tensor
  self, weight, bias: "grad.defined() ? conv_tbc_backward(grad, self, weight, bias, pad) : std::tuple<Tensor, Tensor, Tensor>()"

- name: _ctc_loss(Tensor log_probs, Tensor targets, int[] input_lengths, int[] target_lengths, int blank=0, bool zero_infinity=False) -> (Tensor, Tensor)
  log_probs: _ctc_loss_backward(grad, log_probs, targets, input_lengths, target_lengths, result0, result1, blank, zero_infinity)

- name: _ctc_loss.Tensor(Tensor log_probs, Tensor targets, Tensor input_lengths, Tensor target_lengths, int blank=0, bool zero_infinity=False) -> (Tensor, Tensor)
  log_probs: _ctc_loss_backward(grad, log_probs, targets, input_lengths, target_lengths, result0, result1, blank, zero_infinity)

- name: deg2rad(Tensor self) -> Tensor
  self: deg2rad_backward(grad)
  result: auto_element_wise

- name: _linalg_det(Tensor A) -> (Tensor result, Tensor LU, Tensor pivots)
  A: linalg_det_backward(grad, result, A, LU, pivots)
  result: linalg_det_jvp(A_t, result, LU, pivots, A_p.is_contiguous() && !A_p.is_complex())
  output_differentiability: [True, False, False]

- name: _linalg_slogdet(Tensor A) -> (Tensor sign, Tensor logabsdet, Tensor LU, Tensor pivots)
  A: slogdet_backward(grad_sign, grad_logabsdet, A, sign, LU, pivots)
  sign, logabsdet: slogdet_jvp(LU, pivots, A_t, sign, A_p.is_contiguous() && !A_p.is_complex())
  output_differentiability: [True, True, False, False]

- name: block_diag(Tensor[] tensors) -> Tensor
  tensors: block_diag_backward(grad, to_args_sizes(tensors), to_args_scalartypes(tensors))
  result: block_diag_jvp(tensors)

- name: diag_embed(Tensor self, int offset=0, int dim1=-2, int dim2=-1) -> Tensor
  self: grad.diagonal(offset, dim1, dim2)
  result: auto_linear

- name: diagonal(Tensor(a) self, int offset=0, int dim1=0, int dim2=1) -> Tensor(a)
  self: diagonal_backward_symint(grad, self.sym_sizes(), offset, dim1, dim2)
  result: auto_linear

- name: diagonal_backward(Tensor grad_output, SymInt[] input_sizes, int offset, int dim1, int dim2) -> Tensor
  grad_output: grad.diagonal(offset, dim1, dim2)
  result: auto_linear

- name: dist(Tensor self, Tensor other, Scalar p=2) -> Tensor
  self: norm_backward(grad, self - other, p, result)
  other: -norm_backward(grad, self - other, p, result)
  result: norm_jvp(self_p - other_p, self_t - other_t, p, result, {}, false)

# The backward formula is done in this order to improve numerical stability
# of the higher order derivatives, see https://github.com/pytorch/pytorch/issues/43414
# Note that we don't use "result" because saving it would be BC-breaking when it is used in an inplace operation later
- name: div.Tensor(Tensor self, Tensor other) -> Tensor
  self: div_tensor_self_backward(grad, other, self.scalar_type())
  other: div_tensor_other_backward(grad, self, other)
  result: (self_t - other_t * result) / other_p

- name: div.Scalar(Tensor self, Scalar other) -> Tensor
  self: div_tensor_self_backward(grad, other, self.scalar_type())
  result: self_t / other

- name: div.Tensor_mode(Tensor self, Tensor other, *, str? rounding_mode) -> Tensor
  self: div_tensor_self_backward(grad, other, self.scalar_type(), rounding_mode)
  other: div_tensor_other_backward(grad, self, other, rounding_mode)
  result: "rounding_mode.has_value() ? result.new_zeros_symint(result.sym_sizes()) : self_t / other_p - other_t * (self_p / other_p) / other_p"

- name: div.Scalar_mode(Tensor self, Scalar other, *, str? rounding_mode) -> Tensor
  self: div_tensor_self_backward(grad, other, self.scalar_type(), rounding_mode)
  result: "rounding_mode.has_value() ? result.new_zeros_symint(result.sym_sizes()) : self_t / other"

- name: dot(Tensor self, Tensor tensor) -> Tensor
  self: grad * tensor.conj()
  tensor: grad * self.conj()
  result: at::dot(self_t, tensor_p) + at::dot(self_p, tensor_t)

- name: vdot(Tensor self, Tensor other) -> Tensor
  self: grad.conj() * other
  other: grad * self
  result: at::vdot(self_t, other_p) + at::vdot(self_p, other_t)

- name: _fused_dropout(Tensor self, float p, Generator? generator=None) -> (Tensor, Tensor)
  self: _fused_dropout_backward(grad, result1, p)

- name: native_dropout(Tensor input, float p, bool? train) -> (Tensor, Tensor)
  input: "GradMode::is_enabled() ? infinitely_differentiable_native_dropout_backward(grad, result1, (!train.has_value() || !train.value() ? 1 : (p == 1 ? 0.0 : 1.0 / (1.0 - p)))) : native_dropout_backward(grad, result1, (!train.has_value() || !train.value() ? 1 : (p == 1 ? 0.0 : 1.0 / (1.0 - p))))"
  result0: "(!train.has_value() || train.value()) ? (p == 1 ? 0.0 : 1.0 / (1.0 - p)) * input_t * result1 : input_t"

- name: native_dropout_backward(Tensor grad_output, Tensor mask, float scale) -> Tensor
  grad_output: "native_dropout_double_backward(grad, grad_output, mask, scale)"
  mask: 'not_implemented("native_dropout_backward: mask")'

- name: eq_.Scalar(Tensor(a!) self, Scalar other) -> Tensor(a!)
  self: zeros_like(self)
  result: self_t.zero_()

- name: eq_.Tensor(Tensor(a!) self, Tensor other) -> Tensor(a!)
  self: zeros_like(self)
  other: zeros_like(other)
  result: self_t.zero_()

- name: erf(Tensor self) -> Tensor
  self: 2.0 / sqrt(M_PI) * exp(-(self.pow(2))) * grad
  result: auto_element_wise

- name: erfc(Tensor self) -> Tensor
  self: -2.0 / sqrt(M_PI) * exp(-(self.pow(2))) * grad
  result: auto_element_wise

- name: special_erfcx(Tensor self) -> Tensor
  self: (2.0 * self * result - 2.0 / sqrt(M_PI)) * grad
  result: auto_element_wise

- name: erfinv(Tensor self) -> Tensor
  self: 0.5 * sqrt(M_PI) * exp(self.erfinv().pow(2)) * grad
  result: auto_element_wise

- name: exp(Tensor self) -> Tensor
  self: grad * result.conj()
  result: auto_element_wise

- name: exp2(Tensor self) -> Tensor
  self: grad * result.conj() * M_LN2
  result: auto_element_wise

- name: expm1(Tensor self) -> Tensor
  self: grad * (result.conj() + 1)
  result: auto_element_wise

# TODO: this derivative is not SymInt safe, need sum_to support
- name: expand(Tensor(a) self, SymInt[] size, *, bool implicit=False) -> Tensor(a)
  self: at::sum_to(grad, self.sym_sizes())
  result: auto_linear

- name: exponential_(Tensor(a!) self, float lambd=1, *, Generator? generator=None) -> Tensor(a!)
  self: zeros_like(grad)
  result: self_t.zero_()

- name: fake_quantize_per_tensor_affine_cachemask(Tensor self, float scale, int zero_point, int quant_min, int quant_max) -> (Tensor output, Tensor mask)
  self: fake_quantize_per_tensor_affine_cachemask_backward(grad, mask)

- name: _fake_quantize_per_tensor_affine_cachemask_tensor_qparams(Tensor self, Tensor scale, Tensor zero_point, Tensor fake_quant_enabled, int quant_min, int quant_max) -> (Tensor output, Tensor mask)
  self: fake_quantize_per_tensor_affine_cachemask_backward(grad, mask)

- name: _fake_quantize_learnable_per_tensor_affine(Tensor self, Tensor scale, Tensor zero_point, int quant_min, int quant_max, float grad_factor=1.0) -> Tensor
  self, scale, zero_point: "grad.defined() ? _fake_quantize_learnable_per_tensor_affine_backward(grad, self, scale, zero_point, quant_min, quant_max, grad_factor) : std::tuple<Tensor, Tensor, Tensor>()"

- name: fake_quantize_per_channel_affine_cachemask(Tensor self, Tensor scale, Tensor zero_point, int axis, int quant_min, int quant_max) -> (Tensor output, Tensor mask)
  self: fake_quantize_per_channel_affine_cachemask_backward(grad, mask)

- name: _fake_quantize_learnable_per_channel_affine(Tensor self, Tensor scale, Tensor zero_point, int axis, int quant_min, int quant_max, float grad_factor=1.0) -> Tensor
  self, scale, zero_point: "grad.defined() ? _fake_quantize_learnable_per_channel_affine_backward(grad, self, scale, zero_point, axis, quant_min, quant_max, grad_factor) : std::tuple<Tensor, Tensor, Tensor>()"

- name: _fused_moving_avg_obs_fq_helper(Tensor self, Tensor observer_on, Tensor fake_quant_on, Tensor(a!) running_min, Tensor(b!) running_max, Tensor(c!) scale, Tensor(d!) zero_point, float averaging_const, int quant_min, int quant_max, int ch_axis, bool per_row_fake_quant=False, bool symmetric_quant=False) -> (Tensor output, Tensor mask)
  self: fake_quantize_per_tensor_affine_cachemask_backward(grad, mask)

- name: fill.Scalar(Tensor self, Scalar value) -> Tensor
  self: zeros_like(grad)
  result: at::fill(self_t, 0)

- name: fill.Tensor(Tensor self, Tensor value) -> Tensor
  self: zeros_like(grad)
  value: grad.sum()
  result: at::fill(self_t, value_t)

- name: fill_.Scalar(Tensor(a!) self, Scalar value) -> Tensor(a!)
  self: zeros_like(grad)
  result: self_t.fill_(0)

- name: fill_.Tensor(Tensor(a!) self, Tensor value) -> Tensor(a!)
  self: zeros_like(grad)
  value: grad.sum()
  result: self_t.fill_(value_t)

- name: floor(Tensor self) -> Tensor
  self: zeros_like(grad)
  result: auto_element_wise

- name: fmod.Scalar(Tensor self, Scalar other) -> Tensor
  self: grad
  result: auto_element_wise

- name: fmod.Tensor(Tensor self, Tensor other) -> Tensor
  self: grad
  other: -grad * self.div(other, /*rounding_mode=*/"trunc")
  result: self_t - other_t * self_p.div(other_p, /*rounding_mode=*/"trunc")

- name: frac(Tensor self) -> Tensor
  self: grad
  result: self_t

- name: frexp.Tensor(Tensor self) -> (Tensor mantissa, Tensor exponent)
  self: grad / exponent.exp2()
  mantissa: self_t / exponent.exp2()

- name: gather(Tensor self, int dim, Tensor index, *, bool sparse_grad=False) -> Tensor
  self: gather_backward(grad, self, dim, index, sparse_grad)
  index: non_differentiable
  result: auto_linear

- name: ge_.Scalar(Tensor(a!) self, Scalar other) -> Tensor(a!)
  self: zeros_like(self)
  result: self_t.zero_()

- name: ge_.Tensor(Tensor(a!) self, Tensor other) -> Tensor(a!)
  self: zeros_like(self)
  other: zeros_like(other)
  result: self_t.zero_()

- name: geometric_(Tensor(a!) self, float p, *, Generator? generator=None) -> Tensor(a!)
  self: zeros_like(grad)
  result: self_t.zero_()

- name: geqrf(Tensor self) -> (Tensor a, Tensor tau)
  self: not_implemented("geqrf")

- name: indices(Tensor(a) self) -> Tensor(a)
  output_differentiability: [False]

- name: _indices(Tensor(a) self) -> Tensor(a)
  output_differentiability: [False]

- name: crow_indices(Tensor(a) self) -> Tensor(a)
  output_differentiability: [False]

- name: col_indices(Tensor(a) self) -> Tensor(a)
  output_differentiability: [False]

- name: ccol_indices(Tensor(a) self) -> Tensor(a)
  output_differentiability: [False]

- name: row_indices(Tensor(a) self) -> Tensor(a)
  output_differentiability: [False]

- name: grid_sampler_2d(Tensor input, Tensor grid, int interpolation_mode, int padding_mode, bool align_corners) -> Tensor
  input, grid: "grad.defined() ? grid_sampler_2d_backward(grad, input, grid, interpolation_mode, padding_mode, align_corners, grad_input_mask) : std::tuple<Tensor, Tensor>()"

- name: grid_sampler_3d(Tensor input, Tensor grid, int interpolation_mode, int padding_mode, bool align_corners) -> Tensor
  input, grid: "grad.defined() ? grid_sampler_3d_backward(grad, input, grid, interpolation_mode, padding_mode, align_corners, grad_input_mask) : std::tuple<Tensor, Tensor>()"

# See NOTE [ grid_sample CPU fallback ]
- name: _grid_sampler_2d_cpu_fallback(Tensor input, Tensor grid, int interpolation_mode, int padding_mode, bool align_corners) -> Tensor
  input, grid: "grad.defined() ? _grid_sampler_2d_cpu_fallback_backward(grad, input, grid, interpolation_mode, padding_mode, align_corners) : std::tuple<Tensor, Tensor>()"

- name: gt_.Scalar(Tensor(a!) self, Scalar other) -> Tensor(a!)
  self: zeros_like(self)
  result: self_t.zero_()

- name: gt_.Tensor(Tensor(a!) self, Tensor other) -> Tensor(a!)
  self: zeros_like(self)
  other: zeros_like(other)
  result: self_t.zero_()

- name: hardsigmoid(Tensor self) -> Tensor
  self: hardsigmoid_backward(grad, self)
  result: auto_element_wise

- name: histc(Tensor self, int bins=100, Scalar min=0, Scalar max=0) -> Tensor
  output_differentiability: [False]

- name: hardswish(Tensor self) -> Tensor
  self: hardswish_backward(grad, self)
  result: auto_element_wise

- name: hardswish_backward(Tensor grad_output, Tensor self) -> Tensor
  grad_output: hardswish_backward(grad, self)
  self: at::where(at::logical_and(-3.0 < self, self < 3.0), grad * grad_output / 3.0, at::zeros({}, self.options()))
  result: "hardswish_backward(grad_output_t, self_p)
         + at::where(at::logical_and(-3.0 < self_p, self_p < 3.0), self_t * grad_output_p / 3.0, at::zeros({}, self_p.options()))"

- name: hypot(Tensor self, Tensor other) -> Tensor
  self: grad * self / result
  other: grad * other / result
  result: self_t * self_p / result + other_t * other_p / result

- name: i0(Tensor self) -> Tensor
  self: grad * at::special_i1(self)
  result: auto_element_wise

- name: special_i0e(Tensor self) -> Tensor
  self: grad * (at::special_i1e(self) - self.sgn() * result)
  result: auto_element_wise

- name: special_i1(Tensor self) -> Tensor
  self: i1_backward(grad, self, result)
  result: auto_element_wise

- name: special_i1e(Tensor self) -> Tensor
  self: i1e_backward(grad, self, result)
  result: auto_element_wise

- name: igamma(Tensor self, Tensor other) -> Tensor
  self: 'not_implemented("igamma: input")'
  other: grad * exp((self - 1) * log(other) - other - lgamma(self))

- name: igammac(Tensor self, Tensor other) -> Tensor
  self: 'not_implemented("igammac: input")'
  other: -grad * exp((self - 1) * log(other) - other - lgamma(self))

- name: index.Tensor(Tensor self, Tensor?[] indices) -> Tensor
  self: index_backward(grad.new_zeros_symint(self.sym_sizes(), self.options()), indices, grad)
  result: auto_linear

- name: _unsafe_index.Tensor(Tensor self, Tensor?[] indices) -> Tensor
  self: at::_unsafe_index_put(grad.new_zeros_symint(self.sym_sizes(), self.options()), indices, grad, true)
  result: auto_linear

- name: _unsafe_masked_index(Tensor self, Tensor mask, Tensor?[] indices, Scalar fill) -> Tensor
  self: at::_unsafe_masked_index_put_accumulate(grad.new_zeros_symint(self.sym_sizes(), self.options()), mask, indices, grad)
  mask: non_differentiable
  result: _unsafe_masked_index(self_t, mask, indices, 0)

- name: _unsafe_masked_index_put_accumulate(Tensor self, Tensor mask, Tensor?[] indices, Tensor values) -> Tensor
  self: grad
  mask: non_differentiable
  values: at::_unsafe_masked_index(grad, mask, indices, 0)
  result: at::_unsafe_masked_index_put_accumulate(self_t, mask, indices, values_t)

- name: index_add(Tensor self, int dim, Tensor index, Tensor source, *, Scalar alpha=1) -> Tensor
  self: grad
  # The case source.dim() == 0  is necessary to support scalar tensors of the form
  # source.dim() == 0 and index.dim() == 1 and index.size() == (1,),
  # This is because source is not broadcastable to index, as source.dim() < index.dim()
  source: "maybe_multiply(source.dim() > 0 ? grad.index_select(dim, index).expand_as(source) : grad.index_select(dim, index.squeeze(0)), alpha)"
  index: non_differentiable
  result: at::index_add(self_t, dim, index, maybe_multiply(source_t, alpha))

- name: index_reduce(Tensor self, int dim, Tensor index, Tensor source, str reduce, *, bool include_self=True) -> Tensor
  self, source: index_reduce_backward(grad, self, dim, index, source, reduce, include_self, result)
  index: non_differentiable

- name: index_copy(Tensor self, int dim, Tensor index, Tensor source) -> Tensor
  self: grad.index_fill(dim, index, 0)
  # The case source.dim() == 0 is necessary to support scalar tensors of the form
  # source.dim() == 0 and index.dim() == 1 and index.size() == (1,),
  # This is because source is not broadcastable to index, as source.dim() < index.dim()
  source: "source.dim() > 0 ? grad.index_select(dim, index).expand_as(source) : grad.index_select(dim, index.squeeze(0))"
  index: non_differentiable
  result: self_t.index_copy(dim, index, source_t)

- name: index_fill.int_Scalar(Tensor self, int dim, Tensor index, Scalar value) -> Tensor
  self: grad.index_fill(dim, index, 0)
  index: non_differentiable
  result: self_t.index_fill(dim, index, 0)

- name: index_fill.int_Tensor(Tensor self, int dim, Tensor index, Tensor value) -> Tensor
  self: grad.index_fill(dim, index, 0)
  value: grad.index_select(dim, std::get<0>(at::_unique(index, /*sorted=*/false))).sum()
  index: non_differentiable
  result: self_t.index_fill(dim, index, value_t)

- name: index_put(Tensor self, Tensor?[] indices, Tensor values, bool accumulate=False) -> Tensor
  self: "accumulate ? grad : grad.index_put(indices, zeros_like(values), false)"
  values: grad.index(indices)
  result: self_t.index_put(indices, values_t, accumulate)

- name: _unsafe_index_put(Tensor self, Tensor?[] indices, Tensor values, bool accumulate=False) -> Tensor
  self: "accumulate ? grad : at::_unsafe_index_put(grad, indices, zeros_like(values), false)"
  values: at::_unsafe_index(grad, indices)
  result: at::_unsafe_index_put(self_t, indices, values_t, accumulate)

- name: _index_put_impl_(Tensor(a!) self, Tensor?[] indices, Tensor values, bool accumulate=False, bool unsafe=False) -> Tensor(a!)
  self: "accumulate ? grad : grad.index_put(indices, zeros_like(values), false)"
  values: grad.index(indices)
  result: at::_index_put_impl_(self_t, indices, values_t, accumulate, unsafe)

- name: index_select(Tensor self, int dim, Tensor index) -> Tensor
  self: index_select_backward_symint(grad, self.sym_sizes(), dim, index)
  index: non_differentiable
  result: auto_linear

- name: linalg_inv_ex(Tensor A, *, bool check_errors=False) -> (Tensor inverse, Tensor info)
  A: -at::matmul(inverse.mH(), at::matmul(grad, inverse.mH()))
  inverse: -at::matmul(at::matmul(inverse, A_t), inverse)
  output_differentiability: [True, False]

- name: linalg_pinv.atol_rtol_tensor(Tensor self, *, Tensor? atol=None, Tensor? rtol=None, bool hermitian=False) -> Tensor
  self: pinv_backward(grad, result, self)
  result: pinv_jvp(self_p, result, self_t)

- name: isnan(Tensor self) -> Tensor
  self: non_differentiable

- name: kthvalue(Tensor self, int k, int dim=-1, bool keepdim=False) -> (Tensor values, Tensor indices)
  self: value_selecting_reduction_backward_symint(grad, dim, indices, self.sym_sizes(), keepdim)
  values: gather_with_keepdimed_indices(self_t, dim, indices, keepdim)

- name: le_.Scalar(Tensor(a!) self, Scalar other) -> Tensor(a!)
  self: zeros_like(self)
  result: self_t.zero_()

- name: le_.Tensor(Tensor(a!) self, Tensor other) -> Tensor(a!)
  self: zeros_like(self)
  other: zeros_like(other)
  result: self_t.zero_()

- name: lerp.Scalar(Tensor self, Tensor end, Scalar weight) -> Tensor
  self: "weight.isComplex() ? grad * (1 - weight.conj().toComplexDouble()) : grad * (1 - weight.toDouble())"
  end: grad * weight.conj()
  result: at::lerp(self_t, end_t, weight)

- name: lerp.Tensor(Tensor self, Tensor end, Tensor weight) -> Tensor
  self: grad * (1 - weight).conj()
  end: grad * weight.conj()
  weight: grad * (end - self).conj()
  result: at::lerp(self_t, end_t, weight_p) + weight_t * (end_p - self_p)

- name: lgamma(Tensor self) -> Tensor
  self: grad * digamma(self)
  result: auto_element_wise

- name: digamma(Tensor self) -> Tensor
  self: grad * polygamma(1, self)
  result: auto_element_wise

- name: polygamma(int n, Tensor self) -> Tensor
  self: grad * polygamma(n + 1, self)
  result: auto_element_wise

- name: polygamma_(Tensor(a!) self, int n) -> Tensor(a!)
  self: grad * polygamma(n + 1, self)
  result: self_t.mul_(polygamma(n + 1, original_self_p))

- name: log(Tensor self) -> Tensor
  self: grad.div(self.conj())
  result: auto_element_wise

- name: log10(Tensor self) -> Tensor
  self: grad / (self.conj() * 2.3025850929940456)
  result: auto_element_wise

- name: log1p(Tensor self) -> Tensor
  self: log1p_backward(grad, self)
  result: auto_element_wise

- name: log2(Tensor self) -> Tensor
  self: grad / (self.conj() * 0.6931471805599453)
  result: auto_element_wise

- name: logaddexp(Tensor self, Tensor other) -> Tensor
  self: grad / (1 + exp(other - self)).conj()
  other: grad / (1 + exp(self - other)).conj()
  result: self_t / (1 + exp(other_p - self_p)) + other_t / (1 + exp(self_p - other_p))

- name: logaddexp2(Tensor self, Tensor other) -> Tensor
  self: grad / (1 + pow(2, other - self))
  other: grad / (1 + pow(2, self - other))
  result: self_t / (1 + pow(2, other_p - self_p)) + other_t / (1 + pow(2, self_p - other_p))

# Note [Gradient formula for xlogy at x = 0, y <= 0]
# x * log(y) is not defined at y <= 0, so we cannot even talk about differentiability
# Now, xlogy(0, y) = 0 by definition.
# This does not make it differentiable as it's not defined in a neighbourhood of a point
# (0, y) when y <= 0.
# Now, when a function is non-differentiable, sometimes we return "a relatively sensible value"
# In this case, as per the discussion in https://github.com/pytorch/pytorch/issues/80770, we choose
# this value to be zero, which is the directional derivative along the line {x = 0}.
- name: xlogy.Tensor(Tensor self, Tensor other) -> Tensor
  self: at::xlogy(grad, other).masked_fill((self == 0.) & (other <= 0.), 0.)
  other: grad * self / other
  result: at::xlogy(self_t, other_p).masked_fill((self_p == 0.) & (other_p <= 0.), 0.) + other_t * self_p / other_p

- name: xlogy.Scalar_Self(Scalar self, Tensor other) -> Tensor
  other: grad * self / other
  result: auto_element_wise

- name: xlogy.Scalar_Other(Tensor self, Scalar other) -> Tensor
  self: "other.toDouble() > 0.
          ? at::xlogy(grad,  other)
          : at::xlogy(grad,  other).masked_fill(self == 0., 0.)"
  result: auto_element_wise

# See Note [Gradient formula for xlogy at x = 0, y <= 0]
# Same here but with y <= -1
- name: special_xlog1py(Tensor self, Tensor other) -> Tensor
  self: at::special_xlog1py(grad,  other).masked_fill((self == 0.) & (other <= -1.), 0.)
  other: grad * self / (other + 1)
  result: at::special_xlog1py(self_t,  other_p).masked_fill((self_p == 0.) & (other_p <= -1.), 0.) + other_t * self_p / (other_p + 1)

- name: special_xlog1py.self_scalar(Scalar self, Tensor other) -> Tensor
  other: grad * self / (other + 1)
  result: auto_element_wise

- name: special_xlog1py.other_scalar(Tensor self, Scalar other) -> Tensor
  self: "other.toDouble() > -1.
          ? at::special_xlog1py(grad,  other)
          : at::special_xlog1py(grad,  other).masked_fill(self == 0., 0.)"
  result: auto_element_wise

- name: special_zeta(Tensor self, Tensor other) -> Tensor
  self: not_implemented("zeta")
  other:  grad * -self * special_zeta(self + 1., other)

- name: special_zeta.self_scalar(Scalar self, Tensor other) -> Tensor
  other:  grad * -self * special_zeta(self.toDouble() + 1., other)

- name: special_zeta.other_scalar(Tensor self, Scalar other) -> Tensor
  self: not_implemented("zeta")

- name: log_normal_(Tensor(a!) self, float mean=1, float std=2, *, Generator? generator=None) -> Tensor(a!)
  self: zeros_like(grad)
  result: self_t.zero_()

- name: logsumexp(Tensor self, int[1] dim, bool keepdim=False) -> Tensor
  self: logsumexp_backward(grad, self, result, dim, keepdim)
  result: logsumexp_jvp(self_p, self_t, dim, keepdim)

- name: linalg_lstsq(Tensor self, Tensor b, float? rcond=None, *, str? driver=None) -> (Tensor solution, Tensor residuals, Tensor rank, Tensor singular_values)
  self, b: linalg_lstsq_backward(grad, self, b, grad_input_mask)
  solution: linalg_lstsq_jvp(self_p, b_p, self_t, b_t)
  output_differentiability: [True, False, False, False]

- name: lt_.Scalar(Tensor(a!) self, Scalar other) -> Tensor(a!)
  self: zeros_like(self)
  result: self_t.zero_()

- name: lt_.Tensor(Tensor(a!) self, Tensor other) -> Tensor(a!)
  self: zeros_like(self)
  other: zeros_like(other)
  result: self_t.zero_()

- name: linalg_lu_factor_ex(Tensor A, *, bool pivot=True, bool check_errors=False) -> (Tensor LU, Tensor pivots, Tensor info)
  A: lu_factor_ex_backward(grad, LU, pivots, pivot)
  LU: lu_factor_ex_jvp(A_t, LU, pivots, pivot)
  output_differentiability: [True, False, False]

- name: linalg_lu_factor(Tensor A, *, bool pivot=True) -> (Tensor LU, Tensor pivots)
  A: lu_factor_ex_backward(grad, LU, pivots, pivot)
  LU: lu_factor_ex_jvp(A_t, LU, pivots, pivot)
  output_differentiability: [True, False]

- name: linalg_lu(Tensor A, *, bool pivot=True) -> (Tensor P, Tensor L, Tensor U)
  A: linalg_lu_backward(grad_L, grad_U, P, L, U, pivot)
  L: std::get<0>(linalg_lu_jvp(A_t, P, L, U, pivot))
  U: std::get<1>(linalg_lu_jvp(A_t, P, L, U, pivot))
  output_differentiability: [False, True, True]

- name: linalg_lu_solve(Tensor LU, Tensor pivots, Tensor B, *, bool left=True, bool adjoint=False) -> Tensor
  LU: linalg_lu_solve_LU(grad, LU, pivots, result, left, adjoint)
  B: "at::linalg_lu_solve(LU, pivots, grad, left, !adjoint)"
  result: linalg_lu_solve_jvp(result, LU_p, pivots, LU_t, B_t, left, adjoint)

- name: lu_unpack(Tensor LU_data, Tensor LU_pivots, bool unpack_data=True, bool unpack_pivots=True) -> (Tensor P, Tensor L, Tensor U)
  LU_data: lu_unpack_backward(grad_L, grad_U, LU_data.sym_size(-2), LU_data.sym_size(-1))
  LU_pivots: non_differentiable
  L: "LU_data_t.sym_size(-2) >= LU_data_t.sym_size(-1) ? LU_data_t.tril(-1) : LU_data_t.narrow_symint(-1, 0, LU_data_t.sym_size(-2)).tril(-1)"
  U: "LU_data_t.sym_size(-1) >= LU_data_t.sym_size(-2) ? LU_data_t.triu() : LU_data_t.narrow_symint(-2, 0, LU_data_t.sym_size(-1)).triu()"
  output_differentiability: [False, True, True]

- name: masked_fill.Scalar(Tensor self, Tensor mask, Scalar value) -> Tensor
  self: grad.masked_fill(mask, 0)
  mask: non_differentiable
  result: self_t.masked_fill(mask, 0)

- name: masked_fill.Tensor(Tensor self, Tensor mask, Tensor value) -> Tensor
  self: grad.masked_fill(mask, 0)
  value: masked_fill_backward(grad, mask)
  mask: non_differentiable
  result: self_t.masked_fill(mask, value_t)

- name: masked_scatter(Tensor self, Tensor mask, Tensor source) -> Tensor
  self: grad.masked_fill(mask, 0)
  source: masked_scatter_backward_symint(grad, mask, source.sym_sizes())
  mask: non_differentiable
  result: self_t.masked_scatter(mask, source_t)

- name: masked_scatter_backward(Tensor grad_output, Tensor mask, SymInt[] sizes) -> Tensor
  grad_output: zeros_like(grad_output).masked_scatter(mask, grad)
  mask: non_differentiable
  result: masked_scatter_backward(grad_output_t, mask, grad_output_t.sizes())

- name: masked_select(Tensor self, Tensor mask) -> Tensor
  self: masked_select_backward(grad, self, mask)
  mask: non_differentiable
  result: auto_linear

- name: linalg_matrix_exp(Tensor self) -> Tensor
  self: linalg_matrix_exp_differential(self, grad, /*adjoint*/ true)
  result: linalg_matrix_exp_differential(self_p, self_t, /*adjoint*/ false)

- name: max.dim(Tensor self, int dim, bool keepdim=False) -> (Tensor values, Tensor indices)
  self: value_selecting_reduction_backward_symint(grad, dim, indices, self.sym_sizes(), keepdim)
  values: gather_with_keepdimed_indices(self_t, dim, indices, keepdim)

- name: max(Tensor self) -> Tensor
  self: evenly_distribute_backward(grad, self, result)
  result: evenly_read_jvp(self_t, self_p, result)

- name: maximum(Tensor self, Tensor other) -> Tensor
  self: at::where(self == other, grad / 2, grad).masked_fill_(self < other, 0)
  other: at::where(self == other, grad / 2, grad).masked_fill_(self > other, 0)
  result: other_t + at::where(self_p == other_p, at::scalar_tensor(0.5, result.options()), (self_p > other_p).to(result.scalar_type())) * (self_t - other_t)

- name: fmax(Tensor self, Tensor other) -> Tensor
  self: grad.masked_fill((self >= other).logical_or_(other.isnan()).logical_not_(), 0)
  other: grad.masked_fill((self >= other).logical_or_(other.isnan()), 0)
  result: other_t + (self_p > other_p).logical_or_(other_p.isnan()) * (self_t - other_t)

- name: mean(Tensor self, *, ScalarType? dtype=None) -> Tensor
  self: grad.expand_symint(self.sym_sizes()) / self.sym_numel()
  result: auto_linear

- name: mean.dim(Tensor self, int[1]? dim, bool keepdim=False, *, ScalarType? dtype=None) -> Tensor
  self: mean_backward(grad, self.sym_sizes(), dim, self.sym_numel(), keepdim)
  result: auto_linear

- name: median(Tensor self) -> Tensor
  self: evenly_distribute_backward(grad, self, result)
  result: evenly_read_jvp(self_t, self_p, result)

- name: nanmedian(Tensor self) -> Tensor
  self: evenly_distribute_backward(grad, self, result)
  result: evenly_read_jvp(self_t, self_p, result)

# This is in theory incorrect in the following case:
#   sorted list: [..., a, b, b, ..., b, b, c, ...] with median = b and the value
#                            |                     at middle position of the
#                            |                     list between two `b`s. E.g.,
#                            |
#                            ^the middle position
# The gradient exists and is essentially 0 in this case.
#
# In case where the middle position is at the boundary of `b` range, e.g.,
#   sorted list: [..., a, b, b, ..., b, b, c, ...]
#                                       |
#                                       ^the middle position
# The backward implementation is correct in the sense that it returns the
# subgradient on one side.
- name: median.dim(Tensor self, int dim, bool keepdim=False) -> (Tensor values, Tensor indices)
  self: value_selecting_reduction_backward_symint(grad, dim, indices, self.sym_sizes(), keepdim)
  values: gather_with_keepdimed_indices(self_t, dim, indices, keepdim)

- name: nanmedian.dim(Tensor self, int dim, bool keepdim=False) -> (Tensor values, Tensor indices)
  self: value_selecting_reduction_backward_symint(grad, dim, indices, self.sym_sizes(), keepdim)
  values: gather_with_keepdimed_indices(self_t, dim, indices, keepdim)

- name: min.dim(Tensor self, int dim, bool keepdim=False) -> (Tensor values, Tensor indices)
  self: value_selecting_reduction_backward_symint(grad, dim, indices, self.sym_sizes(), keepdim)
  values: gather_with_keepdimed_indices(self_t, dim, indices, keepdim)

- name: min(Tensor self) -> Tensor
  self: evenly_distribute_backward(grad, self, result)
  result: evenly_read_jvp(self_t, self_p, result)

- name: minimum(Tensor self, Tensor other) -> Tensor
  self: at::where(self == other, grad / 2, grad).masked_fill_(self > other, 0)
  other: at::where(self == other, grad / 2, grad).masked_fill_(self < other, 0)
  result: other_t + at::where(self_p == other_p, at::scalar_tensor(0.5, result.options()), (self_p < other_p).to(result.scalar_type())) * (self_t - other_t)

- name: fmin(Tensor self, Tensor other) -> Tensor
  self: grad.masked_fill((self <= other).logical_or_(other.isnan()).logical_not_(), 0)
  other: grad.masked_fill((self <= other).logical_or_(other.isnan()), 0)
  result: other_t + (self_p <= other_p).logical_or_(other_p.isnan()) * (self_t - other_t)

- name: amax(Tensor self, int[1] dim=[], bool keepdim=False) -> Tensor
  self: scale_grad_by_count(restore_reduced_dims(grad, dim, keepdim), restore_reduced_dims(result, dim, keepdim) == self, dim)
  result: amaxamin_jvp(self_p, self_t, result, dim, keepdim)

- name: amin(Tensor self, int[1] dim=[], bool keepdim=False) -> Tensor
  self: scale_grad_by_count(restore_reduced_dims(grad, dim, keepdim), restore_reduced_dims(result, dim, keepdim) == self, dim)
  result: amaxamin_jvp(self_p, self_t, result, dim, keepdim)

- name: mm(Tensor self, Tensor mat2) -> Tensor
  self: mm_mat1_backward(grad, mat2, self.sym_sizes(), self.sym_strides(), self.layout(), 1)
  mat2: mm_mat2_backward(grad, self, mat2.sym_sizes(), mat2.sym_strides(), mat2.layout(), 1)
  result: at::mm(self_t, mat2_p) + at::mm(self_p, mat2_t)

- name: mode(Tensor self, int dim=-1, bool keepdim=False) -> (Tensor values, Tensor indices)
  self: value_selecting_reduction_backward_symint(grad, dim, indices, self.sym_sizes(), keepdim)
  values: gather_with_keepdimed_indices(self_t, dim, indices, keepdim)

- name: mul.Tensor(Tensor self, Tensor other) -> Tensor
  self: mul_tensor_backward(grad, other, self.scalar_type())
  other: mul_tensor_backward(grad, self, other.scalar_type())
  result: other_t * self_p + self_t * other_p

- name: mul.Scalar(Tensor self, Scalar other) -> Tensor
  self: mul_tensor_backward(grad, other, self.scalar_type())
  result: self_t * other

- name: mv(Tensor self, Tensor vec) -> Tensor
  self: grad.ger(vec.conj())
  vec: self.conj().t().mv(grad)
  result: mv(self_t, vec_p) + mv(self_p, vec_t)

- name: mvlgamma(Tensor self, int p) -> Tensor
  self: mvlgamma_backward(grad, self, p)
  result: auto_element_wise

- name: nan_to_num(Tensor self, float? nan=None, float? posinf=None, float? neginf=None) -> Tensor
  self: grad * at::isfinite(self)
  result: auto_element_wise

- name: native_batch_norm(Tensor input, Tensor? weight, Tensor? bias, Tensor? running_mean, Tensor? running_var, bool training, float momentum, float eps) -> (Tensor, Tensor, Tensor)
  input, weight, bias: "grad.defined() ? native_batch_norm_backward(grad, input, weight, running_mean, running_var, result1, result2, training, eps, grad_input_mask) : std::tuple<Tensor, Tensor, Tensor>()"
  result0: batch_norm_jvp(input_p, input_t, weight_p, weight_t, bias_p, bias_t, running_mean, running_var, result1, result2, training, eps)

- name: _native_batch_norm_legit(Tensor input, Tensor? weight, Tensor? bias, Tensor(a!) running_mean, Tensor(b!) running_var, bool training, float momentum, float eps) -> (Tensor, Tensor, Tensor)
  input, weight, bias: "grad.defined() ? native_batch_norm_backward(grad, input, weight, running_mean, running_var, result1, result2, training, eps, grad_input_mask) : std::tuple<Tensor, Tensor, Tensor>()"
  result0: batch_norm_jvp(input_p, input_t, weight_p, weight_t, bias_p, bias_t, running_mean, running_var, result1, result2, training, eps)

- name: _native_batch_norm_legit_no_training(Tensor input, Tensor? weight, Tensor? bias, Tensor running_mean, Tensor running_var, float momentum, float eps) -> (Tensor, Tensor, Tensor)
  input, weight, bias: "grad.defined() ? native_batch_norm_backward(grad, input, weight, running_mean, running_var, result1, result2, /*training=*/false, eps, grad_input_mask) : std::tuple<Tensor, Tensor, Tensor>()"
  result0: batch_norm_jvp(input_p, input_t, weight_p, weight_t, bias_p, bias_t, running_mean, running_var, result1, result2, /*training=*/false, eps)

- name: _native_batch_norm_legit.no_stats(Tensor input, Tensor? weight, Tensor? bias, bool training, float momentum, float eps) -> (Tensor, Tensor, Tensor)
  input, weight, bias: "grad.defined() ? native_batch_norm_backward(grad, input, weight, Tensor(), Tensor(), result1, result2, training, eps, grad_input_mask) : std::tuple<Tensor, Tensor, Tensor>()"
  result0: batch_norm_jvp(input_p, input_t, weight_p, weight_t, bias_p, bias_t, Tensor(), Tensor(), result1, result2, training, eps)

- name: native_batch_norm_backward(Tensor grad_out, Tensor input, Tensor? weight, Tensor? running_mean, Tensor? running_var, Tensor? save_mean, Tensor? save_invstd, bool train, float eps, bool[3] output_mask) -> (Tensor, Tensor, Tensor)
  input, weight, grad_out: batchnorm_double_backward(input, weight, grads[0], grads[1], grads[2], grad_out, running_mean, running_var, train, eps, save_mean, save_invstd, grad_input_mask)
  save_mean: not_implemented("native_batch_norm_backward save_mean")
  save_invstd: not_implemented("native_batch_norm_backward save_invstd")

- name: native_layer_norm(Tensor input, SymInt[] normalized_shape, Tensor? weight, Tensor? bias, float eps) -> (Tensor, Tensor, Tensor)
  input, weight, bias: "grad.defined() ? native_layer_norm_backward_symint(grad, input, normalized_shape, result1, result2, weight, bias, grad_input_mask) : std::tuple<Tensor, Tensor, Tensor>()"
  result0: layer_norm_jvp(input_p, input_t, weight_p, weight_t, bias_p, bias_t, result1, result2, normalized_shape)

- name: native_layer_norm_backward(Tensor grad_out, Tensor input, SymInt[] normalized_shape, Tensor mean, Tensor rstd, Tensor? weight, Tensor? bias, bool[3] output_mask) -> (Tensor, Tensor, Tensor)
  input, weight, grad_out: layer_norm_double_backward(input, weight, grads[0], grads[1], grads[2], grad_out, mean, rstd, normalized_shape, grad_input_mask)
  bias: Tensor()
  mean: not_implemented("native_layer_norm_backward mean")
  rstd: not_implemented("native_layer_norm_backward rstd")

- name: native_group_norm(Tensor input, Tensor? weight, Tensor? bias, SymInt N, SymInt C, SymInt HxW, int group, float eps) -> (Tensor, Tensor, Tensor)
  input, weight, bias: "GradMode::is_enabled() || grads[1].defined() || grads[2].defined() ? infinitely_differentiable_native_group_norm_backward(grads[0], grads[1], grads[2], input, result1, result2, weight, N, C, HxW, group, eps, grad_input_mask) : (grads[0].defined() ? native_group_norm_backward_symint(grads[0].device().is_xpu() ? grads[0] : grads[0].contiguous(grads[0].device().is_cpu() ? input.suggest_memory_format() : c10::MemoryFormat::Contiguous), input.device().is_xpu() ? input : input.contiguous(input.device().is_cpu() ? input.suggest_memory_format() : c10::MemoryFormat::Contiguous), result1, result2, weight, N, C, HxW, group, grad_input_mask) : std::tuple<Tensor, Tensor, Tensor>())"
  result0: group_norm_jvp(input_p, input_t, weight_p, weight_t, bias_p, bias_t, result1, result2, group)
  result1: group_norm_mean_jvp(input_t, result1, group)
  result2: group_norm_invstd_jvp(input_p, input_t, result1, result2, group)

- name: ne_.Scalar(Tensor(a!) self, Scalar other) -> Tensor(a!)
  self: zeros_like(self)
  result: self_t.zero_()

- name: ne_.Tensor(Tensor(a!) self, Tensor other) -> Tensor(a!)
  self: zeros_like(self)
  other: zeros_like(other)
  result: self_t.zero_()

- name: neg(Tensor self) -> Tensor
  self: grad.neg()
  result: auto_element_wise

- name: _batch_norm_with_update(Tensor input, Tensor? weight, Tensor? bias, Tensor(a!) running_mean, Tensor(b!) running_var, float momentum, float eps) -> (Tensor, Tensor, Tensor, Tensor)
  input, weight, bias: "grad.defined() ? batch_norm_backward(grad, input, weight, running_mean, running_var, result1, result2, /*update*/true, eps, grad_input_mask, retain_variables ? result3.clone() : result3) : std::tuple<Tensor, Tensor, Tensor>()"
  result0: batch_norm_jvp(input_p, input_t, weight_p, weight_t, bias_p, bias_t, running_mean, running_var, result1, result2, true, eps)

- name: _batch_norm_no_update(Tensor input, Tensor? weight, Tensor? bias, Tensor? running_mean, Tensor? running_var, float momentum, float eps) -> (Tensor, Tensor, Tensor, Tensor)
  input, weight, bias: "grad.defined() ? batch_norm_backward(grad, input, weight, running_mean, running_var, result1, result2, /*update*/false, eps, grad_input_mask, retain_variables ? result3.clone() : result3) : std::tuple<Tensor, Tensor, Tensor>()"
  result0: batch_norm_jvp(input_p, input_t, weight_p, weight_t, bias_p, bias_t, running_mean, running_var, result1, result2, false, eps)

- name: batch_norm_backward(Tensor grad_out, Tensor input, Tensor weight, Tensor? running_mean, Tensor? running_var, Tensor? save_mean, Tensor? save_var, bool update, float eps, bool[3] output_mask, Tensor reserve) -> (Tensor, Tensor, Tensor)
  input, weight, grad_out: batchnorm_double_backward(input, weight, grads[0], grads[1], grads[2], grad_out, running_mean, running_var, update, eps, save_mean, save_var, grad_input_mask)
  save_mean: not_implemented("batch_norm_backward save_mean")
  save_var: not_implemented("batch_norm_backward save_var")
  reserve: not_implemented("batch_norm_backward reserve")

- name: nextafter(Tensor self, Tensor other) -> Tensor
  self: not_implemented("nextafter")
  other: not_implemented("nextafter")

- name: norm.Scalar(Tensor self, Scalar p=2) -> Tensor
  self: norm_backward(grad, self, p, result)
  result: norm_jvp(self_p, self_t, p, result)

- name: norm.ScalarOpt_dim(Tensor self, Scalar? p, int[1] dim, bool keepdim=False) -> Tensor
  self: norm_backward(grad, self, p, result, dim, keepdim)
  result: norm_jvp(self_p, self_t, p, result, dim, keepdim)

- name: norm.ScalarOpt_dtype(Tensor self, Scalar? p, *, ScalarType dtype) -> Tensor
  self: norm_backward(grad, self.to(grad.scalar_type()), p, result)
  result: norm_jvp(self_p, self_t, p, result)

- name: norm.ScalarOpt_dim_dtype(Tensor self, Scalar? p, int[1] dim, bool keepdim, *, ScalarType dtype) -> Tensor
  self: norm_backward(grad, self.to(grad.scalar_type()), p, result, dim, keepdim)
  result: norm_jvp(self_p, self_t, p, result, dim, keepdim)

- name: linalg_vector_norm(Tensor self, Scalar ord=2, int[1]? dim=None, bool keepdim=False, *, ScalarType? dtype=None) -> Tensor
  self: linalg_vector_norm_backward(grad, self, ord, result, dim, keepdim)
  result: linalg_vector_norm_jvp(self_p, self_t, ord, result, dim, keepdim)

- name: _pdist_forward(Tensor self, float p=2) -> Tensor
  self: _pdist_backward(grad, self, p, result)

- name: _pdist_backward(Tensor grad, Tensor self, float p, Tensor pdist) -> Tensor
  grad: not_implemented("_pdist_backward")
  self: not_implemented("_pdist_backward")
  pdist: not_implemented("_pdist_backward")

- name: _euclidean_dist(Tensor x1, Tensor x2) -> Tensor
  x1, x2: _euclidean_dist_backward(grad, x1, x2, result)

- name: _cdist_forward(Tensor x1, Tensor x2, float p, int? compute_mode) -> Tensor
  x1: _cdist_backward(grad.contiguous(), x1, x2, p, result)
  x2: _cdist_backward(grad.mT().contiguous(), x2, x1, p, result.mT().contiguous())

- name: _cdist_backward(Tensor grad, Tensor x1, Tensor x2, float p, Tensor cdist) -> Tensor
  grad: not_implemented("_cdist_backward")
  x1: not_implemented("_cdist_backward")
  x2: not_implemented("_cdist_backward")
  cdist: not_implemented("_cdist_backward")

- name: normal_(Tensor(a!) self, float mean=0, float std=1, *, Generator? generator=None) -> Tensor(a!)
  self: zeros_like(grad)
  result: self_t.zero_()

- name: normal.Tensor_float(Tensor mean, float std=1, *, Generator? generator=None) -> Tensor
  mean: at::zeros_symint(mean.sym_sizes(), grad.options())
  result: auto_element_wise

- name: normal.float_Tensor(float mean, Tensor std, *, Generator? generator=None) -> Tensor
  std: at::zeros_symint(std.sym_sizes(), grad.options())
  result: auto_element_wise

- name: normal.Tensor_Tensor(Tensor mean, Tensor std, *, Generator? generator=None) -> Tensor
  mean: at::zeros_symint(mean.sym_sizes(), grad.options())
  std: at::zeros_symint(std.sym_sizes(), grad.options())
  result: zeros_like(mean_t)

- name: linalg_householder_product(Tensor input, Tensor tau) -> Tensor
  input, tau: householder_product_backward(grad, result, input, tau)
  result: householder_product_jvp(input_t, tau_t, result, input_p, tau_p)

- name: ormqr(Tensor self, Tensor input2, Tensor input3, bool left=True, bool transpose=False) -> Tensor
  self, input2, input3: ormqr_backward(grad, result, self, input2, input3, left, transpose, grad_input_mask)

- name: permute(Tensor(a) self, int[] dims) -> Tensor(a)
  self: permute_backwards(grad, dims)
  result: auto_linear

- name: poisson(Tensor self, Generator? generator=None) -> Tensor
  self: zeros_like(self)
  result: auto_element_wise

- name: pow.Tensor_Scalar(Tensor self, Scalar exponent) -> Tensor
  self: pow_backward(grad, self, exponent)
  result: auto_element_wise

- name: pow.Tensor_Tensor(Tensor self, Tensor exponent) -> Tensor
  self: pow_backward_self(grad, self, exponent)
  exponent: pow_backward_exponent(grad, self, exponent, result)
  result: (pow_backward_self(self_t.conj(), self_p, exponent_p) + pow_backward_exponent(exponent_t.conj(), self_p, exponent_p, result)).conj()

- name: pow.Scalar(Scalar self, Tensor exponent) -> Tensor
  exponent: pow_backward_exponent(grad, self, exponent, result)
  result: auto_element_wise

- name: prod(Tensor self, *, ScalarType? dtype=None) -> Tensor
  self: prod_backward(grad, self.to(grad.scalar_type()), result)
  result: (prod_backward(at::ones({}, result.options()).expand_as(result), self_p.to(result.scalar_type()), result) * self_t.conj()).sum().conj()

- name: prod.dim_int(Tensor self, int dim, bool keepdim=False, *, ScalarType? dtype=None) -> Tensor
  self: prod_backward(grad, self.to(grad.scalar_type()), result, dim, keepdim)
  result: (prod_backward(at::ones({}, result.options()).expand_as(result), self_p.to(result.scalar_type()), result, dim, keepdim) * self_t.conj()).sum(dim, keepdim).conj()

- name: put(Tensor self, Tensor index, Tensor source, bool accumulate=False) -> Tensor
  self: "accumulate ? grad : grad.put(index, zeros_like(source), false)"
  index: non_differentiable
  source: grad.take(index).reshape_as(source)
  result: self_t.put(index, source_t, accumulate)

- name: linalg_qr(Tensor A, str mode='reduced') -> (Tensor Q, Tensor R)
  A: linalg_qr_backward(grad_Q, grad_R, Q, R, mode)
  Q, R: linalg_qr_jvp(A_t, Q, R, mode)

- name: rad2deg(Tensor self) -> Tensor
  self: rad2deg_backward(grad)
  result: auto_element_wise

- name: random_.from(Tensor(a!) self, int from, int? to, *, Generator? generator=None) -> Tensor(a!)
  self: zeros_like(grad)
  result: self_t.zero_()

- name: random_.to(Tensor(a!) self, int to, *, Generator? generator=None) -> Tensor(a!)
  self: zeros_like(grad)
  result: self_t.zero_()

- name: random_(Tensor(a!) self, *, Generator? generator=None) -> Tensor(a!)
  self: zeros_like(grad)
  result: self_t.zero_()

- name: reciprocal(Tensor self) -> Tensor
  self: -grad * (result * result).conj()
  result: auto_element_wise

- name: remainder.Scalar(Tensor self, Scalar other) -> Tensor
  self: grad
  result: auto_element_wise

- name: remainder.Tensor(Tensor self, Tensor other) -> Tensor
  self: grad
  other: -grad * self.div(other, /*rounding_mode=*/"floor")
  result: self_t - other_t * self_p.div(other_p, /*rounding_mode=*/"floor")

- name: renorm(Tensor self, Scalar p, int dim, Scalar maxnorm) -> Tensor
  self: renorm_backward(grad, self, p, dim, maxnorm)
  result: renorm_jvp(self_p, self_t, p, dim, maxnorm)

- name: repeat(Tensor self, SymInt[] repeats) -> Tensor
  self: repeat_backward(grad, repeats, self.sym_sizes())
  result: auto_linear

- name: special_entr(Tensor self) -> Tensor
  self: grad * (-(1 + self.log()))
  result: auto_element_wise

- name: special_ndtri(Tensor self) -> Tensor
  self: grad * std::sqrt(2 * M_PI) * (result.square() / 2).exp()
  result: auto_element_wise

- name: special_log_ndtr(Tensor self) -> Tensor
  self: grad / std::sqrt(2 * M_PI) * (result + self.pow(2) / 2).neg().exp()
  result: auto_element_wise

# [Note: Sometimes view derivatives]
# The following situation applies to other operations as well.
# TODO: This note is only referenced by to_dense and to_sparse*. Make
# this more generic if it's been referenced more than once.
#
# DO NOT define a backward for reshape!
# reshape is special in that it sometimes returns a view, and sometimes not.
# Defining a backward will make codegen spit out the forward call as
#     as_variable(baseType->reshape(self)),
# making it impossible (hard) to detect when it is actually a view.
# - name: reshape(Tensor self, IntArrayRef shape)

- name: _reshape_alias(Tensor(a) self, SymInt[] size, SymInt[] stride) -> Tensor(a)
  self: grad.reshape_symint(self.sym_sizes())
  result: auto_linear

- name: round(Tensor self) -> Tensor
  self: zeros_like(grad)
  result: auto_element_wise

- name: round.decimals(Tensor self, *, int decimals) -> Tensor
  self: zeros_like(grad)
  result: auto_element_wise

- name: rsqrt(Tensor self) -> Tensor
  self: -0.5 * grad * result.pow(3).conj()
  result: auto_element_wise

- name: scatter.src(Tensor self, int dim, Tensor index, Tensor src) -> Tensor
  self: grad.scatter(dim, index, 0)
  index: non_differentiable
  src: grad.gather(dim, index)
  result: self_t.scatter(dim, index, src_t)

- name: scatter.value(Tensor self, int dim, Tensor index, Scalar value) -> Tensor
  self: grad.scatter(dim, index, 0)
  index: non_differentiable
  result: self_t.scatter(dim, index, 0)

- name: scatter_add(Tensor self, int dim, Tensor index, Tensor src) -> Tensor
  self: grad
  index: non_differentiable
  src: grad.gather(dim, index)
  result: scatter_add(self_t, dim, index, src_t)

- name: select.int(Tensor(a) self, int dim, SymInt index) -> Tensor(a)
  dispatch:
    Default:
      self: select_backward_symint(grad, self.sym_sizes(), dim, index)
      result: auto_linear
    AutogradNestedTensor:
      self: _nested_select_backward_symint(grad, self, dim, index)

- name: select_backward(Tensor grad_output, SymInt[] input_sizes, int dim, SymInt index) -> Tensor
  grad_output: grad.select_symint(dim, index)
  result: auto_linear

- name: sigmoid(Tensor self) -> Tensor
  self: sigmoid_backward(grad, result)
  result: auto_element_wise

- name: logit(Tensor self, float? eps=None) -> Tensor
  self: "GradMode::is_enabled() ? infinitely_differentiable_logit_backward(grad, self, eps) : logit_backward(grad, self, eps)"
  result: auto_element_wise

- name: sign(Tensor self) -> Tensor
  self: zeros_like(grad)
  result: auto_element_wise

- name: sgn(Tensor self) -> Tensor
  self: sgn_backward(self, grad, result)
  # Cannot use auto_element_wise here because the Jacobian is *not* Hermitian (in fact, it is symmetric)
  # The function is not holomorphic, so there's no reason for its Jacobian to be Hermitian
  # auto_element_wise has a name that's a bit deceiving in the complex case
  result: sgn_backward(self_p, self_t, result)

- name: sin(Tensor self) -> Tensor
  self: grad * self.cos().conj()
  result: auto_element_wise

- name: sinc(Tensor self) -> Tensor
  self: sinc_backward(grad, self)
  result: auto_element_wise

- name: sinh(Tensor self) -> Tensor
  self: grad * self.cosh().conj()
  result: auto_element_wise

- name: slice.Tensor(Tensor(a) self, int dim=0, SymInt? start=None, SymInt? end=None, SymInt step=1) -> Tensor(a)
  self: slice_backward_wrapper(grad, self.sym_sizes(), dim, start, end, step)
  result: auto_linear

- name: slice_backward(Tensor grad_output, SymInt[] input_sizes, int dim, SymInt start, SymInt end, SymInt step) -> Tensor
  grad_output: grad.slice_symint(dim, start, end, step)
  result: auto_linear

- name: slice_inverse(Tensor(a) self, Tensor src, int dim=0, SymInt? start=None, SymInt? end=None, SymInt step=1) -> Tensor(a)
  self: grad.slice_symint(dim, start, end, step)
  src: slice_scatter_symint(grad, zeros_like(self), dim, start, end, step)
  result: auto_linear

- name: slice_scatter(Tensor self, Tensor src, int dim=0, SymInt? start=None, SymInt? end=None, SymInt step=1) -> Tensor
  self: slice_scatter_symint(grad, zeros_like(src), dim, start, end, step)
  src: grad.slice_symint(dim, start, end, step)
  result: auto_linear

- name: select_scatter(Tensor self, Tensor src, int dim, SymInt index) -> Tensor
  self: select_scatter_symint(grad, zeros_like(src), dim, index)
  src: grad.select_symint(dim, index)
  result: auto_linear

- name: diagonal_scatter(Tensor self, Tensor src, int offset=0, int dim1=0, int dim2=1) -> Tensor
  self: diagonal_scatter(grad, zeros_like(src), offset, dim1, dim2)
  src: grad.diagonal(offset, dim1, dim2)
  result: auto_linear

- name: as_strided_scatter(Tensor self, Tensor src, SymInt[] size, SymInt[] stride, SymInt? storage_offset=None) -> Tensor
  self: as_strided_scatter_backward(grad, TensorGeometry(self), TensorGeometry(src), size, stride, storage_offset)
  # See Note [as_strided_scatter backward support]
  src: grad.contiguous().as_strided_symint(size, stride, storage_offset)
  result: auto_linear

- name: _linalg_solve_ex(Tensor A, Tensor B, *, bool left=True, bool check_errors=False) -> (Tensor result, Tensor LU, Tensor pivots, Tensor info)
  A, B: linalg_solve_backward(grad, result, A, LU, pivots, left, grad_input_mask[1])
  result: "linalg_solve_jvp(A_t, B_t, result, LU, pivots, left, A_p.is_contiguous() && !A_p.is_complex())"
  output_differentiability: [True, False, False, False]  # LU is an auxiliary tensor not exposed to the user

- name: sort(Tensor self, int dim=-1, bool descending=False) -> (Tensor values, Tensor indices)
  self: value_selecting_reduction_backward_symint(grad, dim, indices, self.sym_sizes(), true)
  output_differentiability: [True, False]
  values: gather_with_keepdimed_indices(self_t, dim, indices, true)

- name: sort.stable(Tensor self, *, bool? stable, int dim=-1, bool descending=False) -> (Tensor values, Tensor indices)
  self: value_selecting_reduction_backward_symint(grad, dim, indices, self.sym_sizes(), true)
  output_differentiability: [True, False]
  values: gather_with_keepdimed_indices(self_t, dim, indices, true)

- name: split.Tensor(Tensor(a -> *) self, SymInt split_size, int dim=0) -> Tensor(a)[]
  self: split_backward(grads, split_size, dim, self.sym_sizes(), self.options())
  result: auto_linear

- name: unsafe_split.Tensor(Tensor self, SymInt split_size, int dim=0) -> Tensor[]
  self: split_backward(grads, split_size, dim, self.sym_sizes(), self.options())
  result: auto_linear

- name: split_with_sizes(Tensor(a -> *) self, SymInt[] split_sizes, int dim=0) -> Tensor(a)[]
  dispatch:
    Default:
      self: split_with_sizes_backward(grads, split_sizes, dim, self.sym_sizes(), self.options())
      result: auto_linear
    AutogradNestedTensor:
      self: _nested_split_with_sizes_backward(grads, split_sizes, dim, at::native::get_nested_tensor_impl(self)->get_nested_sizes(), self.options())

- name: unsafe_split_with_sizes(Tensor self, SymInt[] split_sizes, int dim=0) -> Tensor[]
  self: split_with_sizes_backward(grads, split_sizes, dim, self.sym_sizes(), self.options())
  result: auto_linear

- name: sqrt(Tensor self) -> Tensor
  self: grad / (2 * result.conj())
  result: auto_element_wise

- name: squeeze(Tensor(a) self) -> Tensor(a)
  self: unsqueeze_to(grad, self.sym_sizes())
  result: auto_linear

- name: squeeze.dim(Tensor(a) self, int dim) -> Tensor(a)
  dispatch:
    Default:
      self: unsqueeze_to(grad, dim, self.sym_sizes())
      result: auto_linear
    AutogradNestedTensor:
      self: grad.unsqueeze(dim)

- name: squeeze.dims(Tensor(a) self, int[] dim) -> Tensor(a)
  dispatch:
    Default:
      self: unsqueeze_to(grad, dim, self.sym_sizes())
      result: auto_linear
    AutogradNestedTensor:
      self: unsqueeze_multiple(grad, dim, self.dim())

- name: squeeze_(Tensor(a!) self) -> Tensor(a!)
  self: unsqueeze_to(grad, self.sym_sizes())
  result: auto_linear

- name: squeeze_.dim(Tensor(a!) self, int dim) -> Tensor(a!)
  self: unsqueeze_to(grad, dim, self.sym_sizes())
  result: auto_linear

- name: squeeze_.dims(Tensor(a!) self, int[] dim) -> Tensor(a!)
  self: unsqueeze_to(grad, dim, self.sym_sizes())
  result: auto_linear

- name: std.correction(Tensor self, int[1]? dim=None, *, Scalar? correction=None, bool keepdim=False) -> Tensor
  self: std_backward(result, grad, self, dim, correction, keepdim)
  # pointwise (variance) + sum + sqrt
  result: (at::real(var_backward(self_t.conj(), self_p, dim, correction, true).sum(dim.value_or(IntArrayRef({})), keepdim)) / (2. * result)).masked_fill_(result == 0, 0)

- name: std_mean.correction(Tensor self, int[1]? dim=None, *, Scalar? correction=None, bool keepdim=False) -> (Tensor, Tensor)
  self: std_mean_backward(grads[0], grads[1], self, result0, dim, correction, keepdim)
  result0: (at::real(var_backward(self_t.conj(), self_p, dim, correction, true).sum(dim.value_or(IntArrayRef({})), keepdim)) / (2. * result0)).masked_fill_(result0 == 0, 0)
  # linear
  result1: mean(self_t, dim.value_or(IntArrayRef({})), keepdim)

- name: sub.Tensor(Tensor self, Tensor other, *, Scalar alpha=1) -> Tensor
  self: handle_r_to_c(self.scalar_type(), grad)
  other: handle_r_to_c(other.scalar_type(), maybe_multiply(-grad, alpha.conj()))
  result: self_t - maybe_multiply(other_t, alpha)

- name: sub.Scalar(Tensor self, Scalar other, Scalar alpha=1) -> Tensor
  self: handle_r_to_c(self.scalar_type(), grad)
  result: auto_element_wise

- name: rsub.Tensor(Tensor self, Tensor other, *, Scalar alpha=1) -> Tensor
  self: handle_r_to_c(self.scalar_type(), maybe_multiply(-grad, alpha.conj()))
  other: handle_r_to_c(other.scalar_type(), grad)
  result: -maybe_multiply(self_t, alpha) + other_t

- name: rsub.Scalar(Tensor self, Scalar other, Scalar alpha=1) -> Tensor
  self: handle_r_to_c(self.scalar_type(), maybe_multiply(-grad, alpha.conj()))
  result: auto_element_wise

- name: sum(Tensor self, *, ScalarType? dtype=None) -> Tensor
  self: grad.expand_symint(self.sym_sizes())
  result: auto_linear

- name: sum.dim_IntList(Tensor self, int[1]? dim, bool keepdim=False, *, ScalarType? dtype=None) -> Tensor
  dispatch:
    Default:
      self: sum_backward(grad, self.sym_sizes(), dim, keepdim)
      result: auto_linear
    AutogradNestedTensor:
      # TODO: replace this function once semantics for nested tensor expand have been settled on
      self: _nested_sum_backward(grad, self, dim, keepdim)

- name: nansum(Tensor self, int[1]? dim=None, bool keepdim=False, *, ScalarType? dtype=None) -> Tensor
  self: nansum_backward(grad.to(self.scalar_type()), self, dim, keepdim)
  result: at::where(self_p.isnan(), 0, self_t).sum(dim, keepdim, dtype)

# We never call _linalg_svd with compute_uv=False in an autograd context, so we don't even consider it here
- name: _linalg_svd(Tensor A, bool full_matrices=False, bool compute_uv=True, *, str? driver=None) -> (Tensor U, Tensor S, Tensor Vh)
  A: "svd_backward(full_matrices && grad_U.defined() ? grad_U.narrow_symint(-1, 0, S.sym_size(-1)) : grad_U,
                   grad_S,
                   full_matrices && grad_Vh.defined() ? grad_Vh.narrow_symint(-2, 0, S.sym_size(-1)) : grad_Vh,
                   full_matrices ? U.narrow_symint(-1, 0, S.sym_size(-1)) : U,
                   S,
                   full_matrices ? Vh.narrow_symint(-2, 0, S.sym_size(-1)) : Vh)"
  U, S, Vh: linalg_svd_jvp(A_t, U, S, Vh, full_matrices)

- name: _linalg_eigh(Tensor A, str UPLO="L", bool compute_v=True) -> (Tensor eigenvalues, Tensor eigenvectors)
  A: linalg_eig_backward(grads[0], grads[1], eigenvalues, eigenvectors, /*is_hermitian=*/true)
  eigenvalues, eigenvectors: linalg_eig_jvp(A_t, eigenvalues, eigenvectors, /*is_hermitian=*/true)

- name: linalg_eig(Tensor self) -> (Tensor eigenvalues, Tensor eigenvectors)
  self: handle_r_to_c(self.scalar_type(), linalg_eig_backward(grads[0], grads[1], eigenvalues, eigenvectors, /*is_hermitian=*/false))
  eigenvalues, eigenvectors: linalg_eig_jvp(self_t, eigenvalues, eigenvectors, /*is_hermitian=*/false)

- name: t(Tensor(a) self) -> Tensor(a)
  self: grad.t()
  result: auto_linear

- name: t_(Tensor(a!) self) -> Tensor(a!)
  self: grad.t()
  result: auto_linear

- name: one_hot(Tensor self, int num_classes=-1) -> Tensor
  self: non_differentiable

- name: flip(Tensor self, int[] dims) -> Tensor
  self: grad.flip(dims)
  result: auto_linear

- name: roll(Tensor self, SymInt[1] shifts, int[1] dims=[]) -> Tensor
  self: grad.roll_symint(fmap(reverse_list_symint(shifts), [](c10::SymInt i){return -i;}), reverse_list(dims))
  result: auto_linear

- name: rot90(Tensor self, int k=1, int[] dims=[0,1]) -> Tensor
  self: grad.rot90(-k, dims)
  result: auto_linear

- name: take(Tensor self, Tensor index) -> Tensor
  self: take_backward(grad, self, index)
  index: non_differentiable
  result: auto_linear

- name: tan(Tensor self) -> Tensor
  self: grad * (1 + result.pow(2)).conj()
  result: auto_element_wise

- name: tanh(Tensor self) -> Tensor
  self: tanh_backward(grad, result)
  result: auto_element_wise

- name: topk(Tensor self, SymInt k, int dim=-1, bool largest=True, bool sorted=True) -> (Tensor values, Tensor indices)
  self: value_selecting_reduction_backward_symint(grad, dim, indices, self.sym_sizes(), true)
  output_differentiability: [True, False]
  values: gather(self_t, dim, indices)

- name: trace(Tensor self) -> Tensor
  self: trace_backward_symint(grad, self.sym_sizes())
  result: auto_linear

- name: transpose.int(Tensor(a) self, int dim0, int dim1) -> Tensor(a)
  self: grad.transpose(dim0, dim1)
  result: auto_linear

- name: transpose_(Tensor(a!) self, int dim0, int dim1) -> Tensor(a!)
  self: grad.transpose(dim0, dim1)
  result: auto_linear

- name: triangular_solve(Tensor self, Tensor A, bool upper=True, bool transpose=False, bool unitriangular=False) -> (Tensor solution, Tensor cloned_coefficient)
  self, A: triangular_solve_backward(grad_solution, grad_cloned_coefficient, self, A, solution, upper, transpose, unitriangular, grad_input_mask)
  solution: triangular_solve_jvp(solution, A_p, A_t, self_t, upper, transpose, unitriangular)
  cloned_coefficient: A_t

- name: linalg_solve_triangular(Tensor self, Tensor B, *, bool upper, bool left=True, bool unitriangular=False) -> Tensor
  self, B: linalg_solve_triangular_backward(grad, self, result, upper, left, unitriangular, grad_input_mask)
  result: linalg_solve_triangular_forward_AD(self_t, B_t, self_p, result, upper, left, unitriangular)

- name: tril(Tensor self, int diagonal=0) -> Tensor
  self: grad.tril(diagonal)
  result: auto_linear

- name: triu(Tensor self, int diagonal=0) -> Tensor
  self: grad.triu(diagonal)
  result: auto_linear

- name: trunc(Tensor self) -> Tensor
  self: zeros_like(grad)
  result: auto_element_wise

# DO NOT define a backward for to_dense
# See [Note: Sometimes view derivatives]
# - name: to_dense(Tensor self, ScalarType? dtype=None, *, bool? masked_grad=None) -> Tensor
#
- name: _to_dense(Tensor self, ScalarType? dtype=None, bool? masked_grad=None) -> Tensor
  self: to_dense_backward(grad, self, masked_grad)

# DO NOT define a backward for to_sparse.sparse_dim
# See [Note: Sometimes view derivatives]
# - name: to_sparse.sparse_dim(Tensor self, int sparse_dim) -> Tensor
#
- name: _to_sparse.sparse_dim(Tensor self, int sparse_dim) -> Tensor
  self: to_sparse_backward(grad, self.layout(), self.sym_blocksize())

# DO NOT define a backward for to_sparse
# See [Note: Sometimes view derivatives]
# - name: to_sparse(Tensor self, *, Layout? layout=None, int[2]? blocksize=None, int? dense_dim=None) -> Tensor
#
- name: _to_sparse(Tensor self, *, Layout? layout=None, int[2]? blocksize=None, int? dense_dim=None) -> Tensor
  self: to_sparse_backward(grad, self.layout(), self.sym_blocksize())

# DO NOT define a backward for to_sparse_csr
# See [Note: Sometimes view derivatives]
# - name: to_sparse_csr(Tensor self, int? dense_dim=None) -> Tensor
#
- name: _to_sparse_csr(Tensor self, int? dense_dim=None) -> Tensor
  self: to_sparse_backward(grad, self.layout(), self.sym_blocksize())

# DO NOT define a backward for to_sparse_csc
# See [Note: Sometimes view derivatives]
# - name: to_sparse_csc(Tensor self, int? dense_dim=None) -> Tensor
#
- name: _to_sparse_csc(Tensor self, int? dense_dim=None) -> Tensor
  self: to_sparse_backward(grad, self.layout(), self.sym_blocksize())

# DO NOT define a backward for to_sparse_bsr
# See [Note: Sometimes view derivatives]
# - name: to_sparse_bsr(Tensor self, int[2] blocksize, int? dense_dim=None) -> Tensor
#
- name: _to_sparse_bsr(Tensor self, int[2] blocksize, int? dense_dim=None) -> Tensor
  self: to_sparse_backward(grad, self.layout(), self.sym_blocksize())

# DO NOT define a backward for to_sparse_bsc
# See [Note: Sometimes view derivatives]
# - name: to_sparse_bsc(Tensor self, int[2] blocksize, int? dense_dim=None) -> Tensor
#
- name: _to_sparse_bsc(Tensor self, int[2] blocksize, int? dense_dim=None) -> Tensor
  self: to_sparse_backward(grad, self.layout(), self.sym_blocksize())

- name: to_mkldnn(Tensor self, ScalarType? dtype=None) -> Tensor
  self: to_mkldnn_backward(grad, self)

- name: unfold(Tensor(a) self, int dimension, int size, int step) -> Tensor(a)
  self: unfold_backward_symint(grad, self.sym_sizes(), dimension, size, step)
  result: auto_linear

- name: unfold_backward(Tensor grad_in, SymInt[] input_sizes, int dim, int size, int step) -> Tensor
  grad_in: grad.unfold(dim, size, step)
  result: auto_linear

- name: uniform_(Tensor(a!) self, float from=0, float to=1, *, Generator? generator=None) -> Tensor(a!)
  self: zeros_like(grad)
  result: self_t.zero_()

- name: _unique(Tensor self, bool sorted=True, bool return_inverse=False) -> (Tensor, Tensor)
  output_differentiability: [True, False]
  self: not_implemented("_unique")

- name: unique_dim(Tensor self, int dim, bool sorted=True, bool return_inverse=False, bool return_counts=False) -> (Tensor, Tensor, Tensor)
  output_differentiability: [True, False, False]
  self: not_implemented("unique_dim")

- name: unique_consecutive(Tensor self, bool return_inverse=False, bool return_counts=False, int? dim=None) -> (Tensor, Tensor, Tensor)
  output_differentiability: [True, False, False]
  self: not_implemented("unique_consecutive")

- name: unique_dim_consecutive(Tensor self, int dim, bool return_inverse=False, bool return_counts=False) -> (Tensor, Tensor, Tensor)
  output_differentiability: [True, False, False]
  self: not_implemented("unique_dim_consecutive")

- name: _unique2(Tensor self, bool sorted=True, bool return_inverse=False, bool return_counts=False) -> (Tensor, Tensor, Tensor)
  output_differentiability: [True, False, False]
  self: not_implemented("_unique2")

- name: _unsafe_view(Tensor self, SymInt[] size) -> Tensor
  self: grad.reshape_symint(self.sym_sizes())
  result: auto_linear

- name: lift(Tensor self) -> Tensor
  self: grad
  result: auto_linear

- name: lift_fresh(Tensor(a) self) -> Tensor(a)
  self: grad
  result: auto_linear

- name: unsqueeze(Tensor(a) self, int dim) -> Tensor(a)
  self: grad.squeeze(dim)
  result: auto_linear

- name: unsqueeze_(Tensor(a!) self, int dim) -> Tensor(a!)
  self: grad.squeeze(dim)
  result: auto_linear

- name: var.correction(Tensor self, int[1]? dim=None, *, Scalar? correction=None, bool keepdim=False) -> Tensor
  self: var_backward(grad, self, dim, correction, keepdim)
  # pointwise + sum
  result: at::real(var_backward(self_t.conj(), self_p, dim, correction, true).sum(dim.value_or(IntArrayRef({})), keepdim))

- name: var_mean.correction(Tensor self, int[1]? dim=None, *, Scalar? correction=None, bool keepdim=False) -> (Tensor, Tensor)
  self: var_mean_backward(grads[0], grads[1], self, dim, correction, keepdim)
  result0: at::real(var_backward(self_t.conj(), self_p, dim, correction, true).sum(dim.value_or(IntArrayRef({})), keepdim))
  # linear
  result1: mean(self_t, dim.value_or(IntArrayRef({})), keepdim)

- name: view(Tensor(a) self, SymInt[] size) -> Tensor(a)
  dispatch:
    Default:
      self: grad.reshape_symint(self.sym_sizes())
      result: auto_linear
    AutogradNestedTensor:
      self: grad.reshape_as(self)
      result: auto_linear

- name: view.dtype(Tensor(a) self, ScalarType dtype) -> Tensor(a)
  output_differentiability: [False]

- name: view_as_real(Tensor(a) self) -> Tensor(a)
  self: at::view_as_complex(grad.contiguous()) # gx0 + 1j * gx1
  result: at::view_as_real(self_t)

- name: view_as_complex(Tensor(a) self) -> Tensor(a)
  self: at::view_as_real(grad.contiguous().resolve_conj()) # [gx, gy]
  result: at::view_as_complex(self_t)

- name: where.self(Tensor condition, Tensor self, Tensor other) -> Tensor
  condition: non_differentiable
  self: where(condition, grad, 0)
  other: where(condition, 0, grad)
  result: where(condition, self_t, other_t)

# weight_norm_cuda_interface_backward does not have an explicitly defined derivative, so if we do happen
# to be running backward with create_graph=True, fall back to a backward function that uses
# differentiable ops.
- name: _weight_norm_interface(Tensor v, Tensor g, int dim=0) -> (Tensor, Tensor)
  v, g: "grad.defined() ? (GradMode::is_enabled() ? _weight_norm_differentiable_backward(grad.contiguous(), v, g, result1, dim) : _weight_norm_interface_backward(grad.contiguous(), v, g, result1, dim)) : std::tuple<Tensor, Tensor>()"

- name: zero_(Tensor(a!) self) -> Tensor(a!)
  self: zeros_like(grad)
  result: auto_linear

- name: sparse_mask(Tensor self, Tensor mask) -> Tensor
  self: sparse_mask_backward(grad, mask, self.layout())
  mask: non_differentiable

- name: _sparse_coo_tensor_with_dims_and_tensors(int sparse_dim, int dense_dim, SymInt[] size, Tensor indices, Tensor values, *, ScalarType? dtype=None, Layout? layout=None, Device? device=None, bool? pin_memory=False, bool? is_coalesced=None) -> Tensor
  indices: non_differentiable
  values: grad.sparse_mask(result)._values()

- name: sparse_compressed_tensor.comp_plain_value_size(Tensor compressed_indices, Tensor plain_indices, Tensor values, SymInt[] size, *, ScalarType? dtype=None, Layout? layout=None, Device? device=None, bool? pin_memory=False) -> Tensor
  compressed_indices: non_differentiable
  plain_indices: non_differentiable
  # TODO: remove to_dense after gh-107381 is fixed
  values: grad.to_dense().sparse_mask(result).values()

- name: _sparse_sum.dim(Tensor self, int[1] dim) -> Tensor
  self: at::_sparse_sum_backward(grad, self, dim)

- name: _standard_gamma(Tensor self, Generator? generator=None) -> Tensor
  self: grad * _standard_gamma_grad(self, result)

- name: _standard_gamma_grad(Tensor self, Tensor output) -> Tensor
  self: not_implemented("_standard_gamma_grad")

- name: values(Tensor(a) self) -> Tensor(a)
  dispatch:
    Default:
      self: values_backward(grad, self)
    AutogradNestedTensor:
      self: at::_nested_view_from_buffer(grad.contiguous(), self._nested_tensor_size(), self._nested_tensor_strides(), self._nested_tensor_storage_offsets())

- name: _nested_jagged_to_strided(Tensor(a) self) -> Tensor(a)
  self: "_nested_view_from_jagged(grad.values().view_as(at::_nested_get_values(self)),
          at::_nested_get_offsets(self),
          at::_nested_get_jagged_dummy(self),
          at::_nested_get_lengths(self),
          at::_nested_get_ragged_idx(self),
          at::_nested_get_min_seqlen(self).defined() ? c10::optional<Tensor>(at::_nested_get_min_seqlen(self)) : c10::nullopt,
          at::_nested_get_max_seqlen(self).defined() ? c10::optional<Tensor>(at::_nested_get_max_seqlen(self)) : c10::nullopt)"

- name: _nested_strided_to_jagged(Tensor(a) self) -> Tensor(a)
  self: at::_nested_jagged_to_strided(grad)

# Why is _values() not differentiable?
# See NOTE [ Sparse: autograd and API ]
- name: _values(Tensor(a) self) -> Tensor(a)
  output_differentiability: [False]

# NN
- name: _trilinear(Tensor i1, Tensor i2, Tensor i3, int[] expand1, int[] expand2, int[] expand3, int[] sumdim, int unroll_dim=1) -> Tensor
  i1, i2, i3: "_trilinear_backward(grad,
               wrap_opt_if(i1, grad_input_mask[1] || grad_input_mask[2]),
               wrap_opt_if(i2, grad_input_mask[0] || grad_input_mask[2]),
               wrap_opt_if(i3, grad_input_mask[0] || grad_input_mask[1]),
               expand1, expand2, expand3, sumdim, grad_input_mask)"
  result: "_trilinear(i1_t, i2_p, i3_p, expand1, expand2, expand3, sumdim, unroll_dim) +
           _trilinear(i1_p, i2_t, i3_p, expand1, expand2, expand3, sumdim, unroll_dim) +
           _trilinear(i1_p, i2_p, i3_t, expand1, expand2, expand3, sumdim, unroll_dim)"

- name: constant_pad_nd(Tensor self, SymInt[] pad, Scalar value=0) -> Tensor
  self: constant_pad_nd_backward(grad, pad)
  result: constant_pad_nd_symint(self_t, pad, 0)

- name: binary_cross_entropy(Tensor self, Tensor target, Tensor? weight=None, int reduction=Mean) -> Tensor
  self: binary_cross_entropy_backward(grad, self, target, weight, reduction)
  target: binary_cross_entropy_target_backward(grad, self, target, weight, reduction)
  result: "apply_loss_reduction(
               binary_cross_entropy_backward(self_t, self_p, target_p, weight, at::Reduction::None)
             + binary_cross_entropy_target_backward(target_t, self_p, target_p, weight, at::Reduction::None),
           reduction)"

- name: binary_cross_entropy_backward(Tensor grad_output, Tensor self, Tensor target, Tensor? weight=None, int reduction=Mean) -> Tensor
  self: binary_cross_entropy_double_backward(grad_output, grad, self, target, weight, reduction)
  target: binary_cross_entropy_double_backward_target(grad, grad_output, self, target, weight, reduction)
  grad_output: binary_cross_entropy_double_backward_grad_output(grad, self, target, weight, reduction)
  result: " binary_cross_entropy_double_backward(grad_output_p, self_t, self_p, target_p, weight, reduction)
          + binary_cross_entropy_double_backward_target(target_t, grad_output_p, self_p, target_p, weight, reduction)
          + binary_cross_entropy_double_backward_grad_output(grad_output_t, self_p, target_p, weight, reduction)"

- name: binary_cross_entropy_with_logits(Tensor self, Tensor target, Tensor? weight=None, Tensor? pos_weight=None, int reduction=Mean) -> Tensor
  self: binary_cross_entropy_with_logits_backward(grad, self, target, weight, pos_weight, reduction)
  target: binary_cross_entropy_with_logits_target_backward(grad, self, target, weight, pos_weight, reduction)
  result: "apply_loss_reduction(
               binary_cross_entropy_with_logits_backward(self_t, self_p, target_p, weight, pos_weight, at::Reduction::None)
             + binary_cross_entropy_with_logits_target_backward(target_t, self_p, target_p, weight, pos_weight, at::Reduction::None),
           reduction)"

- name: embedding(Tensor weight, Tensor indices, SymInt padding_idx=-1, bool scale_grad_by_freq=False, bool sparse=False) -> Tensor
  indices: non_differentiable
  weight: embedding_backward_symint(grad, indices, weight.sym_size(0), padding_idx, scale_grad_by_freq, sparse)
  result: auto_linear

- name: embedding_dense_backward(Tensor grad_output, Tensor indices, SymInt num_weights, SymInt padding_idx, bool scale_grad_by_freq) -> Tensor
  grad_output: embedding_dense_double_backward_symint(grad, indices, padding_idx)
  indices: non_differentiable
  result: auto_linear

- name: _embedding_bag(Tensor weight, Tensor indices, Tensor offsets, bool scale_grad_by_freq=False, int mode=0, bool sparse=False, Tensor? per_sample_weights=None, bool include_last_offset=False, int padding_idx=-1) -> (Tensor, Tensor, Tensor, Tensor)
  indices: non_differentiable
  offsets: non_differentiable
  weight: _embedding_bag_backward_symint(grad, indices, offsets, result1, result2, result3, weight.sym_size(0), scale_grad_by_freq, mode, sparse, per_sample_weights, padding_idx)
  per_sample_weights: _embedding_bag_per_sample_weights_backward(grad, weight, indices, offsets, result1, mode, padding_idx)

- name: _embedding_bag_dense_backward(Tensor grad, Tensor indices, Tensor offset2bag, Tensor bag_size, Tensor maximum_indices, SymInt num_weights, bool scale_grad_by_freq, int mode, Tensor? per_sample_weights, int padding_idx=-1) -> Tensor
  indices: non_differentiable
  offset2bag: non_differentiable
  bag_size: non_differentiable
  maximum_indices: non_differentiable

- name: embedding_renorm_(Tensor(a!) self, Tensor indices, float max_norm, float norm_type) -> Tensor(a!)
  indices: non_differentiable
  self: not_implemented("embedding_renorm")

- name: mse_loss(Tensor self, Tensor target, int reduction=Mean) -> Tensor
  self: mse_loss_backward(grad, self, target, reduction)
  target: mse_loss_backward(grad, target, self, reduction)
  result: apply_loss_reduction(mse_loss_backward(self_t.conj(), self_p, target_p, at::Reduction::None).conj() + mse_loss_backward(target_t.conj(), target_p, self_p, at::Reduction::None).conj(), reduction)

- name: multi_margin_loss(Tensor self, Tensor target, Scalar p=1, Scalar margin=1, Tensor? weight=None, int reduction=Mean) -> Tensor
  self: multi_margin_loss_backward(grad, self, target, p, margin, weight, reduction)
  target: non_differentiable

- name: multilabel_margin_loss_forward(Tensor self, Tensor target, int reduction) -> (Tensor output, Tensor is_target)
  self: multilabel_margin_loss_backward(grad, self, target, reduction, is_target)
  target: non_differentiable

- name: nll_loss_forward(Tensor self, Tensor target, Tensor? weight, int reduction, SymInt ignore_index) -> (Tensor output, Tensor total_weight)
  self: nll_loss_backward_symint(grad, self, target, weight, reduction, ignore_index, total_weight)
  target: non_differentiable
  output: std::get<0>(nll_loss_forward_symint(self_t, target, weight, reduction, ignore_index))

- name: nll_loss2d_forward(Tensor self, Tensor target, Tensor? weight, int reduction, SymInt ignore_index) -> (Tensor output, Tensor total_weight)
  self: nll_loss2d_backward_symint(grad, self, target, weight, reduction, ignore_index, total_weight)
  target: non_differentiable
  output: std::get<0>(nll_loss2d_forward_symint(self_t, target, weight, reduction, ignore_index))

- name: smooth_l1_loss(Tensor self, Tensor target, int reduction=Mean, float beta=1.0) -> Tensor
  self: smooth_l1_loss_backward(grad, self, target, reduction, beta)
  target: smooth_l1_loss_backward(grad, target, self, reduction, beta)
  result: apply_loss_reduction(smooth_l1_loss_backward(self_t.conj(), self_p, target_p, at::Reduction::None, beta).conj() + smooth_l1_loss_backward(target_t.conj(), target_p, self_p, at::Reduction::None, beta).conj(), reduction)

- name: huber_loss(Tensor self, Tensor target, int reduction=Mean, float delta=1.0) -> Tensor
  self: huber_loss_backward(grad, self, target, reduction, delta)
  target: huber_loss_backward(grad, target, self, reduction, delta)
  result: apply_loss_reduction(huber_loss_backward(self_t.conj(), self_p, target_p, at::Reduction::None, delta).conj() + huber_loss_backward(target_t.conj(), target_p, self_p, at::Reduction::None, delta).conj(), reduction)

- name: soft_margin_loss(Tensor self, Tensor target, int reduction=Mean) -> Tensor
  self: soft_margin_loss_backward(grad, self, target, reduction)
  result: apply_loss_reduction(soft_margin_loss_backward(self_t.conj(), self_p, target, at::Reduction::None).conj(), reduction)

- name: relu(Tensor self) -> Tensor
  self: threshold_backward(grad, result, 0)
  result: auto_element_wise

- name: silu(Tensor self) -> Tensor
  self: "GradMode::is_enabled() ? infinitely_differentiable_silu_backward(grad, self) : silu_backward(grad, self)"
  result: auto_element_wise

- name: mish(Tensor self) -> Tensor
  self: "GradMode::is_enabled() ? infinitely_differentiable_mish_backward(grad, self) : mish_backward(grad, self)"
  result: auto_element_wise

- name: elu(Tensor self, Scalar alpha=1, Scalar scale=1, Scalar input_scale=1) -> Tensor
  self: elu_backward(grad, alpha, scale, input_scale, /* is_result */ false, self)
  result: auto_element_wise

- name: elu_(Tensor(a!) self, Scalar alpha=1, Scalar scale=1, Scalar input_scale=1) -> Tensor(a!)
  self: elu_backward(grad, alpha, scale, input_scale, /* is_result */ true, result)
  result: self_t.copy_(elu_backward(original_self_t, alpha, scale, input_scale, /* is_result */ true, result))

- name: celu(Tensor self, Scalar alpha=1.0) -> Tensor
  self: elu_backward(grad, alpha, 1, 1.0/alpha.toFloat(), /* is_result */ false, self)
  result: auto_element_wise

- name: celu_(Tensor(a!) self, Scalar alpha=1.0) -> Tensor(a!)
  self: elu_backward(grad, alpha, 1, 1.0/alpha.toFloat(), /* is_result */ true, result)
  result: self_t.copy_(elu_backward(original_self_t, alpha, 1, 1.0/alpha.toFloat(), /* is_result */ true, result))

- name: gelu(Tensor self, *, str approximate='none') -> Tensor
  self: gelu_backward(grad, self, approximate)
  result: auto_element_wise

- name: gelu_backward(Tensor grad_output, Tensor self, *, str approximate='none') -> Tensor
  grad_output: gelu_backward(grad, self, approximate)
  self: gelu_double_backward(grad, grad_output, self, approximate)
  result: gelu_backward(grad_output_t, self_p, approximate) + gelu_double_backward(self_t, grad_output_p, self_p, approximate)

- name: glu(Tensor self, int dim=-1) -> Tensor
  # TODO: glu_backward can benefit from forward result,
  # and forward ad/forward over reverse ad for that matter
  self: glu_backward(grad, self, dim)
  result: glu_jvp(result, self_p, self_t, dim)

- name: hardshrink(Tensor self, Scalar lambd=0.5) -> Tensor
  self: hardshrink_backward(grad, self, lambd)
  result: auto_element_wise

- name: hardshrink_backward(Tensor grad_out, Tensor self, Scalar lambd) -> Tensor
  grad_out: hardshrink_backward(grad, self, lambd)
  self: zeros_like(grad)
  result: at::where((self_p > lambd).logical_or(self_p < -lambd), grad_out_t, at::zeros({}, result.options()).expand_as(result))

- name: hardtanh(Tensor self, Scalar min_val=-1, Scalar max_val=1) -> Tensor
  self: hardtanh_backward(grad, self, min_val, max_val)
  result: auto_element_wise

- name: leaky_relu(Tensor self, Scalar negative_slope=0.01) -> Tensor
  self: leaky_relu_backward(grad, self, negative_slope, false)
  result: auto_element_wise

- name: leaky_relu_(Tensor(a!) self, Scalar negative_slope=0.01) -> Tensor(a!)
  self: leaky_relu_backward(grad, result, negative_slope, true)
  result: self_t.copy_(leaky_relu_backward(original_self_t.conj(), result, negative_slope, true).conj())

- name: log_sigmoid_forward(Tensor self) -> (Tensor output, Tensor buffer)
  self: log_sigmoid_backward(grad, self, buffer)
  output: log_sigmoid_backward(self_t.conj(), self_p, buffer).conj()
  output_differentiability: [True, False]

- name: _log_softmax(Tensor self, int dim, bool half_to_float) -> Tensor
  self: _log_softmax_backward_data(grad, result, dim, self.scalar_type())
  result: self_t - logsumexp_jvp(self_p, self_t, {dim}, true)

- name: _sparse_log_softmax(Tensor self, int dim, bool half_to_float) -> Tensor
  self: _sparse_log_softmax_backward_data(grad, result, dim, self)

- name: _masked_softmax(Tensor self, Tensor mask, int? dim=None, int? mask_type=None) -> Tensor
  self: _masked_softmax_backward(grad, result, mask, dim)
  mask: non_differentiable

- name: _prelu_kernel(Tensor self, Tensor weight) -> Tensor
  self, weight: "grad.defined() ? _prelu_kernel_backward(grad, self, weight) : std::tuple<Tensor, Tensor>()"
  result: at::where(self_p >= 0, self_t, weight_p * self_t + weight_t * self_p)

- name: _prelu_kernel_backward(Tensor grad_output, Tensor self, Tensor weight) -> (Tensor, Tensor)
  grad_output: "grads[0].defined() ?
                (grads[1].defined() ? at::where(self >= 0, grads[0], grads[0] * weight + grads[1] * self)
                                    : at::where(self >= 0, grads[0], grads[0] * weight))
                                    : at::where(self >= 0, at::zeros({}, grad_output.options()), grads[1] * self)"
  self: "grads[1].defined() ? at::where(self >= 0, at::zeros({}, self.options()), grad_output * grads[1]) : zeros_like(self)"
  weight: "grads[0].defined() ? at::where(self >= 0, at::zeros({}, weight.options()), grad_output * grads[0]) : zeros_like(self)"
  result0: at::where(self_p >= 0, grad_output_t, grad_output_t * weight_p + grad_output_p * weight_t)
  result1: at::where(self_p >= 0, at::zeros({}, self_p.options()), grad_output_p * self_t + grad_output_t * self_p)

- name: rrelu_with_noise(Tensor self, Tensor noise, Scalar lower=0.125, Scalar upper=0.3333333333333333, bool training=False, Generator? generator=None) -> Tensor
  self: rrelu_with_noise_backward(grad, self, noise, lower, upper, training, false)
  result: auto_element_wise

- name: rrelu_with_noise_(Tensor(a!) self, Tensor noise, Scalar lower=0.125, Scalar upper=0.3333333333333333, bool training=False, Generator? generator=None) -> Tensor(a!)
  self: rrelu_with_noise_backward(grad, result, noise, lower, upper, training, true)

- name: _softmax(Tensor self, int dim, bool half_to_float) -> Tensor
  self: _softmax_backward_data(grad, result, dim, self.scalar_type())
  result: result * (self_t - logsumexp_jvp(self_p, self_t, {dim}, true))

- name: _sparse_softmax(Tensor self, int dim, bool half_to_float) -> Tensor
  self: _sparse_softmax_backward_data(grad, result, dim, self)

- name: _sparse_sparse_matmul(Tensor self, Tensor other) -> Tensor
  self: sparse_sparse_matmul_backward(grad, self, other, 0)
  other: sparse_sparse_matmul_backward(grad, self, other, 1)

- name: softplus(Tensor self, Scalar beta=1, Scalar threshold=20) -> Tensor
  self: softplus_backward(grad, self, beta, threshold)
  result: auto_element_wise

- name: softshrink(Tensor self, Scalar lambd=0.5) -> Tensor
  self: softshrink_backward(grad, self, lambd)
  result: auto_element_wise

- name: threshold(Tensor self, Scalar threshold, Scalar value) -> Tensor
  self: threshold_backward(grad, self, threshold)
  result: auto_element_wise

- name: threshold_(Tensor(a!) self, Scalar threshold, Scalar value) -> Tensor(a!)
  self: threshold_backward(grad, self, threshold)
  result: self_t.copy_(threshold_backward(self_t.conj(), original_self_p, threshold).conj())

- name: reflection_pad1d(Tensor self, SymInt[2] padding) -> Tensor
  self: reflection_pad1d_backward_symint(grad, self, padding)
  result: auto_linear

- name: reflection_pad2d(Tensor self, SymInt[4] padding) -> Tensor
  self: reflection_pad2d_backward_symint(grad, self, padding)
  result: auto_linear

- name: reflection_pad3d(Tensor self, SymInt[6] padding) -> Tensor
  self: reflection_pad3d_backward_symint(grad, self, padding)
  result: auto_linear

- name: replication_pad1d(Tensor self, SymInt[2] padding) -> Tensor
  self: replication_pad1d_backward_symint(grad, self, padding)
  result: auto_linear

- name: replication_pad2d(Tensor self, SymInt[4] padding) -> Tensor
  self: replication_pad2d_backward_symint(grad, self, padding)
  result: auto_linear

- name: replication_pad3d(Tensor self, SymInt[6] padding) -> Tensor
  self: replication_pad3d_backward_symint(grad, self, padding)
  result: auto_linear

- name: upsample_linear1d(Tensor self, SymInt[1] output_size, bool align_corners, float? scales=None) -> Tensor
  self: upsample_linear1d_backward_symint(grad, output_size, self.sym_sizes(), align_corners, scales)
  result: auto_linear

- name: upsample_bilinear2d(Tensor self, SymInt[2] output_size, bool align_corners, float? scales_h=None, float? scales_w=None) -> Tensor
  self: upsample_bilinear2d_backward_symint(grad, output_size, self.sym_sizes(), align_corners, scales_h, scales_w)
  result: auto_linear

- name: _upsample_bilinear2d_aa(Tensor self, SymInt[2] output_size, bool align_corners, float? scales_h=None, float? scales_w=None) -> Tensor
  self: _upsample_bilinear2d_aa_backward_symint(grad, output_size, self.sym_sizes(), align_corners, scales_h, scales_w)
  result: auto_linear

- name: upsample_bicubic2d(Tensor self, SymInt[2] output_size, bool align_corners, float? scales_h=None, float? scales_w=None) -> Tensor
  self: upsample_bicubic2d_backward_symint(grad, output_size, self.sym_sizes(), align_corners, scales_h, scales_w)
  result: auto_linear

- name: _upsample_bicubic2d_aa(Tensor self, SymInt[2] output_size, bool align_corners, float? scales_h=None, float? scales_w=None) -> Tensor
  self: _upsample_bicubic2d_aa_backward_symint(grad, output_size, self.sym_sizes(), align_corners, scales_h, scales_w)
  result: auto_linear

- name: upsample_trilinear3d(Tensor self, SymInt[3] output_size, bool align_corners, float? scales_d=None, float? scales_h=None, float? scales_w=None) -> Tensor
  self: upsample_trilinear3d_backward_symint(grad, output_size, self.sym_sizes(), align_corners, scales_d, scales_h, scales_w)
  result: auto_linear

- name: upsample_nearest1d(Tensor self, SymInt[1] output_size, float? scales=None) -> Tensor
  self: upsample_nearest1d_backward_symint(grad, output_size, self.sym_sizes(), scales)
  result: auto_linear

- name: _upsample_nearest_exact1d(Tensor self, SymInt[1] output_size, float? scales=None) -> Tensor
  self: _upsample_nearest_exact1d_backward_symint(grad, output_size, self.sym_sizes(), scales)
  result: auto_linear

- name: upsample_nearest2d(Tensor self, SymInt[2] output_size, float? scales_h=None, float? scales_w=None) -> Tensor
  self: upsample_nearest2d_backward_symint(grad, output_size, self.sym_sizes(), scales_h, scales_w)
  result: auto_linear

- name: _upsample_nearest_exact2d(Tensor self, SymInt[2] output_size, float? scales_h=None, float? scales_w=None) -> Tensor
  self: _upsample_nearest_exact2d_backward_symint(grad, output_size, self.sym_sizes(), scales_h, scales_w)
  result: auto_linear

- name: upsample_nearest3d(Tensor self, SymInt[3] output_size, float? scales_d=None, float? scales_h=None, float? scales_w=None) -> Tensor
  self: upsample_nearest3d_backward_symint(grad, output_size, self.sym_sizes(), scales_d, scales_h, scales_w)
  result: auto_linear

- name: _upsample_nearest_exact3d(Tensor self, SymInt[3] output_size, float? scales_d=None, float? scales_h=None, float? scales_w=None) -> Tensor
  self: _upsample_nearest_exact3d_backward_symint(grad, output_size, self.sym_sizes(), scales_d, scales_h, scales_w)
  result: auto_linear

- name: pixel_shuffle(Tensor self, int upscale_factor) -> Tensor
  self: pixel_unshuffle(grad, upscale_factor)
  result: auto_linear

- name: pixel_unshuffle(Tensor self, int downscale_factor) -> Tensor
  self: pixel_shuffle(grad, downscale_factor)
  result: auto_linear

- name: _adaptive_avg_pool2d(Tensor self, SymInt[2] output_size) -> Tensor
  self: _adaptive_avg_pool2d_backward(grad, self)
  result: auto_linear

- name: _adaptive_avg_pool3d(Tensor self, SymInt[3] output_size) -> Tensor
  self: _adaptive_avg_pool3d_backward(grad, self)
  result: auto_linear

- name: adaptive_max_pool2d(Tensor self, int[2] output_size) -> (Tensor, Tensor)
  self: adaptive_max_pool2d_backward(grad, self, result1)
  result0: gather(self_t.flatten(-2), -1, result1.flatten(-2)).view_as(result1)
  output_differentiability: [True, False]

- name: adaptive_max_pool3d(Tensor self, int[3] output_size) -> (Tensor, Tensor)
  self: adaptive_max_pool3d_backward(grad, self, result1)
  result0: gather(self_t.flatten(-3), -1, result1.flatten(-3)).view_as(result1)
  output_differentiability: [True, False]

- name: avg_pool2d(Tensor self, int[2] kernel_size, int[2] stride=[], int[2] padding=0, bool ceil_mode=False, bool count_include_pad=True, int? divisor_override=None) -> Tensor
  self: avg_pool2d_backward(grad, self, kernel_size, stride, padding, ceil_mode, count_include_pad, divisor_override)
  result: auto_linear

- name: avg_pool3d(Tensor self, int[3] kernel_size, int[3] stride=[], int[3] padding=0, bool ceil_mode=False, bool count_include_pad=True, int? divisor_override=None) -> Tensor
  self: avg_pool3d_backward(grad, self, kernel_size, stride, padding, ceil_mode, count_include_pad, divisor_override)
  result: auto_linear

- name: fractional_max_pool2d(Tensor self, int[2] kernel_size, int[2] output_size, Tensor random_samples) -> (Tensor, Tensor)
  self: fractional_max_pool2d_backward(grad, self, kernel_size, output_size, result1)
  result0: gather(self_t.flatten(-2), -1, result1.flatten(-2)).view_as(result1)
  output_differentiability: [True, False]

- name: fractional_max_pool3d(Tensor self, int[3] kernel_size, int[3] output_size, Tensor random_samples) -> (Tensor, Tensor)
  self: fractional_max_pool3d_backward(grad, self, kernel_size, output_size, result1)
  result0: gather(self_t.flatten(-3), -1, result1.flatten(-3)).view_as(result1)
  output_differentiability: [True, False]

- name: linear(Tensor input, Tensor weight, Tensor? bias=None) -> Tensor
  input, weight, bias: "grad.defined() ? linear_backward(input, grad, weight, grad_input_mask) : std::tuple<Tensor, Tensor, Tensor>()"

- name: linear_backward(Tensor self, Tensor grad_output, Tensor weight, bool[3] output_mask) -> (Tensor, Tensor, Tensor)
  self, grad_output, weight: linear_double_backward(grads, self, grad_output, weight)

#mps
- name: max_pool2d(Tensor self, int[2] kernel_size, int[2] stride=[], int[2] padding=0, int[2] dilation=1, bool ceil_mode=False) -> Tensor
  self: max_pool2d_backward(grad, self, kernel_size, stride, padding, dilation, ceil_mode)

- name: _mps_convolution(Tensor self, Tensor weight, Tensor? bias, SymInt[] padding, SymInt[] stride, SymInt[] dilation, SymInt groups) -> Tensor
  self, weight, bias: "grad.defined() ? mps_convolution_backward_symint(self, grad, weight, padding, stride, dilation, groups, grad_input_mask) : std::tuple<Tensor, Tensor, Tensor>()"

- name: mps_convolution_backward(Tensor self, Tensor grad_output, Tensor weight, SymInt[] padding, SymInt[] stride, SymInt[] dilation, SymInt groups, bool[3] output_mask) -> (Tensor, Tensor, Tensor)
  grad_output, self, weight: _convolution_double_backward_symint(grads[0], grads[1], grads[2], grad_output, weight, self, stride, padding, dilation, false, std::vector<c10::SymInt>(padding.size(), 0), groups, grad_input_mask)

- name: max_pool2d_with_indices(Tensor self, int[2] kernel_size, int[2] stride=[], int[2] padding=0, int[2] dilation=1, bool ceil_mode=False) -> (Tensor, Tensor)
  self: max_pool2d_with_indices_backward(grad, self, kernel_size, stride, padding, dilation, ceil_mode, result1)
  result0: gather(self_t.flatten(-2), -1, result1.flatten(-2)).view_as(result1)
  output_differentiability: [True, False]

- name: max_pool3d_with_indices(Tensor self, int[3] kernel_size, int[3] stride=[], int[3] padding=0, int[3] dilation=1, bool ceil_mode=False) -> (Tensor, Tensor)
  self: max_pool3d_with_indices_backward(grad, self, kernel_size, stride, padding, dilation, ceil_mode, result1)
  result0: gather(self_t.flatten(-3), -1, result1.flatten(-3)).view_as(result1)
  output_differentiability: [True, False]

- name: max_unpool2d(Tensor self, Tensor indices, SymInt[2] output_size) -> Tensor
  self: max_pool_double_backward(grad, indices, 2)
  indices: non_differentiable
  result: auto_linear

- name: max_unpool3d(Tensor self, Tensor indices, SymInt[3] output_size, int[3] stride, int[3] padding) -> Tensor
  self: max_pool_double_backward(grad, indices, 3)
  indices: non_differentiable
  result: auto_linear

- name: convolution(Tensor input, Tensor weight, Tensor? bias, SymInt[] stride, SymInt[] padding, SymInt[] dilation, bool transposed, SymInt[] output_padding, SymInt groups) -> Tensor
  input, weight, bias: "grad.defined() ? convolution_backward_symint(grad, input, weight, bias->sym_sizes(), stride, padding, dilation, transposed, output_padding, groups, grad_input_mask) : std::tuple<Tensor, Tensor, Tensor>()"
  result: convolution_jvp(input_p, input_t, weight_p, weight_t, bias_p, bias_t, stride, padding, dilation, transposed, output_padding, groups)

# TorchScript serializes calls to _convolution so this entry is present until that is changed to use convolution.
# Note that the benchmark, deterministic, cudnn_enabled, and allow_tf32 flags are queried from the global context
# by convolution_backward instead of being passed along from the forward pass.
- name: _convolution(Tensor input, Tensor weight, Tensor? bias, SymInt[] stride, SymInt[] padding, SymInt[] dilation, bool transposed, SymInt[] output_padding, SymInt groups, bool benchmark, bool deterministic, bool cudnn_enabled, bool allow_tf32) -> Tensor
  input, weight, bias: "grad.defined() ? convolution_backward_symint(grad, input, weight, bias->sym_sizes(), stride, padding, dilation, transposed, output_padding, groups, grad_input_mask) : std::tuple<Tensor, Tensor, Tensor>()"
  result: _convolution_jvp(input_p, input_t, weight_p, weight_t, bias_p, bias_t, stride, padding, dilation, transposed, output_padding, groups, benchmark, deterministic, cudnn_enabled, allow_tf32)

- name: convolution_backward(Tensor grad_output, Tensor input, Tensor weight, SymInt[]? bias_sizes, SymInt[] stride, SymInt[] padding, SymInt[] dilation, bool transposed, SymInt[] output_padding, SymInt groups, bool[3] output_mask) -> (Tensor, Tensor, Tensor)
  grad_output, input, weight: _convolution_double_backward_symint(grads[0], grads[1], grads[2], grad_output, weight, input, stride, padding, dilation, transposed, output_padding, groups, grad_input_mask)
  result0: std::get<0>(convolution_backward_symint(grad_output_p, input_p, weight_t, bias_sizes, stride, padding, dilation, transposed, output_padding, groups, {true, false, false})) + std::get<0>(convolution_backward_symint(grad_output_t, input_p, weight_p, bias_sizes, stride, padding, dilation, transposed, output_padding, groups, {true, false, false}))
  result1: std::get<1>(convolution_backward_symint(grad_output_p, input_t, weight_p, bias_sizes, stride, padding, dilation, transposed, output_padding, groups, {false, true, false})) + std::get<1>(convolution_backward_symint(grad_output_t, input_p, weight_p, bias_sizes, stride, padding, dilation, transposed, output_padding, groups, {false, true, false}))
  result2: convolution_backward_jvp_grad_bias(grad_output_t, result2)

- name: convolution_overrideable(Tensor input, Tensor weight, Tensor? bias, SymInt[] stride, SymInt[] padding, SymInt[] dilation, bool transposed, SymInt[] output_padding, SymInt groups) -> Tensor
  input, weight, bias: "grad.defined() ? convolution_backward_overrideable_symint(grad, input, weight, stride, padding, dilation, transposed, output_padding, groups, grad_input_mask) : std::tuple<Tensor, Tensor, Tensor>()"

- name: convolution_backward_overrideable(Tensor grad_output, Tensor input, Tensor weight, SymInt[] stride, SymInt[] padding, SymInt[] dilation, bool transposed, SymInt[] output_padding, SymInt groups, bool[3] output_mask) -> (Tensor grad_input, Tensor grad_weight, Tensor grad_bias)
  grad_output, input, weight: _convolution_double_backward_symint(grads[0], grads[1], grads[2], grad_output, weight, input, stride, padding, dilation, transposed, output_padding, groups, grad_input_mask)

- name: slow_conv_transpose2d(Tensor self, Tensor weight, SymInt[2] kernel_size, Tensor? bias=None, SymInt[2] stride=1, SymInt[2] padding=0, SymInt[2] output_padding=0, SymInt[2] dilation=1) -> Tensor
  self, weight, bias: "grad.defined() ? convolution_backward_symint(grad, self, weight, bias->sym_sizes(), stride, padding, dilation, true, output_padding, 1, grad_input_mask) : std::tuple<Tensor, Tensor, Tensor>()"

- name: slow_conv_transpose3d(Tensor self, Tensor weight, SymInt[3] kernel_size, Tensor? bias=None, SymInt[3] stride=1, SymInt[3] padding=0, SymInt[3] output_padding=0, SymInt[3] dilation=1) -> Tensor
  self, weight, bias: "grad.defined() ? convolution_backward_symint(grad, self, weight, bias->sym_sizes(), stride, padding, dilation, true, output_padding, 1, grad_input_mask) : std::tuple<Tensor, Tensor, Tensor>()"

- name: _slow_conv2d_forward(Tensor self, Tensor weight, SymInt[2] kernel_size, Tensor? bias, SymInt[2] stride, SymInt[2] padding) -> Tensor
  self, weight, bias: "grad.defined() ? _slow_conv2d_backward_symint(grad, self, weight, kernel_size, stride, padding, grad_input_mask) : std::tuple<Tensor, Tensor, Tensor>()"

- name: _slow_conv2d_backward.output_mask(Tensor grad_output, Tensor self, Tensor weight, SymInt[2] kernel_size, SymInt[2] stride, SymInt[2] padding, bool[3] output_mask) -> (Tensor grad_input, Tensor grad_weight, Tensor grad_bias)
  grad_output, self, weight: _convolution_double_backward_symint(grads[0], grads[1], grads[2], grad_output, weight, self, stride, padding, {{1, 1}}, false, {{0, 0}}, 1, grad_input_mask)

- name: _conv_depthwise2d(Tensor self, Tensor weight, SymInt[2] kernel_size, Tensor? bias, SymInt[2] stride, SymInt[2] padding, SymInt[2] dilation) -> Tensor
  self, weight, bias: "grad.defined() ? convolution_backward_symint(grad.contiguous(), self, weight, bias->sym_sizes(), stride, padding, dilation, /*transposed=*/ false, /*output_padding=*/ {{0, 0}}, /*groups=*/ 1, grad_input_mask) : std::tuple<Tensor, Tensor, Tensor>()"

- name: conv_depthwise3d(Tensor self, Tensor weight, SymInt[3] kernel_size, Tensor? bias, SymInt[3] stride, SymInt[3] padding, SymInt[3] dilation) -> Tensor
  self, weight, bias: "grad.defined() ? convolution_backward_symint(grad.contiguous(), self, weight, bias->sym_sizes(), stride, padding, dilation, /*transposed=*/ false, /*output_padding=*/ {{0, 0, 0}}, /*groups=*/ 1, grad_input_mask) : std::tuple<Tensor, Tensor, Tensor>()"

- name: slow_conv3d_forward(Tensor self, Tensor weight, SymInt[3] kernel_size, Tensor? bias, SymInt[3] stride, SymInt[3] padding) -> Tensor
  self, weight, bias: "grad.defined() ? convolution_backward_symint(grad, self, weight, bias->sym_sizes(), stride, padding, /*dilation=*/ {{1, 1, 1}}, false, /*output_padding=*/ {{0, 0, 0}}, 1, grad_input_mask) : std::tuple<Tensor, Tensor, Tensor>()"

- name: slow_conv_dilated2d(Tensor self, Tensor weight, SymInt[2] kernel_size, Tensor? bias=None, SymInt[2] stride=1, SymInt[2] padding=0, SymInt[2] dilation=1) -> Tensor
  self, weight, bias: "grad.defined() ? convolution_backward_symint(grad, self, weight, bias->sym_sizes(), stride, padding, dilation, false, std::vector<c10::SymInt>(padding.size(), 0), 1, grad_input_mask) : std::tuple<Tensor, Tensor, Tensor>()"

- name: slow_conv_dilated3d(Tensor self, Tensor weight, SymInt[3] kernel_size, Tensor? bias=None, SymInt[3] stride=1, SymInt[3] padding=0, SymInt[3] dilation=1) -> Tensor
  self, weight, bias: "grad.defined() ? convolution_backward_symint(grad, self, weight, bias->sym_sizes(), stride, padding, dilation, false, std::vector<c10::SymInt>(padding.size(), 0), 1, grad_input_mask) : std::tuple<Tensor, Tensor, Tensor>()"

- name: col2im(Tensor self, SymInt[2] output_size, int[2] kernel_size, int[2] dilation, int[2] padding, int[2] stride) -> Tensor
  self: im2col(grad, kernel_size, dilation, padding, stride)
  result: auto_linear

- name: im2col(Tensor self, int[2] kernel_size, int[2] dilation, int[2] padding, int[2] stride) -> Tensor
  self: col2im_symint(grad, {self.sym_size(-2), self.sym_size(-1)}, kernel_size, dilation, padding, stride)
  result: auto_linear

- name: _adaptive_avg_pool2d_backward(Tensor grad_output, Tensor self) -> Tensor
  grad_output: _adaptive_avg_pool2d_symint(grad, {grad_output.sym_size(-2), grad_output.sym_size(-1)})
  self: zeros_like(self)
  result: _adaptive_avg_pool2d_backward(grad_output_t, self_p)

- name: _adaptive_avg_pool3d_backward(Tensor grad_output, Tensor self) -> Tensor
  grad_output: _adaptive_avg_pool3d_symint(grad, { grad_output.sym_size(-3), grad_output.sym_size(-2), grad_output.sym_size(-1) })
  self: zeros_like(self)
  result: _adaptive_avg_pool3d_backward(grad_output_t, self_p)

- name: adaptive_max_pool2d_backward(Tensor grad_output, Tensor self, Tensor indices) -> Tensor
  grad_output: max_pool_double_backward(grad, indices, 2)
  self: zeros_like(self)
  result: auto_linear

- name: adaptive_max_pool3d_backward(Tensor grad_output, Tensor self, Tensor indices) -> Tensor
  grad_output: max_pool_double_backward(grad, indices, 3)
  self: zeros_like(self)
  result: auto_linear

- name: avg_pool2d_backward(Tensor grad_output, Tensor self, int[2] kernel_size, int[2] stride, int[2] padding, bool ceil_mode, bool count_include_pad, int? divisor_override) -> Tensor
  grad_output: avg_pool2d(grad, kernel_size, stride, padding, ceil_mode, count_include_pad, divisor_override)
  self: zeros_like(self)
  result: avg_pool2d_backward(grad_output_t, self_p, kernel_size, stride, padding, ceil_mode, count_include_pad, divisor_override)

- name: avg_pool3d_backward(Tensor grad_output, Tensor self, int[3] kernel_size, int[3] stride, int[3] padding, bool ceil_mode, bool count_include_pad, int? divisor_override) -> Tensor
  grad_output: avg_pool3d(grad, kernel_size, stride, padding, ceil_mode, count_include_pad, divisor_override)
  self: zeros_like(self)
  result: avg_pool3d_backward(grad_output_t, self_p, kernel_size, stride, padding, ceil_mode, count_include_pad, divisor_override)

- name: elu_backward(Tensor grad_output, Scalar alpha, Scalar scale, Scalar input_scale, bool is_result, Tensor self_or_result) -> Tensor
  grad_output: elu_backward(grad, alpha, scale, input_scale, is_result, self_or_result)
  self_or_result: elu_double_backward(grad, grad_output, alpha, scale, input_scale, is_result, self_or_result)
  result: elu_backward(grad_output_t, alpha, scale, input_scale, is_result, self_or_result_p) + elu_double_backward(self_or_result_t, grad_output_p, alpha, scale, input_scale, is_result, self_or_result_p)

- name: fractional_max_pool2d_backward(Tensor grad_output, Tensor self, int[2] kernel_size, int[2] output_size, Tensor indices) -> Tensor
  grad_output: max_pool_double_backward(grad, indices, 2)
  self: zeros_like(self)
  result: auto_linear

- name: fractional_max_pool3d_backward(Tensor grad_output, Tensor self, int[3] kernel_size, int[3] output_size, Tensor indices) -> Tensor
  grad_output: max_pool_double_backward(grad, indices, 3)
  self: zeros_like(self)
  result: auto_linear

- name: glu_backward(Tensor grad_output, Tensor self, int dim) -> Tensor
  grad_output: glu_double_backward_grad_output(grad, self, dim)
  self: glu_double_backward(grad, grad_output, self, dim)
  result: glu_backward_jvp(result, grad_output_p, self_p, grad_output_t, self_t, dim)

- name: hardtanh_backward(Tensor grad_output, Tensor self, Scalar min_val, Scalar max_val) -> Tensor
  grad_output: hardtanh_backward(grad, self, min_val, max_val)
  self: zeros_like(grad)
  result: at::where((self_p > min_val).logical_and(self_p < max_val), grad_output_t, at::zeros({}, result.options()).expand_as(result))

- name: log_sigmoid_backward(Tensor grad_output, Tensor self, Tensor buffer) -> Tensor
  grad_output: log_sigmoid_backward(grad, self, buffer)
  self: log_sigmoid_double_backward(grad * grad_output, self)
  result: log_sigmoid_backward(grad_output_t, self_p, buffer) + log_sigmoid_double_backward(self_t * grad_output_p, self_p)

- name: _log_softmax_backward_data(Tensor grad_output, Tensor output, int dim, ScalarType input_dtype) -> Tensor
  grad_output: grad.to(output.dtype()) - (grad.to(output.dtype()) * output.exp()).sum(dim, true)
  output: (-grad_output.sum(dim, true) * output.exp() * grad.to(output.dtype())).to(output.dtype())

- name: leaky_relu_backward(Tensor grad_output, Tensor self, Scalar negative_slope, bool self_is_result) -> Tensor
  # self_is_result is always false here since double backward call is an out-of-place call, self is input itself
  grad_output: leaky_relu_backward(grad, self, negative_slope, false)
  self: zeros_like(grad)
  # leaky_relu_backward(grad_output, self, negative_slope, false)
  # computes grad_output * at::where(self_p > 0, 1, negative_slope)
  # so the jvp formula is the following:
  # grad_output_t * at::where(self_p > 0, self_p.new_ones([]), negative_slope);
  #
  # leaky_relu_backward(grad_output, result, negative_slope, true)
  # computes grad_output * at::where(result > 0, 1, negative_slope)
  # under the assumption that `negative_slope` is positive (otherwise,
  # it is not possible to compute the gradient).
  #
  # so the jvp formula is the following:
  # grad_output_t * at::where(result_p > 0, result_p.new_ones([]), negative_slope);
  # with the assumption that negative_slope is positive.
  #
  # Combined together that results in the following optimized kernel which
  # also checks the assumption that negative_slope is positive when self_is_result
  # is True:
  result: leaky_relu_backward(grad_output_t, self_p, negative_slope, self_is_result)

# This derivative is mps-only, and `error_for_max_pool2d_double_backward` just raises an error.
- name: max_pool2d_backward(Tensor grad_output, Tensor self, int[2] kernel_size, int[2] stride=[], int[2] padding=0, int[2] dilation=1, bool ceil_mode=False) -> Tensor
  grad_output: error_for_max_pool2d_double_backward()
  self: zeros_like(self)
  result: auto_linear

- name: max_pool2d_with_indices_backward(Tensor grad_output, Tensor self, int[2] kernel_size, int[2] stride, int[2] padding, int[2] dilation, bool ceil_mode, Tensor indices) -> Tensor
  grad_output: max_pool_double_backward(grad, indices, 2)
  self: zeros_like(self)
  indices: non_differentiable
  result: auto_linear

- name: max_pool3d_with_indices_backward(Tensor grad_output, Tensor self, int[3] kernel_size, int[3] stride, int[3] padding, int[3] dilation, bool ceil_mode, Tensor indices) -> Tensor
  grad_output: max_pool_double_backward(grad, indices, 3)
  self: zeros_like(self)
  indices: non_differentiable
  result: auto_linear

- name: mse_loss_backward(Tensor grad_output, Tensor self, Tensor target, int reduction) -> Tensor
  grad_output: mse_loss_backward(grad, self, target, reduction)
  self: mse_loss_double_backward(grad * grad_output, self, reduction)
  target: -mse_loss_double_backward(grad * grad_output, target, reduction)
  result: "  mse_loss_double_backward(self_t * grad_output_p, self_p, reduction)
           - mse_loss_double_backward(target_t * grad_output_p, target_p, reduction)
           + mse_loss_backward(grad_output_t, self_p, target_p, reduction)
          "

- name: nll_loss_backward(Tensor grad_output, Tensor self, Tensor target, Tensor? weight, int reduction, SymInt ignore_index, Tensor total_weight) -> Tensor
  grad_output: nll_loss_symint(grad, target, weight, reduction, ignore_index)
  self: zeros_like(grad)
  target: non_differentiable

- name: nll_loss2d_backward(Tensor grad_output, Tensor self, Tensor target, Tensor? weight, int reduction, SymInt ignore_index, Tensor total_weight) -> Tensor
  grad_output: nll_loss2d_symint(grad, target, weight, reduction, ignore_index)
  self: zeros_like(grad)
  target: non_differentiable

- name: rrelu_with_noise_backward(Tensor grad_output, Tensor self, Tensor noise, Scalar lower, Scalar upper, bool training, bool self_is_result) -> Tensor
  # self_is_result is always false here since double backward call is an out-of-place call, self is input itself
  grad_output: rrelu_with_noise_backward(grad, self, noise, lower, upper, training, false)
  self: zeros_like(grad)
  result: rrelu_with_noise_backward(grad_output_t, self_p, noise, lower, upper, training, false)

- name: reflection_pad1d_backward(Tensor grad_output, Tensor self, SymInt[2] padding) -> Tensor
  grad_output: reflection_pad1d_symint(grad, padding)
  self: zeros_like(self)
  result: reflection_pad1d_backward_symint(grad_output_t, self_p, padding)

- name: reflection_pad2d_backward(Tensor grad_output, Tensor self, SymInt[4] padding) -> Tensor
  grad_output: reflection_pad2d_symint(grad, padding)
  self: zeros_like(self)
  result: reflection_pad2d_backward_symint(grad_output_t, self_p, padding)

- name: reflection_pad3d_backward(Tensor grad_output, Tensor self, SymInt[6] padding) -> Tensor
  grad_output: reflection_pad3d_symint(grad, padding)
  self: zeros_like(self)
  result: reflection_pad3d_backward_symint(grad_output_t, self_p, padding)

- name: replication_pad1d_backward(Tensor grad_output, Tensor self, SymInt[2] padding) -> Tensor
  grad_output: replication_pad1d_symint(grad, padding)
  self: zeros_like(self)
  result: replication_pad1d_backward_symint(grad_output_t, self_p, padding)

- name: replication_pad2d_backward(Tensor grad_output, Tensor self, SymInt[4] padding) -> Tensor
  grad_output: replication_pad2d_symint(grad, padding)
  self: zeros_like(self)
  result: replication_pad2d_backward_symint(grad_output_t, self_p, padding)

- name: replication_pad3d_backward(Tensor grad_output, Tensor self, SymInt[6] padding) -> Tensor
  grad_output: replication_pad3d_symint(grad, padding)
  self: zeros_like(self)
  result: replication_pad3d_backward_symint(grad_output_t, self_p, padding)

- name: sparse_sampled_addmm(Tensor self, Tensor mat1, Tensor mat2, *, Scalar beta=1, Scalar alpha=1) -> Tensor
  self, mat1, mat2: "sparse_sampled_addmm_backward(grad,
                                                   self,
                                                   wrap_opt_if(mat1, grad_input_mask[2]),
                                                   wrap_opt_if(mat2, grad_input_mask[1]),
                                                   alpha, beta, grad_input_mask)"

- name: _sparse_mm_reduce_impl(Tensor self, Tensor other, str reduce) -> (Tensor, Tensor)
  output_differentiability: [True, False]
  self, other: "grad.defined() ? _sparse_mm_reduce_impl_backward(self, grad, other, reduce, result1, grad_input_mask) :  std::tuple<Tensor, Tensor>()"

- name: smooth_l1_loss_backward(Tensor grad_output, Tensor self, Tensor target, int reduction, float beta) -> Tensor
  grad_output: smooth_l1_loss_backward(grad, self, target, reduction, beta)
  self: smooth_l1_loss_double_backward(grad * grad_output, self, target, reduction, beta)
  target: -smooth_l1_loss_double_backward(grad * grad_output, self, target, reduction, beta)
  result: "  smooth_l1_loss_double_backward(self_t * grad_output_p, self_p, target_p, reduction, beta)
           - smooth_l1_loss_double_backward(target_t * grad_output_p, self_p, target_p, reduction, beta)
           + smooth_l1_loss_backward(grad_output_t, self_p, target_p, reduction, beta)
          "

- name: huber_loss_backward(Tensor grad_output, Tensor self, Tensor target, int reduction, float delta) -> Tensor
  grad_output: huber_loss_double_backward_grad_output(grad, grad_output, self, target, reduction, delta)
  self: huber_loss_double_backward(grad * grad_output, self, target, reduction, delta)
  target: -huber_loss_double_backward(grad * grad_output, self, target, reduction, delta)

- name: softplus_backward(Tensor grad_output, Tensor self, Scalar beta, Scalar threshold) -> Tensor
  grad_output: softplus_backward(grad, self, beta, threshold)
  self: softplus_double_backward(grad * grad_output, self, beta, threshold)
  result: "softplus_backward(grad_output_t, self_p, beta, threshold)
         + softplus_double_backward(self_t * grad_output_p, self_p, beta, threshold)"

- name: _softmax_backward_data(Tensor grad_output, Tensor output, int dim, ScalarType input_dtype) -> Tensor
  grad_output: _softmax_backward_data(grad.to(output.dtype()), output, dim, input_dtype)
  output: softmax_double_backward(grad.to(output.dtype()), grad_output, dim, output).to(output.dtype())

- name: soft_margin_loss_backward(Tensor grad_output, Tensor self, Tensor target, int reduction) -> Tensor
  grad_output: soft_margin_loss_double_backward_grad_output(grad, grad_output, self, target, reduction)
  self: soft_margin_loss_double_backward(grad * grad_output, self, target, reduction)

- name: softshrink_backward(Tensor grad_output, Tensor self, Scalar lambd) -> Tensor
  grad_output: softshrink_backward(grad, self, lambd)
  self: zeros_like(grad)
  result: at::where((self_p > lambd).logical_or(self_p < -lambd), grad_output_t, at::zeros({}, result.options()).expand_as(result))

- name: threshold_backward(Tensor grad_output, Tensor self, Scalar threshold) -> Tensor
  grad_output: threshold_backward(grad, self, threshold)
  self: zeros_like(grad)
  result: zeros_like(self_t) + threshold_backward(grad_output_t, self_p, threshold)

- name: upsample_linear1d_backward(Tensor grad_output, SymInt[1] output_size, SymInt[3] input_size, bool align_corners, float? scales=None) -> Tensor
  grad_output: upsample_linear1d_symint(grad, output_size, align_corners, scales)
  result: auto_linear

- name: upsample_bilinear2d_backward(Tensor grad_output, SymInt[2] output_size, SymInt[4] input_size, bool align_corners, float? scales_h=None, float? scales_w=None) -> Tensor
  grad_output: upsample_bilinear2d_symint(grad, output_size, align_corners, scales_h, scales_w)
  result: auto_linear

- name: _upsample_bilinear2d_aa_backward(Tensor grad_output, SymInt[2] output_size, SymInt[4] input_size, bool align_corners, float? scales_h=None, float? scales_w=None) -> Tensor
  grad_output: _upsample_bilinear2d_aa_symint(grad, output_size, align_corners, scales_h, scales_w)
  result: auto_linear

- name: upsample_bicubic2d_backward(Tensor grad_output, SymInt[2] output_size, SymInt[4] input_size, bool align_corners, float? scales_h=None, float? scales_w=None) -> Tensor
  grad_output: upsample_bicubic2d_symint(grad, output_size, align_corners, scales_h, scales_w)
  result: auto_linear

- name: _upsample_bicubic2d_aa_backward(Tensor grad_output, SymInt[2] output_size, SymInt[4] input_size, bool align_corners, float? scales_h=None, float? scales_w=None) -> Tensor
  grad_output: _upsample_bicubic2d_aa_symint(grad, output_size, align_corners, scales_h, scales_w)
  result: auto_linear

- name: upsample_trilinear3d_backward(Tensor grad_output, SymInt[3] output_size, SymInt[5] input_size, bool align_corners, float? scales_d=None, float? scales_h=None, float? scales_w=None) -> Tensor
  grad_output: upsample_trilinear3d_symint(grad, output_size, align_corners, scales_d, scales_h, scales_w)
  result: auto_linear

- name: upsample_nearest1d_backward(Tensor grad_output, SymInt[1] output_size, SymInt[3] input_size, float? scales=None) -> Tensor
  grad_output: upsample_nearest1d_symint(grad, output_size, scales)
  result: auto_linear

- name: _upsample_nearest_exact1d_backward(Tensor grad_output, SymInt[1] output_size, SymInt[3] input_size, float? scales=None) -> Tensor
  grad_output: _upsample_nearest_exact1d_symint(grad, output_size, scales)
  result: auto_linear

- name: upsample_nearest2d_backward(Tensor grad_output, SymInt[2] output_size, SymInt[4] input_size, float? scales_h=None, float? scales_w=None) -> Tensor
  grad_output: upsample_nearest2d_symint(grad, output_size, scales_h, scales_w)
  result: auto_linear

- name: _upsample_nearest_exact2d_backward(Tensor grad_output, SymInt[2] output_size, SymInt[4] input_size, float? scales_h=None, float? scales_w=None) -> Tensor
  grad_output: _upsample_nearest_exact2d_symint(grad, output_size, scales_h, scales_w)
  result: auto_linear

- name: upsample_nearest3d_backward(Tensor grad_output, SymInt[3] output_size, SymInt[5] input_size, float? scales_d=None, float? scales_h=None, float? scales_w=None) -> Tensor
  grad_output: upsample_nearest3d_symint(grad, output_size, scales_d, scales_h, scales_w)
  result: auto_linear

- name: _upsample_nearest_exact3d_backward(Tensor grad_output, SymInt[3] output_size, SymInt[5] input_size, float? scales_d=None, float? scales_h=None, float? scales_w=None) -> Tensor
  grad_output: _upsample_nearest_exact3d_symint(grad, output_size, scales_d, scales_h, scales_w)
  result: auto_linear

- name: sigmoid_backward(Tensor grad_output, Tensor output) -> Tensor
  grad_output: sigmoid_backward(grad, output.conj())
  output: grad.conj() * grad_output * (-2 * output.conj() + 1)
  result: sigmoid_backward(grad_output_t, output_p) + output_t.conj() * grad_output_p * (-2 * output_p.conj() + 1)

- name: tanh_backward(Tensor grad_output, Tensor output) -> Tensor
  grad_output: tanh_backward(grad, output.conj())
  output: grad.conj() * (-2 * output.conj() * grad_output)
  result: tanh_backward(grad_output_t, output_p) + output_t.conj() * (-2 * output_p.conj() * grad_output_p)

# cudnn
- name: _cudnn_ctc_loss(Tensor log_probs, Tensor targets, int[] input_lengths, int[] target_lengths, int blank, bool deterministic, bool zero_infinity) -> (Tensor, Tensor)
  log_probs: _cudnn_ctc_loss_backward(grad, result0, result1, zero_infinity)

- name: _cudnn_ctc_loss.Tensor(Tensor log_probs, Tensor targets, Tensor input_lengths, Tensor target_lengths, int blank, bool deterministic, bool zero_infinity) -> (Tensor, Tensor)
  log_probs: _cudnn_ctc_loss_backward(grad, result0, result1, zero_infinity)

- name: cudnn_convolution_transpose(Tensor self, Tensor weight, SymInt[] padding, SymInt[] output_padding, SymInt[] stride, SymInt[] dilation, SymInt groups, bool benchmark, bool deterministic, bool allow_tf32) -> Tensor
  self, weight: "_cudnn_convolution_backward(self, grad, weight, padding, output_padding, stride, dilation, true, groups, {grad_input_mask[0], grad_input_mask[1]})"

- name: _mps_convolution_transpose(Tensor self, Tensor weight, SymInt[] padding, SymInt[] output_padding, SymInt[] stride, SymInt[] dilation, SymInt groups) -> Tensor
  self, weight: "grad.defined() ? mps_convolution_transpose_backward_symint(self, grad, weight, padding, output_padding, stride, dilation, groups, grad_input_mask) : std::tuple<Tensor, Tensor>()"

- name: cudnn_convolution(Tensor self, Tensor weight, SymInt[] padding, SymInt[] stride, SymInt[] dilation, SymInt groups, bool benchmark, bool deterministic, bool allow_tf32) -> Tensor
  self, weight: "_cudnn_convolution_backward(self, grad, weight, padding, std::vector<c10::SymInt>(padding.size(), 0), stride, dilation, false, groups, {grad_input_mask[0], grad_input_mask[1]})"

- name: cudnn_grid_sampler(Tensor self, Tensor grid) -> Tensor output
  self, grid: "grad.defined() ? cudnn_grid_sampler_backward(self, grid, grad) : std::tuple<Tensor, Tensor>()"

- name: cudnn_affine_grid_generator(Tensor theta, int N, int C, int H, int W) -> Tensor grid
  theta: cudnn_affine_grid_generator_backward(grad, N, C, H, W)

# NB: Why is the backwards here so complicated?  CuDNN cannot be used to compute
# backward in evaluation mode, because the math for backward in evaluation mode
# is different (since the forward math is different), and CuDNN does not support
# it.  And in any case, you shouldn't be using this bn in evaluation mode,
# because it should be merged into the previous convolution (left for future
# work.)
# NB2: The quotes around the gradient are needed to appease YAML parsing rules.
- name: cudnn_batch_norm(Tensor input, Tensor weight, Tensor? bias, Tensor? running_mean, Tensor? running_var, bool training, float exponential_average_factor, float epsilon) -> (Tensor, Tensor, Tensor, Tensor)
  input, weight, bias: "grad.defined() ? (training ? cudnn_batch_norm_backward(input, grad.contiguous(input.suggest_memory_format()), weight, running_mean, running_var, result1, result2, epsilon, retain_variables ? result3.clone() : result3) : native_batch_norm_backward(grad, input, weight, running_mean, running_var, result1, result2, training, epsilon, grad_input_mask)) : std::tuple<Tensor, Tensor, Tensor>()"
  result0: batch_norm_jvp(input_p, input_t, weight_p, weight_t, bias_p, bias_t, running_mean, running_var, result1, result2, training, epsilon)

# HACK: save_mean and save_var are going to be passed in as
# requires_grad variables (even though we'll never backprop through
# them) so we need to prevent the unpacking from triggering an error.
- name: cudnn_batch_norm_backward(Tensor input, Tensor grad_output, Tensor weight, Tensor? running_mean, Tensor? running_var, Tensor? save_mean, Tensor? save_var, float epsilon, Tensor reserveSpace) -> (Tensor, Tensor, Tensor)
  save_mean: not_implemented("cudnn_batch_norm_backward save_mean")
  save_var: not_implemented("cudnn_batch_norm_backward save_var")
  reserveSpace: not_implemented("cudnn_batch_norm_backward reserveSpace")
  input, weight, grad_output: batchnorm_double_backward(input, weight, grads[0], grads[1], grads[2], grad_output, running_mean, running_var, true, epsilon, save_mean, save_var, grad_input_mask)

# nnpack

- name: _nnpack_spatial_convolution(Tensor input, Tensor weight, Tensor? bias, SymInt[2] padding, SymInt[2] stride=1) -> Tensor
  # NNPACK does not support strided convolutions in the backwards path, which is the reason why we are using the closest available function that does here.
  input, weight, bias: "grad.defined() ? convolution_backward_symint(grad, input, weight, bias->sym_sizes(), stride, padding, std::vector<c10::SymInt>(padding.size(), 1), false, std::vector<c10::SymInt>(padding.size(), 0), 1, grad_input_mask) : std::tuple<Tensor, Tensor, Tensor>()"

#LSTM MPS
- name: _lstm_mps(Tensor input, Tensor[] hx, Tensor[] params, bool has_biases, int num_layers, float dropout, bool train, bool bidirectional, bool batch_first) -> (Tensor, Tensor, Tensor, Tensor, Tensor, Tensor)
  output_differentiability: [True, True, True, False, False, False]
  input, hx, params: "lstm_mps_backward(grads[0], grads[1], grads[2], result3, result4, input, result5, hx, params, has_biases, num_layers, dropout, train, bidirectional, batch_first)"

- name: lstm_mps_backward(Tensor? grad_y, Tensor? grad_hy, Tensor? grad_cy, Tensor z_state, Tensor cell_state_fwd, Tensor input, Tensor layersOutputs, Tensor[] hx, Tensor[] params, bool has_biases, int num_layers, float dropout, bool train, bool bidirectional, bool batch_first) -> (Tensor, Tensor[], Tensor[])



# Only frst three of _cudnn_rnn outputs can have gradients.
# _cudnn_rnn outputs: (output, hy, cy, reserve, weight_buf)
- name: _cudnn_rnn(Tensor input, Tensor[] weight, int weight_stride0, Tensor? weight_buf, Tensor hx, Tensor? cx, int mode, SymInt hidden_size, SymInt proj_size, int num_layers, bool batch_first, float dropout, bool train, bool bidirectional, SymInt[] batch_sizes, Tensor? dropout_state) -> (Tensor, Tensor, Tensor, Tensor, Tensor)
  dropout_state: non_differentiable
  output_differentiability: [True, True, True, False, False]
  input, hx, cx, weight: "_cudnn_rnn_backward_symint(input, weight, weight_stride0, result4, hx, cx, result0, grads[0], grads[1], grads[2], mode, hidden_size, proj_size, num_layers, batch_first, dropout, train, bidirectional, batch_sizes, dropout_state, retain_variables ? result3.clone() : result3, grad_input_mask)"

- name: _cudnn_rnn_backward(Tensor input, Tensor[] weight, int weight_stride0, Tensor weight_buf, Tensor hx, Tensor? cx, Tensor output, Tensor? grad_output, Tensor? grad_hy, Tensor? grad_cy, int mode, SymInt hidden_size, SymInt proj_size, int num_layers, bool batch_first, float dropout, bool train, bool bidirectional, SymInt[] batch_sizes, Tensor? dropout_state, Tensor reserve, bool[4] output_mask) -> (Tensor, Tensor, Tensor, Tensor[])
  dropout_state: non_differentiable
  input: not_implemented("_cudnn_rnn_backward", kCudnnDoubleBackwardMsg)
  weight: not_implemented_list("_cudnn_rnn_backward", kCudnnDoubleBackwardMsg)
  hx: not_implemented("_cudnn_rnn_backward", kCudnnDoubleBackwardMsg)
  cx: not_implemented("_cudnn_rnn_backward", kCudnnDoubleBackwardMsg)
  output: not_implemented("_cudnn_rnn_backward", kCudnnDoubleBackwardMsg)
  grad_output: not_implemented("_cudnn_rnn_backward", kCudnnDoubleBackwardMsg)
  grad_hy: not_implemented("_cudnn_rnn_backward", kCudnnDoubleBackwardMsg)
  grad_cy: not_implemented("_cudnn_rnn_backward", kCudnnDoubleBackwardMsg)

# miopen

- name: miopen_convolution_transpose(Tensor self, Tensor weight, Tensor? bias, SymInt[] padding, SymInt[] output_padding, SymInt[] stride, SymInt[] dilation, SymInt groups, bool benchmark, bool deterministic) -> Tensor
  self, weight, bias: "grad.defined() ? convolution_backward_symint(grad, self, weight, bias->sym_sizes(), stride, padding, dilation, true, output_padding, groups, grad_input_mask) : std::tuple<Tensor, Tensor, Tensor>()"

- name: miopen_convolution(Tensor self, Tensor weight, Tensor? bias, SymInt[] padding, SymInt[] stride, SymInt[] dilation, SymInt groups, bool benchmark, bool deterministic) -> Tensor
  self, weight, bias: "grad.defined() ? convolution_backward_symint(grad, self, weight, bias->sym_sizes(), stride, padding, dilation, false, std::vector<c10::SymInt>(padding.size(), 0), groups, grad_input_mask) : std::tuple<Tensor, Tensor, Tensor>()"

- name: miopen_depthwise_convolution(Tensor self, Tensor weight, Tensor? bias, SymInt[] padding, SymInt[] stride, SymInt[] dilation, SymInt groups, bool benchmark, bool deterministic) -> Tensor
  self, weight, bias: "grad.defined() ? convolution_backward_symint(grad, self, weight, bias->sym_sizes(), stride, padding, dilation, false, std::vector<c10::SymInt>(padding.size(), 0), groups, grad_input_mask) : std::tuple<Tensor, Tensor, Tensor>()"

- name: miopen_batch_norm(Tensor input, Tensor weight, Tensor? bias, Tensor? running_mean, Tensor? running_var, bool training, float exponential_average_factor, float epsilon) -> (Tensor, Tensor, Tensor)
  input, weight, bias: "grad.defined() ? (training ? miopen_batch_norm_backward(input, grad.contiguous(), weight, running_mean, running_var, result1, result2, epsilon) : native_batch_norm_backward(grad, input, weight, running_mean, running_var, result1, result2, training, epsilon, grad_input_mask)) : std::tuple<Tensor, Tensor, Tensor>()"
  result0: batch_norm_jvp(input_p, input_t, weight_p, weight_t, bias_p, bias_t, running_mean, running_var, result1, result2, training, epsilon)

- name: miopen_batch_norm_backward(Tensor input, Tensor grad_output, Tensor weight, Tensor? running_mean, Tensor? running_var, Tensor? save_mean, Tensor? save_var, float epsilon) -> (Tensor, Tensor, Tensor)
  save_mean: not_implemented("miopen_batch_norm_backward save_mean")
  save_var: not_implemented("miopen_batch_norm_backward save_var")
  input, weight, grad_output: batchnorm_double_backward(input, weight, grads[0], grads[1], grads[2], grad_output, running_mean, running_var, true, epsilon, save_mean, save_var, grad_input_mask)

- name: miopen_rnn(Tensor input, Tensor[] weight, int weight_stride0, Tensor hx, Tensor? cx, int mode, int hidden_size, int num_layers, bool batch_first, float dropout, bool train, bool bidirectional, int[] batch_sizes, Tensor? dropout_state) -> (Tensor, Tensor, Tensor, Tensor, Tensor)
  dropout_state: non_differentiable
  output_differentiability: [True, True, True, False, False]
  input, hx, cx, weight: "miopen_rnn_backward(input, weight, weight_stride0, result4, hx, cx, result0, grads[0], grads[1], grads[2], mode, hidden_size, num_layers, batch_first, dropout, train, bidirectional, batch_sizes, dropout_state, retain_variables ? result3.clone() : result3, grad_input_mask)"

- name: miopen_rnn_backward(Tensor input, Tensor[] weight, int weight_stride0, Tensor weight_buf, Tensor hx, Tensor? cx, Tensor output, Tensor? grad_output, Tensor? grad_hy, Tensor? grad_cy, int mode, int hidden_size, int num_layers, bool batch_first, float dropout, bool train, bool bidirectional, int[] batch_sizes, Tensor? dropout_state, Tensor reserve, bool[4] output_mask) -> (Tensor, Tensor, Tensor, Tensor[])
  dropout_state: non_differentiable

- name: mkldnn_rnn_layer(Tensor input, Tensor weight0, Tensor weight1, Tensor weight2, Tensor weight3, Tensor hx_, Tensor cx_, bool reverse, int[] batch_sizes, int mode, int hidden_size, int num_layers, bool has_biases, bool bidirectional, bool batch_first, bool train) -> (Tensor, Tensor, Tensor, Tensor)
  output_differentiability: [True, True, True, False]
  input, weight0, weight1, weight2, weight3, hx_, cx_: "GradMode::is_enabled() ? mkldnn_rnn_layer_differentiable_backward(input, weight0, weight1, weight2, weight3, hx_, cx_, result0, result1, result2, grads[0], grads[1], grads[2], reverse, mode, hidden_size, num_layers, has_biases, train, bidirectional, batch_sizes, batch_first, result3) : mkldnn_rnn_layer_backward(input, weight0, weight1, weight2, weight3, hx_, cx_, result0, result1, result2, grads[0], grads[1], grads[2], reverse, mode, hidden_size, num_layers, has_biases, train, bidirectional, batch_sizes, batch_first, result3)"

- name: mkldnn_rnn_layer_backward(Tensor input, Tensor weight1, Tensor weight2, Tensor weight3, Tensor weight4, Tensor hx_, Tensor cx_tmp, Tensor output, Tensor hy_, Tensor cy_, Tensor? grad_output, Tensor? grad_hy, Tensor? grad_cy, bool reverse, int mode, int hidden_size, int num_layers, bool has_biases, bool train, bool bidirectional, int[] batch_sizes, bool batch_first, Tensor workspace) -> (Tensor, Tensor, Tensor, Tensor, Tensor, Tensor, Tensor)

# mkldnn
- name: mkldnn_convolution(Tensor self, Tensor weight, Tensor? bias, SymInt[] padding, SymInt[] stride, SymInt[] dilation, SymInt groups) -> Tensor
  self, weight, bias: "grad.defined() ? convolution_backward_symint(grad, self, weight, bias->sym_sizes(), stride, padding, dilation, /*transposed=*/ false, /*output_padding=*/ std::vector<c10::SymInt>(padding.size(), 0), groups, grad_input_mask) : std::tuple<Tensor, Tensor, Tensor>()"

- name: mkldnn_linear(Tensor self, Tensor weight, Tensor? bias=None) -> Tensor
  self, weight, bias: mkldnn_linear_backward(self, grad, weight, grad_input_mask)

- name: mkldnn_max_pool2d(Tensor self, int[2] kernel_size, int[2] stride=[], int[2] padding=0, int[2] dilation=1, bool ceil_mode=False) -> Tensor
  self: mkldnn_max_pool2d_backward(grad, result, self, kernel_size, stride, padding, dilation, ceil_mode)

- name: mkldnn_max_pool3d(Tensor self, int[3] kernel_size, int[3] stride=[], int[3] padding=0, int[3] dilation=1, bool ceil_mode=False) -> Tensor
  self: mkldnn_max_pool3d_backward(grad, result, self, kernel_size, stride, padding, dilation, ceil_mode)

- name: mkldnn_adaptive_avg_pool2d(Tensor self, int[2] output_size) -> Tensor
  self: mkldnn_adaptive_avg_pool2d_backward(grad, self)

- name: _mkldnn_reshape(Tensor self, int[] shape) -> Tensor
  self: grad.reshape_symint(self.sym_sizes())

# NestedTensor
- name: _nested_tensor_from_tensor_list(Tensor[] list, ScalarType? dtype=None, Layout? layout=None, Device? device=None, bool? pin_memory=None) -> Tensor
  list: "grad.defined()? at::unbind(grad) : std::vector<Tensor>(list.size())"

- name: _nested_tensor_from_mask(Tensor t, Tensor mask, bool mask_check=True) -> Tensor
  t: grad.to_padded_tensor_symint(0, t.sym_sizes())
  mask: non_differentiable

- name: _nested_from_padded(Tensor padded, Tensor cpu_nested_shape_example, bool fuse_transform_0213=False) -> Tensor
  padded: _nested_from_padded_backward(grad, padded, fuse_transform_0213)
  cpu_nested_shape_example: non_differentiable

- name: to_padded_tensor(Tensor self, float padding, SymInt[]? output_size=None) -> Tensor
  self: at::_nested_from_padded(grad, self._nested_tensor_size())
  padding: non_differentiable

- name:  _nested_view_from_buffer(Tensor(a) self, Tensor nested_size, Tensor nested_strides, Tensor offsets) -> Tensor(a)
  self: grad.values()
  nested_size: non_differentiable
  nested_strides: non_differentiable

- name: _nested_view_from_jagged(Tensor(a) self, Tensor offsets, Tensor dummy, Tensor? lengths=None, int ragged_idx=1, Tensor? min_seqlen=None, Tensor? max_seqlen=None) -> Tensor(a)
  self: grad.values()
  offsets: non_differentiable
  lengths: non_differentiable
  dummy: non_differentiable

- name: _nested_get_values(Tensor(a) self) -> Tensor(a)
  self: "_nested_view_from_jagged(grad, at::_nested_get_offsets(self), at::_nested_get_jagged_dummy(self), at::_nested_get_lengths(self), at::_nested_get_ragged_idx(self), at::_nested_get_min_seqlen(self).defined() ? c10::optional<Tensor>(at::_nested_get_min_seqlen(self)) : c10::nullopt, at::_nested_get_max_seqlen(self).defined() ? c10::optional<Tensor>(at::_nested_get_max_seqlen(self)) : c10::nullopt)"

# Transformers
- name: _scaled_dot_product_efficient_attention(Tensor query, Tensor key, Tensor value, Tensor? attn_bias, bool compute_log_sumexp, float dropout_p=0.0, bool is_causal=False, *, float? scale=None) -> (Tensor output, Tensor log_sumexp, Tensor philox_seed, Tensor philox_offset)
  output_differentiability: [True, False, False, False]
  query, key, value, attn_bias: _scaled_dot_product_efficient_attention_backward(grad, query, key, value, attn_bias, output, log_sumexp, philox_seed, philox_offset, dropout_p, grad_input_mask, is_causal, scale)

- name: _scaled_dot_product_flash_attention(Tensor query, Tensor key, Tensor value, float dropout_p=0.0, bool is_causal=False, bool return_debug_mask=False, *, float? scale=None) -> (Tensor output, Tensor logsumexp, Tensor cum_seq_q, Tensor cum_seq_k, SymInt max_q, SymInt max_k, Tensor philox_seed, Tensor philox_offset, Tensor debug_attn_mask)
  output_differentiability: [True, False, False, False, False, False, False, False, False]
  query, key, value: _scaled_dot_product_flash_attention_backward_symint(grad, query, key, value, output, logsumexp, cum_seq_q, cum_seq_k, max_q, max_k, dropout_p, is_causal, philox_seed, philox_offset, scale)

- name: _scaled_dot_product_flash_attention_for_cpu(Tensor query, Tensor key, Tensor value, float dropout_p=0.0, bool is_causal=False, *, Tensor? attn_mask=None, float? scale=None) -> (Tensor output, Tensor logsumexp)
  output_differentiability: [True, False]
  query, key, value: _scaled_dot_product_flash_attention_for_cpu_backward(grad, query, key, value, output, logsumexp, dropout_p, is_causal, attn_mask, scale)

- name: _flash_attention_forward(Tensor query, Tensor key, Tensor value, Tensor? cum_seq_q, Tensor? cum_seq_k, SymInt max_q, SymInt max_k, float dropout_p, bool is_causal, bool return_debug_mask, *, float? scale=None, SymInt? window_size_left=None, SymInt? window_size_right=None, Tensor? seqused_k=None, Tensor? alibi_slopes=None) -> (Tensor output, Tensor softmax_logsumexp, Tensor philox_seed, Tensor philox_offset, Tensor debug_attn_mask)
  output_differentiability: [True, False, False, False, False]
  query, key, value: _flash_attention_backward_symint(grad, query, key, value, output, softmax_logsumexp, cum_seq_q, cum_seq_k, max_q, max_k, dropout_p, is_causal, philox_seed, philox_offset, scale, window_size_left, window_size_right)

- name: _efficient_attention_forward(Tensor query, Tensor key, Tensor value, Tensor? bias, Tensor? cu_seqlens_q, Tensor? cu_seqlens_k, SymInt? max_seqlen_q, SymInt? max_seqlen_k, float dropout_p, int custom_mask_type, bool compute_log_sumexp=False, *, float? scale=None, Tensor? seqlen_k=None, int? window_size=None) -> (Tensor output, Tensor logsumexp, Tensor philox_seed, Tensor philox_offset, SymInt max_seqlen_batch_q, SymInt max_seqlen_batch_k)
  output_differentiability: [True, False, False, False, False, False]
  query, key, value, bias: _efficient_attention_backward_symint(grad, query, key, value, bias, output, cu_seqlens_q, cu_seqlens_k, max_seqlen_batch_q, max_seqlen_batch_k, logsumexp, dropout_p, philox_seed, philox_offset, custom_mask_type, bias.requires_grad(), scale)

- name: _scaled_dot_product_cudnn_attention(Tensor query, Tensor key, Tensor value, Tensor? attn_bias, bool compute_log_sumexp, float dropout_p=0.0, bool is_causal=False, bool return_debug_mask=False, *, float? scale=None) -> (Tensor output, Tensor logsumexp, Tensor cum_seq_q, Tensor cum_seq_k, SymInt max_q, SymInt max_k, Tensor philox_seed, Tensor philox_offset, Tensor debug_attn_mask)
<<<<<<< HEAD
=======
  output_differentiability: [True, False, False, False, False, False, False, False, False]
  query, key, value: _scaled_dot_product_cudnn_attention_backward_symint(grad, query, key, value, output, logsumexp, philox_seed, philox_offset, attn_bias, cum_seq_q, cum_seq_k, max_q, max_k, dropout_p, is_causal, scale)

- name: _scaled_dot_product_fused_attention_overrideable(Tensor query, Tensor key, Tensor value, Tensor? attn_bias, float dropout_p=0.0, bool is_causal=False, bool return_debug_mask=False, *, float? scale=None) -> (Tensor output, Tensor logsumexp, Tensor cum_seq_q, Tensor cum_seq_k, SymInt max_q, SymInt max_k, Tensor philox_seed, Tensor philox_offset, Tensor debug_attn_mask)
>>>>>>> 600bf978
  output_differentiability: [True, False, False, False, False, False, False, False, False]
  query, key, value: _scaled_dot_product_cudnn_attention_backward_symint(grad, query, key, value, output, logsumexp, philox_seed, philox_offset, attn_bias, cum_seq_q, cum_seq_k, max_q, max_k, dropout_p, is_causal, scale)

# fft
- name: _fft_r2c(Tensor self, int[] dim, int normalization, bool onesided) -> Tensor
  self: fft_r2c_backward(grad, dim, normalization, onesided, self.sym_size(dim.back()))
  result: auto_linear

- name: _fft_c2r(Tensor self, int[] dim, int normalization, SymInt last_dim_size) -> Tensor
  self: fft_c2r_backward(grad, dim, normalization)
  result: auto_linear

- name: _fft_c2c(Tensor self, SymInt[] dim, int normalization, bool forward) -> Tensor
  self: _fft_c2c_symint(grad, dim, normalization, !forward)
  result: auto_linear

- name: unbind.int(Tensor(a -> *) self, int dim=0) -> Tensor(a)[]
  dispatch:
    Default:
      self: unbind_backward(grads, dim)
      result: auto_linear
    AutogradNestedTensor:
      self: "self.layout() == c10::kJagged ? unbind_backward_nested_jagged(grads, self, dim) : unbind_backward_nested(grads, at::native::get_nested_tensor_impl(self)->get_nested_sizes(), dim, self.options())"
      result: auto_linear

- name: stack(Tensor[] tensors, int dim=0) -> Tensor
  tensors: stack_tensors_backward(grad, dim, to_args_scalartypes(tensors))
  result: stack_jvp(tensors, dim)

# fused RNN kernels

# Only frst two of _thnn_fused_lstm_cell outputs can have gradients.
# _thnn_fused_lstm_cell outputs: (hy, cy, workspace)
- name: _thnn_fused_lstm_cell(Tensor input_gates, Tensor hidden_gates, Tensor cx, Tensor? input_bias=None, Tensor? hidden_bias=None) -> (Tensor, Tensor, Tensor)
  output_differentiability: [True, True, False]
  input_gates, hidden_gates, cx, input_bias, hidden_bias: "GradMode::is_enabled() ? _thnn_differentiable_lstm_cell_backward(grads[0], grads[1], input_gates, hidden_gates, input_bias, hidden_bias, cx, result1) : _thnn_fused_lstm_cell_backward(grads[0], grads[1], cx, result1, result2, input_bias.defined())"

- name: _thnn_fused_gru_cell(Tensor input_gates, Tensor hidden_gates, Tensor hx, Tensor? input_bias=None, Tensor? hidden_bias=None) -> (Tensor, Tensor)
  input_gates, hidden_gates, hx, input_bias, hidden_bias: "grad.defined() ? (GradMode::is_enabled() ? _thnn_differentiable_gru_cell_backward(grad, input_gates, hidden_gates, hx, input_bias, hidden_bias) : _thnn_fused_gru_cell_backward(grad, result1, input_bias.defined())) : std::tuple<Tensor, Tensor, Tensor, Tensor, Tensor>()"

# PackedSequence helpers
- name: _pack_padded_sequence(Tensor input, Tensor lengths, bool batch_first) -> (Tensor, Tensor)
  input: _pack_padded_sequence_backward_symint(grad, input.sym_sizes(), result1, batch_first)

# TH wrappers
- name: eq.Scalar(Tensor self, Scalar other) -> Tensor
  output_differentiability: [False]

- name: eq.Tensor(Tensor self, Tensor other) -> Tensor
  output_differentiability: [False]

- name: ge.Scalar(Tensor self, Scalar other) -> Tensor
  output_differentiability: [False]

- name: ge.Tensor(Tensor self, Tensor other) -> Tensor
  output_differentiability: [False]

- name: gt.Scalar(Tensor self, Scalar other) -> Tensor
  output_differentiability: [False]

- name: gt.Tensor(Tensor self, Tensor other) -> Tensor
  output_differentiability: [False]

- name: le.Scalar(Tensor self, Scalar other) -> Tensor
  output_differentiability: [False]

- name: le.Tensor(Tensor self, Tensor other) -> Tensor
  output_differentiability: [False]

- name: lt.Scalar(Tensor self, Scalar other) -> Tensor
  output_differentiability: [False]

- name: lt.Tensor(Tensor self, Tensor other) -> Tensor
  output_differentiability: [False]

- name: ne.Scalar(Tensor self, Scalar other) -> Tensor
  output_differentiability: [False]

- name: ne.Tensor(Tensor self, Tensor other) -> Tensor
  output_differentiability: [False]

- name: multinomial(Tensor self, int num_samples, bool replacement=False, *, Generator? generator=None) -> Tensor
  output_differentiability: [False]

- name: nonzero(Tensor self) -> Tensor
  output_differentiability: [False]

- name: segment_reduce(Tensor data, str reduce, *, Tensor? lengths=None, Tensor? indices=None, Tensor? offsets=None, int axis=0, bool unsafe=False, Scalar? initial=None) -> Tensor
  data: _segment_reduce_backward(grad, result, data, reduce, lengths, offsets, axis, initial)

- name: _pin_memory(Tensor self, Device? device=None) -> Tensor
  self: grad

- name: _new_zeros_with_same_feature_meta(Tensor self, Tensor other, *, int self_num_batch_dims=0) -> Tensor
  self: non_differentiable
  other: non_differentiable
  output_differentiability: [False]

- name: _test_warn_in_autograd(Tensor self) -> Tensor
  self: warn_backwards(grad)

- name: _test_autograd_multiple_dispatch.fullcoverage(Tensor self) -> Tensor
  dispatch:
    Default:
      self: grad.expand_symint(self.sym_sizes()) + 1
      result: auto_linear
    AutogradNestedTensor:
      self: grad.mul(grad)
    AutogradCUDA:
      self: grad.expand_symint(self.sym_sizes()) * 2

- name: _test_autograd_multiple_dispatch.ntonly(Tensor self, bool b) -> Tensor
  dispatch:
    AutogradNestedTensor:
      self: grad.mul(grad).add(grad)

- name: _test_autograd_multiple_dispatch_view(Tensor(a) self) -> Tensor(a)
  dispatch:
    Default:
      self: grad.reshape_as(self)
    AutogradCUDA:
      self: grad.reshape_as(self) + 1

- name: _efficientzerotensor(SymInt[] size, *, ScalarType? dtype=None, Layout? layout=None, Device? device=None, bool? pin_memory=None) -> Tensor
  output_differentiability: [False]

- name: scatter_reduce.two(Tensor self, int dim, Tensor index, Tensor src, str reduce, *, bool include_self=True) -> Tensor
  self, src: scatter_reduce_backward(grad, self, dim, index, src, reduce, include_self, result)
  index: non_differentiable
  result: scatter_reduce_jvp(self_p, self_t, dim, index, src_p, src_t, reduce, include_self, result)

- name: special_airy_ai(Tensor x) -> Tensor
  x: non_differentiable

- name: special_bessel_j0(Tensor self) -> Tensor
  self: non_differentiable

- name: special_bessel_j1(Tensor self) -> Tensor
  self: non_differentiable

- name: special_bessel_y0(Tensor self) -> Tensor
  self: non_differentiable

- name: special_bessel_y1(Tensor self) -> Tensor
  self: non_differentiable

- name: special_chebyshev_polynomial_t(Tensor x, Tensor n) -> Tensor
  x: non_differentiable
  n: non_differentiable

- name: special_chebyshev_polynomial_t.x_scalar(Scalar x, Tensor n) -> Tensor
  n: non_differentiable

- name: special_chebyshev_polynomial_t.n_scalar(Tensor x, Scalar n) -> Tensor
  x: non_differentiable

- name: special_chebyshev_polynomial_u(Tensor x, Tensor n) -> Tensor
  x: non_differentiable
  n: non_differentiable

- name: special_chebyshev_polynomial_u.x_scalar(Scalar x, Tensor n) -> Tensor
  n: non_differentiable

- name: special_chebyshev_polynomial_u.n_scalar(Tensor x, Scalar n) -> Tensor
  x: non_differentiable

- name: special_chebyshev_polynomial_v(Tensor x, Tensor n) -> Tensor
  x: non_differentiable
  n: non_differentiable

- name: special_chebyshev_polynomial_v.x_scalar(Scalar x, Tensor n) -> Tensor
  n: non_differentiable

- name: special_chebyshev_polynomial_v.n_scalar(Tensor x, Scalar n) -> Tensor
  x: non_differentiable

- name: special_chebyshev_polynomial_w(Tensor x, Tensor n) -> Tensor
  x: non_differentiable
  n: non_differentiable

- name: special_chebyshev_polynomial_w.x_scalar(Scalar x, Tensor n) -> Tensor
  n: non_differentiable

- name: special_chebyshev_polynomial_w.n_scalar(Tensor x, Scalar n) -> Tensor
  x: non_differentiable

- name: special_hermite_polynomial_h(Tensor x, Tensor n) -> Tensor
  x: non_differentiable
  n: non_differentiable

- name: special_hermite_polynomial_h.x_scalar(Scalar x, Tensor n) -> Tensor
  n: non_differentiable

- name: special_hermite_polynomial_h.n_scalar(Tensor x, Scalar n) -> Tensor
  x: non_differentiable

- name: special_hermite_polynomial_he(Tensor x, Tensor n) -> Tensor
  x: non_differentiable
  n: non_differentiable

- name: special_hermite_polynomial_he.x_scalar(Scalar x, Tensor n) -> Tensor
  n: non_differentiable

- name: special_hermite_polynomial_he.n_scalar(Tensor x, Scalar n) -> Tensor
  x: non_differentiable

- name: special_laguerre_polynomial_l(Tensor x, Tensor n) -> Tensor
  x: non_differentiable
  n: non_differentiable

- name: special_laguerre_polynomial_l.x_scalar(Scalar x, Tensor n) -> Tensor
  n: non_differentiable

- name: special_laguerre_polynomial_l.n_scalar(Tensor x, Scalar n) -> Tensor
  x: non_differentiable

- name: special_legendre_polynomial_p(Tensor x, Tensor n) -> Tensor
  x: non_differentiable
  n: non_differentiable

- name: special_legendre_polynomial_p.x_scalar(Scalar x, Tensor n) -> Tensor
  n: non_differentiable

- name: special_legendre_polynomial_p.n_scalar(Tensor x, Scalar n) -> Tensor
  x: non_differentiable

- name: special_modified_bessel_i0(Tensor self) -> Tensor
  self: non_differentiable

- name: special_modified_bessel_i1(Tensor self) -> Tensor
  self: non_differentiable

- name: special_modified_bessel_k0(Tensor self) -> Tensor
  self: non_differentiable

- name: special_modified_bessel_k1(Tensor self) -> Tensor
  self: non_differentiable

- name: special_scaled_modified_bessel_k0(Tensor x) -> Tensor
  x: non_differentiable

- name: special_scaled_modified_bessel_k1(Tensor x) -> Tensor
  x: non_differentiable

- name: special_shifted_chebyshev_polynomial_t(Tensor x, Tensor n) -> Tensor
  x: non_differentiable
  n: non_differentiable

- name: special_shifted_chebyshev_polynomial_t.x_scalar(Scalar x, Tensor n) -> Tensor
  n: non_differentiable

- name: special_shifted_chebyshev_polynomial_t.n_scalar(Tensor x, Scalar n) -> Tensor
  x: non_differentiable

- name: special_shifted_chebyshev_polynomial_u(Tensor x, Tensor n) -> Tensor
  x: non_differentiable
  n: non_differentiable

- name: special_shifted_chebyshev_polynomial_u.x_scalar(Scalar x, Tensor n) -> Tensor
  n: non_differentiable

- name: special_shifted_chebyshev_polynomial_u.n_scalar(Tensor x, Scalar n) -> Tensor
  x: non_differentiable

- name: special_shifted_chebyshev_polynomial_v(Tensor x, Tensor n) -> Tensor
  x: non_differentiable
  n: non_differentiable

- name: special_shifted_chebyshev_polynomial_v.x_scalar(Scalar x, Tensor n) -> Tensor
  n: non_differentiable

- name: special_shifted_chebyshev_polynomial_v.n_scalar(Tensor x, Scalar n) -> Tensor
  x: non_differentiable

- name: special_shifted_chebyshev_polynomial_w(Tensor x, Tensor n) -> Tensor
  x: non_differentiable
  n: non_differentiable

- name: special_shifted_chebyshev_polynomial_w.x_scalar(Scalar x, Tensor n) -> Tensor
  n: non_differentiable

- name: special_shifted_chebyshev_polynomial_w.n_scalar(Tensor x, Scalar n) -> Tensor
  x: non_differentiable

- name: special_spherical_bessel_j0(Tensor x) -> Tensor
  x: non_differentiable

- name: _reshape_copy(Tensor self, SymInt[] size) -> Tensor
  self: grad.reshape_symint(self.sym_sizes())
  result: auto_linear

# note(crcrpar): `torchgen/api/autograd` logic would unwantedly replace substrings of `self` and `other` of function names.
- name: _foreach_div.List(Tensor[] self, Tensor[] other) -> Tensor[]
  self: div_tensor_self_backward(grads[i], other[i], self[i].scalar_type())
  other: div_tensor_other_backward(grads[i], self[i], other[i])
  result: (self_t - other_t * result[i]) / other_p

- name: _foreach_pow.List(Tensor[] self, Tensor[] exponent) -> Tensor[]
  self: pow_backward_self(grads[i], self[i], exponent[i])
  exponent: pow_backward_exponent(grads[i], self[i], exponent[i], result[i])
  result: (pow_backward_self(self_t.conj(), self_p, exponent_p) + pow_backward_exponent(exponent_t.conj(), self_p, exponent_p, result[i])).conj()

- name: _foreach_pow.ScalarList(Tensor[] self, Scalar[] exponent) -> Tensor[]
  self: pow_backward(grads[i], self[i], exponent[i])
  result: pow_backward(self_t.conj(), self_p, exponent[i]).conj()

- name: _foreach_pow.ScalarAndTensor(Scalar self, Tensor[] exponent) -> Tensor[]
  exponent: pow_backward_exponent(grads[i], self, exponent[i], result[i])

# note(crcrpar): following definitions seem necessary because the reference native functions
# of `maximum` and `minimum` don't have the overload def with Scalar as their second argument.
- name: _foreach_minimum.Scalar(Tensor[] self, Scalar scalar) -> Tensor[]
  self: at::where(self[i] == scalar, grads[i] / 2, grads[i]).masked_fill_(self[i] > scalar, 0)
  result: scalar + at::where(self_p == scalar, at::scalar_tensor(0.5, result[i].options()), (self_p < scalar).to(result[i].scalar_type())) * (self_t - scalar)

- name: _foreach_minimum.ScalarList(Tensor[] self, Scalar[] scalars) -> Tensor[]
  self: at::where(self[i] == scalars[i], grads[i] / 2, grads[i]).masked_fill_(self[i] > scalars[i], 0)
  result: scalars[i] + at::where(self_p == scalars[i], at::scalar_tensor(0.5, result[i].options()), (self_p < scalars[i]).to(result[i].scalar_type())) * (self_t - scalars[i])

- name: _foreach_maximum.Scalar(Tensor[] self, Scalar scalar) -> Tensor[]
  self: at::where(self[i] == scalar, grads[i] / 2, grads[i]).masked_fill_(self[i] < scalar, 0)
  result: scalar + at::where(self_p == scalar, at::scalar_tensor(0.5, result[i].options()), (self_p > scalar).to(result[i].scalar_type())) * (self_t - scalar)

- name: _foreach_maximum.ScalarList(Tensor[] self, Scalar[] scalars) -> Tensor[]
  self: at::where(self[i] == scalars[i], grads[i] / 2, grads[i]).masked_fill_(self[i] < scalars[i], 0)
  result: scalars[i] + at::where(self_p == scalars[i], at::scalar_tensor(0.5, result[i].options()), (self_p > scalars[i]).to(result[i].scalar_type())) * (self_t - scalars[i])

# note(crcrpar): forward-mode AD is tricky for a simple string replace to handle:
#   formula.replace("p", "ord") produces `norm_jvord(self_ord, self_t, ord, result)`
- name: _foreach_norm.Scalar(Tensor[] self, Scalar ord=2, ScalarType? dtype=None) -> Tensor[]
  self: norm_backward(grads[i], self[i], ord, result[i])
  result: norm_jvp(self_p, self_t, ord, result[i])<|MERGE_RESOLUTION|>--- conflicted
+++ resolved
@@ -1949,18 +1949,6 @@
     AutogradNestedTensor:
       self: at::_nested_view_from_buffer(grad.contiguous(), self._nested_tensor_size(), self._nested_tensor_strides(), self._nested_tensor_storage_offsets())
 
-- name: _nested_jagged_to_strided(Tensor(a) self) -> Tensor(a)
-  self: "_nested_view_from_jagged(grad.values().view_as(at::_nested_get_values(self)),
-          at::_nested_get_offsets(self),
-          at::_nested_get_jagged_dummy(self),
-          at::_nested_get_lengths(self),
-          at::_nested_get_ragged_idx(self),
-          at::_nested_get_min_seqlen(self).defined() ? c10::optional<Tensor>(at::_nested_get_min_seqlen(self)) : c10::nullopt,
-          at::_nested_get_max_seqlen(self).defined() ? c10::optional<Tensor>(at::_nested_get_max_seqlen(self)) : c10::nullopt)"
-
-- name: _nested_strided_to_jagged(Tensor(a) self) -> Tensor(a)
-  self: at::_nested_jagged_to_strided(grad)
-
 # Why is _values() not differentiable?
 # See NOTE [ Sparse: autograd and API ]
 - name: _values(Tensor(a) self) -> Tensor(a)
@@ -2853,15 +2841,12 @@
   query, key, value, bias: _efficient_attention_backward_symint(grad, query, key, value, bias, output, cu_seqlens_q, cu_seqlens_k, max_seqlen_batch_q, max_seqlen_batch_k, logsumexp, dropout_p, philox_seed, philox_offset, custom_mask_type, bias.requires_grad(), scale)
 
 - name: _scaled_dot_product_cudnn_attention(Tensor query, Tensor key, Tensor value, Tensor? attn_bias, bool compute_log_sumexp, float dropout_p=0.0, bool is_causal=False, bool return_debug_mask=False, *, float? scale=None) -> (Tensor output, Tensor logsumexp, Tensor cum_seq_q, Tensor cum_seq_k, SymInt max_q, SymInt max_k, Tensor philox_seed, Tensor philox_offset, Tensor debug_attn_mask)
-<<<<<<< HEAD
-=======
   output_differentiability: [True, False, False, False, False, False, False, False, False]
   query, key, value: _scaled_dot_product_cudnn_attention_backward_symint(grad, query, key, value, output, logsumexp, philox_seed, philox_offset, attn_bias, cum_seq_q, cum_seq_k, max_q, max_k, dropout_p, is_causal, scale)
 
 - name: _scaled_dot_product_fused_attention_overrideable(Tensor query, Tensor key, Tensor value, Tensor? attn_bias, float dropout_p=0.0, bool is_causal=False, bool return_debug_mask=False, *, float? scale=None) -> (Tensor output, Tensor logsumexp, Tensor cum_seq_q, Tensor cum_seq_k, SymInt max_q, SymInt max_k, Tensor philox_seed, Tensor philox_offset, Tensor debug_attn_mask)
->>>>>>> 600bf978
   output_differentiability: [True, False, False, False, False, False, False, False, False]
-  query, key, value: _scaled_dot_product_cudnn_attention_backward_symint(grad, query, key, value, output, logsumexp, philox_seed, philox_offset, attn_bias, cum_seq_q, cum_seq_k, max_q, max_k, dropout_p, is_causal, scale)
+  query, key, value, attn_bias: _scaled_dot_product_fused_attention_overrideable_backward_symint(grad, query, key, value, attn_bias, grad_input_mask, output, logsumexp, cum_seq_q, cum_seq_k, max_q, max_k, dropout_p, is_causal, philox_seed, philox_offset, scale)
 
 # fft
 - name: _fft_r2c(Tensor self, int[] dim, int normalization, bool onesided) -> Tensor
