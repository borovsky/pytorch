import argparse
import csv
import hashlib
import json
import os
import re
from pathlib import Path
from tempfile import TemporaryDirectory
<<<<<<< HEAD
from typing import Any, Dict, List
=======
from typing import Any, Dict
>>>>>>> 6f275ae4

from tools.stats.upload_stats_lib import (
    download_s3_artifacts,
    unzip,
    upload_to_dynamodb,
    upload_to_rockset,
)


ARTIFACTS = [
    "test-reports",
]
ARTIFACT_REGEX = re.compile(
    r"test-reports-test-(?P<name>[\w\-]+)-\d+-\d+-(?P<runner>[\w\.]+)_(?P<job>\d+).zip"
)


def upload_dynamo_perf_stats_to_rockset(
    repo: str,
    workflow_run_id: int,
    workflow_run_attempt: int,
    head_branch: str,
    match_filename: str,
) -> List[Dict[str, Any]]:
    match_filename_regex = re.compile(match_filename)
    perf_stats = []
    with TemporaryDirectory() as temp_dir:
        print("Using temporary directory:", temp_dir)
        os.chdir(temp_dir)

        for artifact in ARTIFACTS:
            artifact_paths = download_s3_artifacts(
                artifact, workflow_run_id, workflow_run_attempt
            )

            # Unzip to get perf stats csv files
            for path in artifact_paths:
                m = ARTIFACT_REGEX.match(str(path))
                if not m:
                    print(f"Test report {path} has an invalid name. Skipping")
                    continue

                test_name = m.group("name")
                runner = m.group("runner")
                job_id = m.group("job")

                # Extract all files
                unzip(path)

                for csv_file in Path(".").glob("**/*.csv"):
                    filename = os.path.splitext(os.path.basename(csv_file))[0]
                    if not re.match(match_filename_regex, filename):
                        continue
                    print(f"Processing {filename} from {path}")

                    with open(csv_file) as csvfile:
                        reader = csv.DictReader(csvfile, delimiter=",")

                        for row in reader:
                            row.update(
                                {
                                    "workflow_id": workflow_run_id,  # type: ignore[dict-item]
                                    "run_attempt": workflow_run_attempt,  # type: ignore[dict-item]
                                    "test_name": test_name,
                                    "runner": runner,
                                    "job_id": job_id,
                                    "filename": filename,
                                    "head_branch": head_branch,
                                }
                            )
                            perf_stats.append(row)

                    # Done processing the file, removing it
                    os.remove(csv_file)

    return perf_stats


def generate_partition_key(repo: str, doc: Dict[str, Any]) -> str:
    """
    Generate an unique partition key for the document on DynamoDB
    """
    workflow_id = doc["workflow_id"]
    job_id = doc["job_id"]
    test_name = doc["test_name"]
    filename = doc["filename"]

    hash_content = hashlib.md5(json.dumps(doc).encode("utf-8")).hexdigest()
    return f"{repo}/{workflow_id}/{job_id}/{test_name}/{filename}/{hash_content}"


if __name__ == "__main__":
    parser = argparse.ArgumentParser(
        description="Upload dynamo perf stats from S3 to Rockset"
    )
    parser.add_argument(
        "--workflow-run-id",
        type=int,
        required=True,
        help="id of the workflow to get perf stats from",
    )
    parser.add_argument(
        "--workflow-run-attempt",
        type=int,
        required=True,
        help="which retry of the workflow this is",
    )
    parser.add_argument(
        "--repo",
        type=str,
        required=True,
        help="which GitHub repo this workflow run belongs to",
    )
    parser.add_argument(
        "--head-branch",
        type=str,
        required=True,
        help="head branch of the workflow",
    )
    parser.add_argument(
        "--rockset-collection",
        type=str,
        required=True,
        help="the name of the Rockset collection to store the stats",
    )
    parser.add_argument(
        "--rockset-workspace",
        type=str,
        default="commons",
        help="the name of the Rockset workspace to store the stats",
    )
    parser.add_argument(
        "--dynamodb-table",
        type=str,
        required=True,
        help="the name of the DynamoDB table to store the stats",
    )
    parser.add_argument(
        "--match-filename",
        type=str,
        default="",
        help="the regex to filter the list of CSV files containing the records to upload",
    )
    args = parser.parse_args()
    perf_stats = upload_dynamo_perf_stats_to_rockset(
        args.repo,
        args.workflow_run_id,
        args.workflow_run_attempt,
        args.head_branch,
        args.match_filename,
    )
    # TODO (huydhn): Write to both Rockset and DynamoDB, an one-off script to copy
    # data from Rockset to DynamoDB is the next step before uploading to Rockset
    # can be removed
    upload_to_rockset(
        collection=args.rockset_collection,
        docs=perf_stats,
        workspace=args.rockset_workspace,
    )
    upload_to_dynamodb(
        dynamodb_table=args.dynamodb_table,
        repo=args.repo,
        docs=perf_stats,
        generate_partition_key=generate_partition_key,
    )<|MERGE_RESOLUTION|>--- conflicted
+++ resolved
@@ -1,3 +1,5 @@
+from __future__ import annotations
+
 import argparse
 import csv
 import hashlib
@@ -6,11 +8,7 @@
 import re
 from pathlib import Path
 from tempfile import TemporaryDirectory
-<<<<<<< HEAD
-from typing import Any, Dict, List
-=======
 from typing import Any, Dict
->>>>>>> 6f275ae4
 
 from tools.stats.upload_stats_lib import (
     download_s3_artifacts,
@@ -34,7 +32,7 @@
     workflow_run_attempt: int,
     head_branch: str,
     match_filename: str,
-) -> List[Dict[str, Any]]:
+) -> list[dict[str, Any]]:
     match_filename_regex = re.compile(match_filename)
     perf_stats = []
     with TemporaryDirectory() as temp_dir:
