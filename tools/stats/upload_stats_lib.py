from __future__ import annotations

import gzip
import io
import json
import os

import time
import zipfile
from pathlib import Path
from typing import Any

import boto3  # type: ignore[import]
import requests
import rockset  # type: ignore[import]


PYTORCH_REPO = "https://api.github.com/repos/pytorch/pytorch"
S3_RESOURCE = boto3.resource("s3")

# NB: In CI, a flaky test is usually retried 3 times, then the test file would be rerun
# 2 more times
MAX_RETRY_IN_NON_DISABLED_MODE = 3 * 3
# NB: Rockset has an upper limit of 5000 documents in one request
BATCH_SIZE = 5000


def _get_request_headers() -> dict[str, str]:
    return {
        "Accept": "application/vnd.github.v3+json",
        "Authorization": "token " + os.environ["GITHUB_TOKEN"],
    }


def _get_artifact_urls(prefix: str, workflow_run_id: int) -> dict[Path, str]:
    """Get all workflow artifacts with 'test-report' in the name."""
    response = requests.get(
        f"{PYTORCH_REPO}/actions/runs/{workflow_run_id}/artifacts?per_page=100",
        headers=_get_request_headers(),
    )
    artifacts = response.json()["artifacts"]
    while "next" in response.links.keys():
        response = requests.get(
            response.links["next"]["url"], headers=_get_request_headers()
        )
        artifacts.extend(response.json()["artifacts"])

    artifact_urls = {}
    for artifact in artifacts:
        if artifact["name"].startswith(prefix):
            artifact_urls[Path(artifact["name"])] = artifact["archive_download_url"]
    return artifact_urls


def _download_artifact(
    artifact_name: Path, artifact_url: str, workflow_run_attempt: int
) -> Path:
    # [Artifact run attempt]
    # All artifacts on a workflow share a single namespace. However, we can
    # re-run a workflow and produce a new set of artifacts. To avoid name
    # collisions, we add `-runattempt1<run #>-` somewhere in the artifact name.
    #
    # This code parses out the run attempt number from the artifact name. If it
    # doesn't match the one specified on the command line, skip it.
    atoms = str(artifact_name).split("-")
    for atom in atoms:
        if atom.startswith("runattempt"):
            found_run_attempt = int(atom[len("runattempt") :])
            if workflow_run_attempt != found_run_attempt:
                print(
                    f"Skipping {artifact_name} as it is an invalid run attempt. "
                    f"Expected {workflow_run_attempt}, found {found_run_attempt}."
                )

    print(f"Downloading {artifact_name}")

    response = requests.get(artifact_url, headers=_get_request_headers())
    with open(artifact_name, "wb") as f:
        f.write(response.content)
    return artifact_name


def download_s3_artifacts(
    prefix: str, workflow_run_id: int, workflow_run_attempt: int
) -> list[Path]:
    bucket = S3_RESOURCE.Bucket("gha-artifacts")
    objs = bucket.objects.filter(
        Prefix=f"pytorch/pytorch/{workflow_run_id}/{workflow_run_attempt}/artifact/{prefix}"
    )

    found_one = False
    paths = []
    for obj in objs:
        found_one = True
        p = Path(Path(obj.key).name)
        print(f"Downloading {p}")
        with open(p, "wb") as f:
            f.write(obj.get()["Body"].read())
        paths.append(p)

    if not found_one:
        print(
            "::warning title=s3 artifacts not found::"
            "Didn't find any test reports in s3, there might be a bug!"
        )
    return paths


def download_gha_artifacts(
    prefix: str, workflow_run_id: int, workflow_run_attempt: int
) -> list[Path]:
    artifact_urls = _get_artifact_urls(prefix, workflow_run_id)
    paths = []
    for name, url in artifact_urls.items():
        paths.append(_download_artifact(Path(name), url, workflow_run_attempt))
    return paths


def upload_to_rockset(
    collection: str,
    docs: list[Any],
    workspace: str = "commons",
    client: Any = None,
) -> None:
    if not client:
        client = rockset.RocksetClient(
            host="api.usw2a1.rockset.com", api_key=os.environ["ROCKSET_API_KEY"]
        )

    index = 0
    while index < len(docs):
        from_index = index
        to_index = min(from_index + BATCH_SIZE, len(docs))
        print(f"Writing {to_index - from_index} documents to Rockset")

        client.Documents.add_documents(
            collection=collection,
            data=docs[from_index:to_index],
            workspace=workspace,
        )
        index += BATCH_SIZE

    print("Done!")


<<<<<<< HEAD
=======
def upload_to_dynamodb(
    dynamodb_table: str,
    repo: str,
    docs: List[Any],
    generate_partition_key: Optional[Callable[[str, Dict[str, Any]], str]],
) -> None:
    print(f"Writing {len(docs)} documents to DynamoDB {dynamodb_table}")
    # https://boto3.amazonaws.com/v1/documentation/api/latest/guide/dynamodb.html#batch-writing
    with boto3.resource("dynamodb").Table(dynamodb_table).batch_writer() as batch:
        for doc in docs:
            if generate_partition_key:
                doc["dynamoKey"] = generate_partition_key(repo, doc)
            # This is to move away the _event_time field from Rockset, which we cannot use when
            # reimport the data
            doc["timestamp"] = int(round(time.time() * 1000))
            batch.put_item(Item=doc)


>>>>>>> 5835ff1e
def upload_to_s3(
    bucket_name: str,
    key: str,
    docs: list[dict[str, Any]],
) -> None:
    print(f"Writing {len(docs)} documents to S3")
    body = io.StringIO()
    for doc in docs:
        json.dump(doc, body)
        body.write("\n")

    S3_RESOURCE.Object(
        f"{bucket_name}",
        f"{key}",
    ).put(
        Body=gzip.compress(body.getvalue().encode()),
        ContentEncoding="gzip",
        ContentType="application/json",
    )
    print("Done!")


def read_from_s3(
    bucket_name: str,
    key: str,
) -> list[dict[str, Any]]:
    print(f"Reading from s3://{bucket_name}/{key}")
    body = (
        S3_RESOURCE.Object(
            f"{bucket_name}",
            f"{key}",
        )
        .get()["Body"]
        .read()
    )
    results = gzip.decompress(body).decode().split("\n")
    return [json.loads(result) for result in results if result]


def upload_workflow_stats_to_s3(
    workflow_run_id: int,
    workflow_run_attempt: int,
    collection: str,
    docs: list[dict[str, Any]],
) -> None:
    bucket_name = "ossci-raw-job-status"
    key = f"{collection}/{workflow_run_id}/{workflow_run_attempt}"
    upload_to_s3(bucket_name, key, docs)


def upload_file_to_s3(
    file_name: str,
    bucket: str,
    key: str,
) -> None:
    """
    Upload a local file to S3
    """
    print(f"Upload {file_name} to s3://{bucket}/{key}")
    boto3.client("s3").upload_file(
        file_name,
        bucket,
        key,
    )


def unzip(p: Path) -> None:
    """Unzip the provided zipfile to a similarly-named directory.

    Returns None if `p` is not a zipfile.

    Looks like: /tmp/test-reports.zip -> /tmp/unzipped-test-reports/
    """
    assert p.is_file()
    unzipped_dir = p.with_name("unzipped-" + p.stem)
    print(f"Extracting {p} to {unzipped_dir}")

    with zipfile.ZipFile(p, "r") as zip:
        zip.extractall(unzipped_dir)


def is_rerun_disabled_tests(tests: dict[str, dict[str, int]]) -> bool:
    """
    Check if the test report is coming from rerun_disabled_tests workflow where
    each test is run multiple times
    """
    return all(
        t.get("num_green", 0) + t.get("num_red", 0) > MAX_RETRY_IN_NON_DISABLED_MODE
        for t in tests.values()
    )


def get_job_id(report: Path) -> int | None:
    # [Job id in artifacts]
    # Retrieve the job id from the report path. In our GHA workflows, we append
    # the job id to the end of the report name, so `report` looks like:
    #     unzipped-test-reports-foo_5596745227/test/test-reports/foo/TEST-foo.xml
    # and we want to get `5596745227` out of it.
    try:
        return int(report.parts[0].rpartition("_")[2])
    except ValueError:
        return None<|MERGE_RESOLUTION|>--- conflicted
+++ resolved
@@ -8,7 +8,7 @@
 import time
 import zipfile
 from pathlib import Path
-from typing import Any
+from typing import Any, Callable, Dict, List, Optional
 
 import boto3  # type: ignore[import]
 import requests
@@ -143,8 +143,6 @@
     print("Done!")
 
 
-<<<<<<< HEAD
-=======
 def upload_to_dynamodb(
     dynamodb_table: str,
     repo: str,
@@ -163,7 +161,6 @@
             batch.put_item(Item=doc)
 
 
->>>>>>> 5835ff1e
 def upload_to_s3(
     bucket_name: str,
     key: str,
