from __future__ import annotations

import functools
import random
import sys
import unittest
from collections import defaultdict
<<<<<<< HEAD
=======
from pathlib import Path
>>>>>>> 600bf978

REPO_ROOT = Path(__file__).resolve().parent.parent.parent
try:
    # using tools/ to optimize test run.
    sys.path.append(str(REPO_ROOT))
    from tools.testing.test_run import ShardedTest, TestRun
    from tools.testing.test_selections import calculate_shards, THRESHOLD
except ModuleNotFoundError:
    print("Can't import required modules, exiting")
    sys.exit(1)


def gen_class_times(test_times: dict[str, float]) -> dict[str, dict[str, float]]:
    return {k: {"class1": v} for k, v in test_times.items()}


class TestCalculateShards(unittest.TestCase):
    tests: list[TestRun] = [
        TestRun("super_long_test"),
        TestRun("long_test1"),
        TestRun("long_test2"),
        TestRun("normal_test1"),
        TestRun("normal_test2"),
        TestRun("normal_test3"),
        TestRun("short_test1"),
        TestRun("short_test2"),
        TestRun("short_test3"),
        TestRun("short_test4"),
        TestRun("short_test5"),
    ]

    test_times: dict[str, float] = {
        "super_long_test": 55,
        "long_test1": 22,
        "long_test2": 18,
        "normal_test1": 9,
        "normal_test2": 7,
        "normal_test3": 5,
        "short_test1": 1,
        "short_test2": 0.6,
        "short_test3": 0.4,
        "short_test4": 0.3,
        "short_test5": 0.01,
    }

    test_class_times: dict[str, dict[str, float]] = {
        "super_long_test": {"class1": 55},
        "long_test1": {"class1": 1, "class2": 21},
        "long_test2": {"class1": 10, "class2": 8},
        "normal_test1": {"class1": 9},
        "normal_test2": {"class1": 7},
        "normal_test3": {"class1": 5},
        "short_test1": {"class1": 1},
        "short_test2": {"class1": 0.6},
        "short_test3": {"class1": 0.4},
        "short_test4": {"class1": 0.3},
        "short_test5": {"class1": 0.01},
    }

    def assert_shards_equal(
        self,
        expected_shards: list[tuple[float, list[ShardedTest]]],
        actual_shards: list[tuple[float, list[ShardedTest]]],
    ) -> None:
        for expected, actual in zip(expected_shards, actual_shards):
            self.assertAlmostEqual(expected[0], actual[0])
            self.assertListEqual(expected[1], actual[1])

    def test_no_times(self) -> None:
        # Check that round robin sharding is used when no times are provided
        expected_shards = [
            (
                0.0,
                [
                    ShardedTest(
                        test="super_long_test", shard=1, num_shards=1, time=None
                    ),
                    ShardedTest(test="long_test2", shard=1, num_shards=1, time=None),
                    ShardedTest(test="normal_test2", shard=1, num_shards=1, time=None),
                    ShardedTest(test="short_test1", shard=1, num_shards=1, time=None),
                    ShardedTest(test="short_test3", shard=1, num_shards=1, time=None),
                    ShardedTest(test="short_test5", shard=1, num_shards=1, time=None),
                ],
            ),
            (
                0.0,
                [
                    ShardedTest(test="long_test1", shard=1, num_shards=1, time=None),
                    ShardedTest(test="normal_test1", shard=1, num_shards=1, time=None),
                    ShardedTest(test="normal_test3", shard=1, num_shards=1, time=None),
                    ShardedTest(test="short_test2", shard=1, num_shards=1, time=None),
                    ShardedTest(test="short_test4", shard=1, num_shards=1, time=None),
                ],
            ),
        ]
        self.assert_shards_equal(
            expected_shards,
            calculate_shards(2, self.tests, {}, {}, sort_by_time=False),
        )

    def test_some_times_with_not_sort_by_time(self) -> None:
        expected_shards = [
            (
                400.0,
                [
                    ShardedTest(test="test_1", shard=1, num_shards=1, time=None),
                    ShardedTest(test="test_2", shard=1, num_shards=1, time=400),
                    ShardedTest(test="test_5", shard=1, num_shards=1, time=None),
                ],
            ),
            (
                300.0,
                [
                    ShardedTest(test="test_3", shard=1, num_shards=1, time=300),
                    ShardedTest(test="test_4", shard=1, num_shards=1, time=None),
                ],
            ),
        ]
        self.assert_shards_equal(
            expected_shards,
            calculate_shards(
                2,
                [
                    TestRun("test_1"),
                    TestRun("test_2"),
                    TestRun("test_3"),
                    TestRun("test_4"),
                    TestRun("test_5"),
                ],
                {"test_2": 400, "test_3": 300},
                {},
                sort_by_time=False,
            ),
        )

    def test_serial_parallel_interleaving(self) -> None:
        expected_shards = [
            (
                300.0,
                [
                    ShardedTest(test="test_1", shard=1, num_shards=1, time=None),
                    ShardedTest(test="test_3", shard=1, num_shards=1, time=300),
                    ShardedTest(test="test_4", shard=1, num_shards=1, time=None),
                ],
            ),
            (
                400.0,
                [
                    ShardedTest(test="test_2", shard=1, num_shards=1, time=400),
                    ShardedTest(test="test_5", shard=1, num_shards=1, time=None),
                ],
            ),
        ]
        self.assert_shards_equal(
            expected_shards,
            calculate_shards(
                2,
                [
                    TestRun("test_1"),
                    TestRun("test_2"),
                    TestRun("test_3"),
                    TestRun("test_4"),
                    TestRun("test_5"),
                ],
                {"test_2": 400, "test_3": 300},
                {},
                must_serial=lambda x: x in ["test_1", "test_3"],
                sort_by_time=False,
            ),
        )

    def test_calculate_2_shards_with_complete_test_times(self) -> None:
        expected_shards = [
            (
                60.0,
                [
                    ShardedTest(test="super_long_test", shard=1, num_shards=1, time=55),
                    ShardedTest(test="normal_test3", shard=1, num_shards=1, time=5),
                ],
            ),
            (
                58.31,
                [
                    ShardedTest(test="long_test1", shard=1, num_shards=1, time=22),
                    ShardedTest(test="long_test2", shard=1, num_shards=1, time=18),
                    ShardedTest(test="normal_test1", shard=1, num_shards=1, time=9),
                    ShardedTest(test="normal_test2", shard=1, num_shards=1, time=7),
                    ShardedTest(test="short_test1", shard=1, num_shards=1, time=1),
                    ShardedTest(test="short_test2", shard=1, num_shards=1, time=0.6),
                    ShardedTest(test="short_test3", shard=1, num_shards=1, time=0.4),
                    ShardedTest(test="short_test4", shard=1, num_shards=1, time=0.3),
                    ShardedTest(test="short_test5", shard=1, num_shards=1, time=0.01),
                ],
            ),
        ]
        self.assert_shards_equal(
            expected_shards,
            calculate_shards(2, self.tests, self.test_times, self.test_class_times),
        )

    def test_calculate_1_shard_with_complete_test_times(self) -> None:
        tests = self.tests.copy()
        class_test1 = TestRun("long_test1", excluded=["class2"])
        class_test2 = TestRun("long_test1", included=["class2"])
        tests.append(class_test1)
        tests.append(class_test2)

        expected_shards = [
            (
                140.31,
                [
                    ShardedTest(test="super_long_test", shard=1, num_shards=1, time=55),
                    ShardedTest(test="long_test1", shard=1, num_shards=1, time=22),
                    ShardedTest(class_test2, shard=1, num_shards=1, time=21),
                    ShardedTest(test="long_test2", shard=1, num_shards=1, time=18),
                    ShardedTest(test="normal_test1", shard=1, num_shards=1, time=9),
                    ShardedTest(test="normal_test2", shard=1, num_shards=1, time=7),
                    ShardedTest(test="normal_test3", shard=1, num_shards=1, time=5),
                    ShardedTest(test="short_test1", shard=1, num_shards=1, time=1),
                    ShardedTest(class_test1, shard=1, num_shards=1, time=1),
                    ShardedTest(test="short_test2", shard=1, num_shards=1, time=0.6),
                    ShardedTest(test="short_test3", shard=1, num_shards=1, time=0.4),
                    ShardedTest(test="short_test4", shard=1, num_shards=1, time=0.3),
                    ShardedTest(test="short_test5", shard=1, num_shards=1, time=0.01),
                ],
            )
        ]
        self.assert_shards_equal(
            expected_shards,
            calculate_shards(1, tests, self.test_times, self.test_class_times),
        )

    def test_calculate_5_shards_with_complete_test_times(self) -> None:
        expected_shards = [
            (
                55.0,
                [ShardedTest(test="super_long_test", shard=1, num_shards=1, time=55)],
            ),
            (22.0, [ShardedTest(test="long_test1", shard=1, num_shards=1, time=22)]),
            (18.0, [ShardedTest(test="long_test2", shard=1, num_shards=1, time=18)]),
            (
                11.31,
                [
                    ShardedTest(test="normal_test1", shard=1, num_shards=1, time=9),
                    ShardedTest(test="short_test1", shard=1, num_shards=1, time=1),
                    ShardedTest(test="short_test2", shard=1, num_shards=1, time=0.6),
                    ShardedTest(test="short_test3", shard=1, num_shards=1, time=0.4),
                    ShardedTest(test="short_test4", shard=1, num_shards=1, time=0.3),
                    ShardedTest(test="short_test5", shard=1, num_shards=1, time=0.01),
                ],
            ),
            (
                12.0,
                [
                    ShardedTest(test="normal_test2", shard=1, num_shards=1, time=7),
                    ShardedTest(test="normal_test3", shard=1, num_shards=1, time=5),
                ],
            ),
        ]
        self.assert_shards_equal(
            expected_shards,
            calculate_shards(5, self.tests, self.test_times, self.test_class_times),
        )

    def test_calculate_2_shards_with_incomplete_test_times(self) -> None:
        incomplete_test_times = {
            k: v for k, v in self.test_times.items() if "test1" in k
        }
        expected_shards = [
            (
                22.0,
                [
                    ShardedTest(test="long_test1", shard=1, num_shards=1, time=22),
                    ShardedTest(
                        test="super_long_test", shard=1, num_shards=1, time=None
                    ),
                    ShardedTest(test="normal_test2", shard=1, num_shards=1, time=None),
                    ShardedTest(test="short_test2", shard=1, num_shards=1, time=None),
                    ShardedTest(test="short_test4", shard=1, num_shards=1, time=None),
                ],
            ),
            (
                10.0,
                [
                    ShardedTest(test="normal_test1", shard=1, num_shards=1, time=9),
                    ShardedTest(test="short_test1", shard=1, num_shards=1, time=1),
                    ShardedTest(test="long_test2", shard=1, num_shards=1, time=None),
                    ShardedTest(test="normal_test3", shard=1, num_shards=1, time=None),
                    ShardedTest(test="short_test3", shard=1, num_shards=1, time=None),
                    ShardedTest(test="short_test5", shard=1, num_shards=1, time=None),
                ],
            ),
        ]
        self.assert_shards_equal(
            expected_shards,
            calculate_shards(
                2,
                self.tests,
                incomplete_test_times,
                gen_class_times(incomplete_test_times),
            ),
        )

    def test_calculate_5_shards_with_incomplete_test_times(self) -> None:
        incomplete_test_times = {
            k: v for k, v in self.test_times.items() if "test1" in k
        }
        expected_shards = [
            (
                22.0,
                [
                    ShardedTest(test="long_test1", shard=1, num_shards=1, time=22),
                    ShardedTest(
                        test="super_long_test", shard=1, num_shards=1, time=None
                    ),
                    ShardedTest(test="short_test3", shard=1, num_shards=1, time=None),
                ],
            ),
            (
                9.0,
                [
                    ShardedTest(test="normal_test1", shard=1, num_shards=1, time=9),
                    ShardedTest(test="long_test2", shard=1, num_shards=1, time=None),
                    ShardedTest(test="short_test4", shard=1, num_shards=1, time=None),
                ],
            ),
            (
                1.0,
                [
                    ShardedTest(test="short_test1", shard=1, num_shards=1, time=1),
                    ShardedTest(test="normal_test2", shard=1, num_shards=1, time=None),
                    ShardedTest(test="short_test5", shard=1, num_shards=1, time=None),
                ],
            ),
            (
                0.0,
                [
                    ShardedTest(test="normal_test3", shard=1, num_shards=1, time=None),
                ],
            ),
            (
                0.0,
                [
                    ShardedTest(test="short_test2", shard=1, num_shards=1, time=None),
                ],
            ),
        ]
        self.assert_shards_equal(
            expected_shards,
            calculate_shards(
                5,
                self.tests,
                incomplete_test_times,
                gen_class_times(incomplete_test_times),
            ),
        )

    def test_split_shards(self) -> None:
        test_times: dict[str, float] = {"test1": THRESHOLD, "test2": THRESHOLD}
        expected_shards = [
            (600.0, [ShardedTest(test="test1", shard=1, num_shards=1, time=THRESHOLD)]),
            (600.0, [ShardedTest(test="test2", shard=1, num_shards=1, time=THRESHOLD)]),
        ]
        self.assert_shards_equal(
            expected_shards,
            calculate_shards(
                2,
                [TestRun(t) for t in test_times.keys()],
                test_times,
                gen_class_times(test_times),
            ),
        )

        test_times = {"test1": THRESHOLD * 4, "test2": THRESHOLD * 2.5}
        expected_shards = [
            (
                2200.0,
                [
                    ShardedTest(test="test1", shard=1, num_shards=4, time=600.0),
                    ShardedTest(test="test1", shard=3, num_shards=4, time=600.0),
                    ShardedTest(test="test2", shard=1, num_shards=3, time=500.0),
                    ShardedTest(test="test2", shard=3, num_shards=3, time=500.0),
                ],
            ),
            (
                1700.0,
                [
                    ShardedTest(test="test1", shard=2, num_shards=4, time=600.0),
                    ShardedTest(test="test1", shard=4, num_shards=4, time=600.0),
                    ShardedTest(test="test2", shard=2, num_shards=3, time=500.0),
                ],
            ),
        ]
        self.assert_shards_equal(
            expected_shards,
            calculate_shards(
                2,
                [TestRun(t) for t in test_times.keys()],
                test_times,
                gen_class_times(test_times),
            ),
        )

        test_times = {"test1": THRESHOLD / 2, "test2": THRESHOLD}
        expected_shards = [
            (600.0, [ShardedTest(test="test2", shard=1, num_shards=1, time=THRESHOLD)]),
            (
                300.0,
                [ShardedTest(test="test1", shard=1, num_shards=1, time=THRESHOLD / 2)],
            ),
        ]
        self.assert_shards_equal(
            expected_shards,
            calculate_shards(
                2,
                [TestRun(t) for t in test_times.keys()],
                test_times,
                gen_class_times(test_times),
            ),
        )

    def test_zero_tests(self) -> None:
        self.assertListEqual([(0.0, []), (0.0, [])], calculate_shards(2, [], {}, None))

    def test_split_shards_random(self) -> None:
        random.seed(120)
        for _ in range(100):
            num_shards = random.randint(1, 10)
            num_tests = random.randint(1, 100)
            test_names = [str(i) for i in range(num_tests)]
            tests = [TestRun(x) for x in test_names]
            serial = [x for x in test_names if random.randint(0, 1) == 0]
            has_times = [x for x in test_names if random.randint(0, 1) == 0]
            random_times: dict[str, float] = {
                i: random.randint(0, THRESHOLD * 10) for i in has_times
            }
            sort_by_time = random.randint(0, 1) == 0

            shards = calculate_shards(
                num_shards,
                tests,
                random_times,
                None,
                must_serial=lambda x: x in serial,
                sort_by_time=sort_by_time,
            )

            times = [x[0] for x in shards]
            max_diff = max(times) - min(times)
            self.assertTrue(max_diff <= THRESHOLD + (num_tests - len(has_times)) * 60)

            all_sharded_tests: dict[str, list[ShardedTest]] = defaultdict(list)
            for _, sharded_tests in shards:
                for sharded_test in sharded_tests:
                    all_sharded_tests[sharded_test.name].append(sharded_test)

            # Check that all test files are represented in the shards
            self.assertListEqual(sorted(test_names), sorted(all_sharded_tests.keys()))
            # Check that for each test file, the pytest shards' times adds up to
            # original and all shards are present
            for test, sharded_tests in all_sharded_tests.items():
                if random_times.get(test) is None:
                    self.assertTrue(len(sharded_tests) == 1)
                    self.assertTrue(sharded_tests[0].time is None)
                else:
                    # x.time is not None because of the above check
                    self.assertAlmostEqual(
                        random_times[test], sum(x.time for x in sharded_tests)  # type: ignore[misc]
                    )
                self.assertListEqual(
                    list(range(sharded_tests[0].num_shards)),
                    sorted(x.shard - 1 for x in sharded_tests),
                )
            # Check that sort_by_time is respected
            if sort_by_time:

                def comparator(a: ShardedTest, b: ShardedTest) -> int:
                    # serial comes first
                    if a.name in serial and b.name not in serial:
                        return -1
                    if a.name not in serial and b.name in serial:
                        return 1
                    # known test times come first
                    if a.time is not None and b.time is None:
                        return -1
                    if a.time is None and b.time is not None:
                        return 1
                    if a.time == b.time:
                        return 0
                    # not None due to the above checks
                    return -1 if a.time > b.time else 1  # type: ignore[operator]

            else:

                def comparator(a: ShardedTest, b: ShardedTest) -> int:
                    # serial comes first
                    if a.name in serial and b.name not in serial:
                        return -1
                    if a.name not in serial and b.name in serial:
                        return 1
                    return test_names.index(a.name) - test_names.index(b.name)

            for _, sharded_tests in shards:
                self.assertListEqual(
                    sorted(sharded_tests, key=functools.cmp_to_key(comparator)),
                    sharded_tests,
                )

    def test_calculate_2_shards_against_optimal_shards(self) -> None:
        random.seed(120)
        for _ in range(100):
            random_times = {k.test_file: random.random() * 10 for k in self.tests}
            # all test times except first two
            rest_of_tests = [
                i
                for k, i in random_times.items()
                if k != "super_long_test" and k != "long_test1"
            ]
            sum_of_rest = sum(rest_of_tests)
            random_times["super_long_test"] = max(sum_of_rest / 2, *rest_of_tests)
            random_times["long_test1"] = sum_of_rest - random_times["super_long_test"]
            # An optimal sharding would look like the below, but we don't need to compute this for the test:
            # optimal_shards = [
            #     (sum_of_rest, ['super_long_test', 'long_test1']),
            #     (sum_of_rest, [i for i in self.tests if i != 'super_long_test' and i != 'long_test1']),
            # ]
            calculated_shards = calculate_shards(
                2, self.tests, random_times, gen_class_times(random_times)
            )
            max_shard_time = max(calculated_shards[0][0], calculated_shards[1][0])
            if sum_of_rest != 0:
                # The calculated shard should not have a ratio worse than 7/6 for num_shards = 2
                self.assertGreaterEqual(7.0 / 6.0, max_shard_time / sum_of_rest)
                sorted_tests = sorted([t.test_file for t in self.tests])
                sorted_shard_tests = sorted(
                    calculated_shards[0][1] + calculated_shards[1][1]
                )
                # All the tests should be represented by some shard
                self.assertEqual(sorted_tests, [x.name for x in sorted_shard_tests])


if __name__ == "__main__":
    unittest.main()<|MERGE_RESOLUTION|>--- conflicted
+++ resolved
@@ -5,10 +5,7 @@
 import sys
 import unittest
 from collections import defaultdict
-<<<<<<< HEAD
-=======
 from pathlib import Path
->>>>>>> 600bf978
 
 REPO_ROOT = Path(__file__).resolve().parent.parent.parent
 try:
