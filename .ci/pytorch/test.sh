--- conflicted
+++ resolved
@@ -653,18 +653,11 @@
   done
 }
 
-<<<<<<< HEAD
 test_laith() {
   echo "just doing echo for now"
 }
 
-test_inductor_torchbench_cpu_smoketest_perf(){
-  TEST_REPORTS_DIR=$(pwd)/test/test-reports
-  mkdir -p "$TEST_REPORTS_DIR"
-
-=======
 test_inductor_set_cpu_affinity(){
->>>>>>> 2c902d43
   #set jemalloc
   JEMALLOC_LIB="/usr/lib/x86_64-linux-gnu/libjemalloc.so.2"
   IOMP_LIB="$(dirname "$(which python)")/../lib/libiomp5.so"
